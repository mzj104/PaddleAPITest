--- conflicted
+++ resolved
@@ -1,30 +1,18 @@
 
 import paddle
 from func_timeout import func_set_timeout
-<<<<<<< HEAD
-from .config import get_cfg, set_cfg
-=======
 from paddle.jit import to_static
->>>>>>> 2737db8e
 
 from .api_config.log_writer import write_to_log
 from .base import APITestBase
 
-<<<<<<< HEAD
-=======
 
->>>>>>> 2737db8e
 class APITestCINNVSDygraph(APITestBase):
     def __init__(self, api_config, test_amp):
         super().__init__(api_config)
         self.test_amp = test_amp
     @func_set_timeout(600)
     def test(self):
-        cmdline_cfg = get_cfg()
-
-        api_config_accuracy_error = open(DIR_PATH+"/tester/api_config/test_log/api_config_accuracy_error"+cmdline_cfg.id+".txt", "a")
-        api_config_paddle_error = open(DIR_PATH+"/tester/api_config/test_log/api_config_paddle_error"+cmdline_cfg.id+".txt", "a")
-        api_config_pass = open(DIR_PATH+"/tester/api_config/test_log/api_config_pass"+cmdline_cfg.id+".txt", "a")
         
         if self.need_skip():
             print("[Skip]", flush=True)
