import random
import re
import collections
import paddle
import numpy
import math
import json
import paddle
import inspect
import torch
import copy


USE_CACHED_NUMPY = False
cached_numpy = {}

not_zero_apis = [
    "paddle.Tensor.__div__",
    "paddle.Tensor.__floordiv__",
    "paddle.Tensor.__rdiv__",
    "paddle.Tensor.__rfloordiv__",
    "paddle.Tensor.__rtruediv__",
    "paddle.Tensor.__truediv__",
    "paddle.Tensor.divide",
    "paddle.Tensor.floor_divide",
    "paddle.divide",
    "paddle.floor_divide",
    "paddle.nn.functional.kl_div",
    "paddle.sparse.divide",
    "paddle.Tensor.__mod__",
    "paddle.Tensor.__rmod__",
    "paddle.Tensor.floor_mod",
    "paddle.Tensor.mod",
    "paddle.floor_mod",
    "paddle.mod",
]

class TensorConfig:
    def __init__(self, shape, dtype):
        self.shape = shape
        self.dtype = dtype
        self.numpy_tensor = None
        self.paddle_tensor = None
        self.torch_tensor = None
    def __deepcopy__(self, memo):
        cls = self.__class__
        result = cls.__new__(cls)
        memo[id(self)] = result
        result.shape = copy.deepcopy(self.shape)
        result.dtype = copy.deepcopy(self.dtype)
        return result

    def __str__(self):
        return "Tensor("+str(self.shape)+",\""+self.dtype+"\")"
    def __repr__(self):
        return "Tensor("+str(self.shape)+",\""+self.dtype+"\")"

    def convert_dtype_to_torch_type(self, dtype):
        if dtype in ["float32", numpy.float32]:
            return torch.float32
        elif dtype in ['float16', numpy.float16]:
            return torch.float16
        elif dtype in ['float64', numpy.float64]:
            return torch.float64
        elif dtype in ['int16', numpy.int16]:
            return torch.int16
        elif dtype in ['int8', numpy.int8]:
            return torch.int8
        elif dtype in ['bool', numpy.bool_]:
            return torch.bool
        elif dtype in ['bfloat16', numpy.uint16]:
            return torch.bfloat16
        elif dtype in ['uint8', numpy.uint8]:
            return torch.uint8
        elif dtype in ['int32', numpy.int32]:
            return torch.int32
        elif dtype in ['int64', numpy.int64]:
            return torch.int64
        elif dtype in ['complex64', numpy.complex64]:
            return torch.complex64
        elif dtype in ['complex128', numpy.complex128]:
            return torch.complex128
        else:
            raise ValueError(f'Unsupport dtype: {dtype}')

    def numel(self):
        numel = 1
        for i in self.shape:
            numel = numel * i
        return numel

    def get_cached_numpy(self, dtype, shape):
        numel = 1
        for i in shape:
            numel = numel * i

        if dtype in cached_numpy:
            tensor = cached_numpy[dtype][:numel].reshape(shape)
        else:
            if "int" in dtype:
                cached_numpy[dtype] = numpy.random.randint(-65535, 65535, size=4300000000, dtype="int64").astype(dtype)
                tensor = cached_numpy[dtype][:numel].reshape(shape)
            else:
                cached_numpy[dtype] = (numpy.random.random([4300000000]) - 0.5).astype(dtype)
                tensor = cached_numpy[dtype][:numel].reshape(shape)
        return tensor

    def generate_random_axes(self, api_config):
        x_shape = self.get_arg(api_config, 0, "x").shape
        max_dim = max(len(x_shape), 1) # scalar

        if len(self.shape) == 0:
            dim = numpy.random.randint(0, max_dim)
            if numpy.random.rand() > 0.5:
                dim -= max_dim
            return numpy.array(dim, dtype=self.dtype)

        if len(self.shape) == 1:
            dims = numpy.random.choice(max_dim, size=self.shape[0], replace=False)
            mask = numpy.random.rand(self.shape[0]) > 0.5
            dims = numpy.where(mask, dims - max_dim, dims)
            return numpy.array(dims, dtype=self.dtype)

        raise ValueError(
            f"Invalid shape for 'axis' Tensor in {api_config.api_name}. "
            f"Expected a 0-D or 1-D Tensor, but got shape {self.shape}."
        )

    def generate_random_index(self, api_config, allow_none=False):
        axis = self.get_arg(api_config, 2, "axis")
        if axis is None and not allow_none:
            raise ValueError("Axis is None")
        else:
            axis = 0
        x_shape = self.get_arg(api_config, 0, "x").shape
        axis = axis if axis >= 0 else axis + len(x_shape)
        if not (0 <= axis < len(x_shape)):
            raise ValueError(f"Invalid axis {axis} for shape {x_shape}")

        if len(self.shape) >= 1:
            return numpy.random.randint(0, x_shape[axis], size=self.shape, dtype=self.dtype)

        raise ValueError(
            f"Invalid shape for 'index' Tensor in {api_config.api_name}. "
            f"Expected a 0-D or 1-D Tensor, but got shape {self.shape}."
        )

    def get_numpy_tensor(self, api_config, index=None, key=None, **kwargs):
        if index is not None:
            self.index = index
        if key is not None:
            self.key = key

        if self.dtype in ["float8_e5m2", "float8_e4m3fn"]:
            print("Warning ", self.dtype, "not supported")
            return
        if self.numpy_tensor is None:
            if api_config.api_name in not_zero_apis:
                if "int" in self.dtype:
                    self.numpy_tensor = (numpy.random.randint(1, 65535, size=self.shape)).astype(self.dtype)
                else:
                    dtype = "float32" if self.dtype == "bfloat16" else self.dtype
                    self.numpy_tensor = (numpy.random.random(self.shape) + 0.5).astype(dtype)
            # a
            elif api_config.api_name in ["paddle.arange"]:
                tensor_num = 0
                for arg in api_config.args:
                    if "Tensor" in str(arg):
                        tensor_num += 1
                if tensor_num == 3 or "step" in api_config.kwargs:
                    if self.check_arg(api_config,2,"step"):
                        if "int" in self.dtype:
                            x = numpy.random.random()
                            if x > 0.5:
                                self.numpy_tensor = (numpy.random.randint(1, 65535, size=self.shape)).astype(self.dtype)
                            else:
                                self.numpy_tensor = (numpy.random.randint(-65536, -1, size=self.shape)).astype(self.dtype)
                        else:
                            dtype = "float32" if self.dtype == "bfloat16" else self.dtype
                            x = numpy.random.random()
                            if x > 0.5:
                                self.numpy_tensor = (numpy.random.random(self.shape) + 1.0).astype(dtype)
                            else:
                                self.numpy_tensor = (numpy.random.random(self.shape) - 2.0).astype(dtype) 

            elif api_config.api_name in ["paddle.argmax","paddle.argmin"]:  
                if  self.check_arg(api_config, 1, "axis"):
                    arr=self.get_arg(api_config,0,'x')                
                    min_dim = numpy.min(arr.shape)
                    indices = (numpy.random.randint(0, min_dim-1, size=self.numel())).astype("int64")
                    self.numpy_tensor = indices.reshape(self.shape)
                    self.dtype = "int64"

            elif api_config.api_name in ["paddle.atan2"]:
                s1=self.get_arg(api_config,0)
                s2=self.get_arg(api_config,1)
                s1=s1.shape
                s2=s2.shape
                if numpy.max(s1) == 0 and max(s2) == 0:
                    while len(s1)>len(s2):
                        s2.append(0)
                    while len(s2)>len(s1):
                        s1.append(0)
                self.numpy_tensor=numpy.random.random(s1)
            # b
            elif api_config.api_name in ["paddle.bernoulli"]:
                if self.check_arg(api_config, 0, "x"):
                    dtype = "float32" if self.dtype == "bfloat16" else self.dtype
                    self.numpy_tensor = numpy.random.random(self.shape).astype(dtype)
            elif api_config.api_name in ["paddle.bincount"]:
                if self.check_arg(api_config, 0, "x"):
                    if "int" in self.dtype:
                        self.numpy_tensor = numpy.random.randint(0, 65535, size=self.shape).astype(self.dtype)
                    else:
                        raise ValueError(f"The input of paddle.bincount must be of integer type, but the current type is {self.dtype}")
                elif self.check_arg(api_config, 2, "minlength") or self.check_arg(api_config, None, "minlength"):
                    if "int" in self.dtype:
                        self.numpy_tensor = numpy.random.randint(0, 65535, size=self.shape).astype(self.dtype)
                    else:
                        dtype = "int64"
                        self.numpy_tensor = numpy.random.randint(0, 65535, size=self.shape).astype(dtype)
                        self.dtype = dtype
            # c
            elif api_config.api_name in ["paddle.chunk"]:
                if self.check_arg(api_config, 2, "axis"):
                    x_tensor = self.get_arg(api_config, 0, "x")
                    chunks = self.get_arg(api_config, 1, "chunks")
                    valid_axes = []
                    for i, dim_size in enumerate(x_tensor.shape):
                        if dim_size % chunks == 0:
                            valid_axes.append(i)
                    if not valid_axes:
                        valid_axes = [0]
                    chosen_axis = random.choice(valid_axes)
                    if len(self.shape) == 0:  
                        self.numpy_tensor = numpy.array(chosen_axis, dtype=self.dtype)
                    elif len(self.shape) == 1:  
                        if self.shape[0] == 1:
                            self.numpy_tensor = numpy.array([chosen_axis], dtype=self.dtype)
                        else:
                            raise ValueError(
                                f"Invalid shape for 'axis' Tensor in paddle.chunk. "
                                f"Expected a 0-D or 1-D Tensor with 1 element, but got shape {self.shape}."
                            )
                    else:
                        raise ValueError(
                            f"Invalid shape for 'axis' Tensor in paddle.chunk. "
                            f"Expected a 0-D or 1-D Tensor, but got shape {self.shape}."
                        )

            elif api_config.api_name in ["paddle.nn.functional.conv2d_transpose"]:
                if index is not None and index == 0 or key == "x":
                    if not hasattr(api_config, "x"):
                        if "int" in self.dtype:
                            self.numpy_tensor = (numpy.random.randint(-65535, 65535, size=self.shape)).astype(self.dtype)
                        else:
                            dtype = "float32" if self.dtype == "bfloat16" else self.dtype
                            self.numpy_tensor = (numpy.random.random(self.shape) - 0.5).astype(dtype)
                        api_config.x = self.numpy_tensor
                elif index is not None and index == 1 or key =="weight":
                    if not hasattr(api_config, "weight"):
                        if "int" in self.dtype:
                            self.numpy_tensor = (numpy.random.randint(-65535, 65535, size=self.shape)).astype(self.dtype)
                        else:
                            dtype = "float32" if self.dtype == "bfloat16" else self.dtype
                            self.numpy_tensor = (numpy.random.random(self.shape) - 0.5).astype(dtype)
                        api_config.weight = self.numpy_tensor     
                elif index is not None and index == 2 or key =="bias":
                    if not hasattr(api_config, "bias"):
                        if "int" in self.dtype:
                            self.numpy_tensor = (numpy.random.randint(-65535, 65535, size=self.shape)).astype(self.dtype)
                        else:
                            dtype = "float32" if self.dtype == "bfloat16" else self.dtype
                            self.numpy_tensor = (numpy.random.random(self.shape) - 0.5).astype(dtype)
                        api_config.bias = self.numpy_tensor
                elif key == "output_size":
                    if not hasattr(api_config,"bias"):
                        bias = None
                    else:
                        bias = paddle.to_tensor(api_config.bias)
                    if "stride" in api_config.kwargs:
                        stride = api_config.kwargs["stride"]
                    else:
                        stride = 1
                    if "padding" in api_config.kwargs:
                        padding = api_config.kwargs["padding"]
                    else:
                        padding = 0
                    if "dilation" in api_config.kwargs:
                        dilation = api_config.kwargs["dilation"]
                    else:
                        dilation = 1
                    if "groups" in api_config.kwargs:
                        groups = api_config.kwargs["groups"]
                    else:
                        groups = 1
                    if "output_padding" in api_config.kwargs:
                        output_padding = api_config.kwargs["output_padding"]
                    else:
                        output_padding = 0
                    if "data_format" in api_config.kwargs:
                        data_format = api_config.kwargs["data_format"]
                    else:
                        data_format = "NCHW"
                        
                    output_size = paddle.nn.functional.conv2d_transpose(paddle.to_tensor(api_config.x),paddle.to_tensor(api_config.weight),bias = bias, \
                                                                        stride = stride, padding = padding, output_padding = output_padding, \
                                                                        groups = groups, dilation = dilation, data_format = data_format)
                    
                    
                    last = [0,0]
                    last[0] = output_size.shape[data_format.find('H')]
                    last[1] = output_size.shape[data_format.find('W')] 
                    s = [1,1]
                    if isinstance(stride,int):
                        s[0] = stride
                        s[1] = stride
                    else:
                        s = stride
                    self.numpy_tensor = numpy.zeros(self.shape).astype(self.dtype)
                    self.numpy_tensor[0] = numpy.random.randint(last[0],last[0]+s[0])
                    self.numpy_tensor[1] = numpy.random.randint(last[1],last[1]+s[1])
                    return self.numpy_tensor
                
            elif api_config.api_name in ["paddle.cumsum"] and self.check_arg(api_config, 1, "axis"):
                # special args[1] tensor init, for the rest reuse default initialization logic
                x_tensor_config = self.get_arg(api_config, 0, "x")
                len_shape = len(x_tensor_config.shape)
                self.numpy_tensor = numpy.random.randint(-len_shape, len_shape, size=self.shape)
                return self.numpy_tensor
            elif api_config.api_name in ["paddle.clip"] and self.check_arg(api_config, 0, "x"):
                # init input tensor x randomly (index == 0 indicates we are init TensorConfig(x).numpy_tensor)
                self.numpy_tensor = self.get_random_numpy_tensor(shape=self.shape, data_type=self.dtype)
                
                # if both min and max need a Tensor instead of None, init min and max at the same TensorConfig numpy tensor init process
                min_config = self.get_arg(api_config, 1, "min")
                max_config = self.get_arg(api_config, 2, "max")
                if (isinstance(min_config, TensorConfig) and isinstance(max_config, TensorConfig)):
                    min_shape = min_config.shape
                    min_dtype = min_config.dtype
                    min = self.get_random_numpy_tensor(shape=min_shape, data_type=min_dtype)

                    max_shape = max_config.shape
                    max_dtype = max_config.dtype
                    max = self.get_random_numpy_tensor(shape=max_shape, data_type=max_dtype, min=min)
                    
                    self.set_tensor_arg_value(api_config, 1, "min", min)
                    self.set_tensor_arg_value(api_config, 2, "max", max)
                elif min_config is not None and max_config is not None:
                    # min and max args are specified but at least one of them is scalar (not a TensorConfig)
                    # according to API DOC, min and max is float|int|Tensor
                    if isinstance(min_config, TensorConfig) and (isinstance(max_config, int) or isinstance(max_config, float)):
                        min_shape = min_config.shape
                        min_dtype = min_config.dtype
                        min = self.get_random_numpy_tensor(shape=min_shape, data_type=min_dtype, max=max_config)
                        self.set_tensor_arg_value(api_config, 1, "min", min)
                    elif (isinstance(max_config, TensorConfig) and (isinstance(min_config, int) or isinstance(min_config, float))):
                        max_shape = max_config.shape
                        max_dtype = max_config.dtype
                        max = self.get_random_numpy_tensor(shape=max_shape, data_type=max_dtype, min=min_config)
                        self.set_tensor_arg_value(api_config, 2, "max", max)
                    # for both min and max are scalar, there is no need to init numpy tensor

                return self.numpy_tensor
            # d
            # e
            elif api_config.api_name in ["paddle.empty"]:
                is_shape_param = False
                if len(api_config.args) > 0:
                    if self.check_arg(api_config, 0, "shape"):
                        is_shape_param = True
                    elif isinstance(api_config.args[0], list):
                        for item in api_config.args[0]:
                            if str(item) == str(self):
                                is_shape_param = True
                                break
                if "shape" in api_config.kwargs:
                    if str(api_config.kwargs["shape"]) == str(self):
                        is_shape_param = True
                    elif isinstance(api_config.kwargs["shape"], list):
                        for item in api_config.kwargs["shape"]:
                            if str(item) == str(self):
                                is_shape_param = True
                                break
                if is_shape_param:
                    if "int" in self.dtype:
                        self.numpy_tensor = numpy.random.randint(1, 10, size=self.shape).astype(self.dtype)
                    else:
                        dtype = "int32"
                        self.numpy_tensor = numpy.random.randint(1, 10, size=self.shape).astype(dtype)
                        self.dtype = dtype 
            elif api_config.api_name in ["paddle.eye"]:
                self.numpy_tensor = numpy.random.randint(0, 2048, size = self.shape)

            elif api_config.api_name in ["paddle.expand","paddle.Tensor.expand"]:
                if key == "shape" or index == 1:
                    d=self.get_arg(api_config, 0, "x")
                    s=d.shape
                    if 'list_index' in kwargs:
                        ind=kwargs['list_index'][0]
                    else:
                        ind=0
                    if len(s)==0 or s[ind]==1:
                        self.numpy_tensor = (numpy.random.randint(1, 127, size=self.shape)).astype(self.dtype)
                    else:
                        if len(self.shape)==0 or self.shape[0]==1:
                            self.numpy_tensor = numpy.array(s[ind])
                        else:
                            self.numpy_tensor = (numpy.random.randint(1, 127, size=self.shape)).astype(self.dtype)
                            dis=self.shape[0]-len(s)
                            for i in range(self.shape[0]):
                                if i>=dis and s[i-dis]!=1:
                                    self.numpy_tensor[i]=s[i-dis]

            elif api_config.api_name in ["paddle.expand_as"]:
                if self.dtype=='float16':
                    self.dtype='float32'
            # f
            elif api_config.api_name in ["paddle.full"]:
                if self.check_arg(api_config, 1, "fill_value"):
                    if "int" in dtype:
                        self.numpy_tensor = (numpy.random.randint(1, 65535, size=self.shape)).astype(self.dtype)
                    else:
                        dtype = "float32" if self.dtype == "bfloat16" else self.dtype
                        self.numpy_tensor = (numpy.random.random(self.shape) + 0.5).astype(dtype)
                else:
                    self.numpy_tensor = (numpy.random.randint(0, 2048, size=self.shape)).astype(self.dtype)

            # g
            elif api_config.api_name in ["paddle.gammainc", "paddle.gammaincc"]:
                if "int" in self.dtype:
                    self.numpy_tensor = numpy.random.randint(0, 65535, size=self.shape).astype(self.dtype)
                else:
                    dtype = "float32" if self.dtype == "bfloat16" else self.dtype
                    self.numpy_tensor = numpy.abs(numpy.random.random(self.shape)).astype(dtype)
            elif api_config.api_name.startswith("paddle.geometric.segment_"):
                if self.check_arg(api_config, 1, "segment_ids"):
                    batch_size = self.get_arg(api_config, 0, "x").shape[0]
                    max_segments = numpy.random.randint(1, batch_size + 1)
                    self.numpy_tensor = numpy.sort(
                        numpy.random.randint(0, max_segments, size=self.shape).astype(self.dtype)
                    )
            elif api_config.api_name in ["paddle.geometric.sample_neighbors"]:
                if self.check_arg(api_config, 0, "row"):
                    colptr_shape = self.get_arg(api_config, 1, "colptr").shape
                    num_nodes = colptr_shape[0] - 1
                    self.numpy_tensor = numpy.random.randint(0, num_nodes, size=self.shape, dtype=self.dtype)
                elif self.check_arg(api_config, 1, "colptr"):
                    num_edges = self.get_arg(api_config, 0, "row").shape[0]
                    num_nodes = self.shape[0] - 1
                    colptr = numpy.zeros(self.shape, dtype=self.dtype)
                    if num_nodes > 0 and num_edges > 0 :
                        splits = numpy.random.choice(numpy.arange(num_edges + 1), num_nodes - 1, replace=True)
                        splits.sort()
                        colptr[1:num_nodes] = splits
                        colptr[num_nodes] = num_edges
                    self.numpy_tensor = colptr
                elif self.check_arg(api_config, 2, "input_nodes"):
                    num_nodes = self.shape[0] - 1
                    self.numpy_tensor = numpy.random.randint(0, num_nodes, size=self.shape, dtype=self.dtype)
                elif self.check_arg(api_config, 4, "eids"):
                    num_edges = self.get_arg(api_config, 0, "row").shape[0]
                    self.numpy_tensor = numpy.arange(num_edges, dtype=self.dtype).reshape(self.shape)
                elif self.check_arg(api_config, 6, "perm_buffer"):
                    num_edges = self.get_arg(api_config, 0, "row").shape[0]
                    self.numpy_tensor = numpy.arange(num_edges, dtype=self.dtype).reshape(self.shape)

            elif api_config.api_name.startswith("paddle.geometric.send_"):
                if api_config.api_name.endswith("u_recv"):
                    if self.check_arg(api_config, 1, "src_index") or self.check_arg(api_config, 2, "dst_index"):
                        num_nodes = self.get_arg(api_config, 0, "x").shape[0]
                        self.numpy_tensor = numpy.random.randint(0, num_nodes, size=self.shape).astype(self.dtype)
                elif self.check_arg(api_config, 2, "src_index"):
                    num_nodes = self.get_arg(api_config, 0, "x").shape[0]
                    self.numpy_tensor = numpy.random.randint(0, num_nodes, size=self.shape).astype(self.dtype)
                elif self.check_arg(api_config, 3, "dst_index"):
                    num_nodes = self.get_arg(api_config, 1, "y").shape[0]
                    self.numpy_tensor = numpy.random.randint(0, num_nodes, size=self.shape).astype(self.dtype)
            # h
            # i
            elif api_config.api_name in ["paddle.index_add", "paddle.index_fill"]:
                if self.check_arg(api_config, 1, "index"):
                    self.numpy_tensor = self.generate_random_index(api_config)
            elif api_config.api_name in ["paddle.index_sample"]:
                if self.check_arg(api_config, 1, "index"):
                    x_dim = self.get_arg(api_config, 0, "x").shape[1]
                    self.numpy_tensor = numpy.random.randint(0, x_dim, size=self.shape)
            elif api_config.api_name in ["paddle.index_select"]:
                if self.check_arg(api_config, 1, "index"):
                    self.numpy_tensor = self.generate_random_index(api_config, allow_none=True)
            elif api_config.api_name.startswith("paddle.incubate.segment_"):
                if self.check_arg(api_config, 1, "segment_ids"):
                    batch_size = self.get_arg(api_config, 0, "x").shape[0]
                    max_segments = numpy.random.randint(1, batch_size + 1)
                    self.numpy_tensor = numpy.sort(
                        numpy.random.randint(0, max_segments, size=self.shape).astype(self.dtype)
                    )
            # j
            # k
            # l
            elif api_config.api_name in ["paddle.logspace"]:
                if self.check_arg(api_config, 2, "num"):
                    self.numpy_tensor = numpy.random.randint(1, 65535, size=self.shape)
            elif api_config.api_name.startswith("paddle.linalg."):
                if api_config.api_name.endswith("cholesky"):
                    if self.check_arg(api_config, 0, "x"):
                        if len(self.shape) < 2 or self.shape[-1] != self.shape[-2]:
                            raise ValueError("Shape must have at least 2 dimensions and last two dimensions must be equal")
                        batch_dims = self.shape[:-2]
                        matrix_dim = self.shape[-1]
                        A = numpy.random.random(batch_dims + [matrix_dim, matrix_dim]).astype(self.dtype)
                        if len(batch_dims) > 0:
                            tensor = numpy.einsum('...ij,...kj->...ik', A, A)
                        else:
                            tensor = numpy.dot(A, A.T)
                        tensor += numpy.eye(matrix_dim, dtype=self.dtype) * 1e-6
                        print("cholesky tensor", tensor)
                        self.numpy_tensor = tensor
                elif api_config.api_name.endswith("cov"):
                    if self.check_arg(api_config, 0, "x"):
                        if len(self.shape) < 1 or len(self.shape) > 2:
                            raise ValueError("Shape must have 1 or 2 dimensions for covariance input")
                        tensor = numpy.random.random(self.shape).astype(self.dtype)
                        tensor += numpy.random.random(self.shape).astype(self.dtype) * 1e-6
                        self.numpy_tensor = tensor
                    elif self.check_arg(api_config, 3, "fweights"):
                        x_shape = self.get_arg(api_config, 0, "x").shape
                        rowvar = self.get_arg(api_config, 1, "rowvar")
                        if rowvar is None:
                            rowvar = True
                        n_observations = (x_shape[1] if rowvar else x_shape[0]) if len(x_shape) > 1 else x_shape[0]
                        self.numpy_tensor = numpy.random.randint(1, 11, size=(n_observations,)).astype(self.dtype)
                    elif self.check_arg(api_config, 4, "aweights"):
                        x_shape = self.get_arg(api_config, 0, "x").shape
                        rowvar = self.get_arg(api_config, 1, "rowvar")
                        if rowvar is None:
                            rowvar = True
                        n_observations = (x_shape[1] if rowvar else x_shape[0]) if len(x_shape) > 1 else x_shape[0]
                        if self.dtype in ["float32", "float64"]:
                            self.numpy_tensor = numpy.random.uniform(0.1, 1.0, size=(n_observations,)).astype(self.dtype)
                        else:
                            self.numpy_tensor = numpy.random.randint(1, 11, size=(n_observations,)).astype(self.dtype)
                elif api_config.api_name.endswith("eigh"):
                    if self.check_arg(api_config, 0, "x"):
                        if len(self.shape) < 2 or self.shape[-1] != self.shape[-2]:
                            raise ValueError("Shape must have at least 2 dimensions and last two dimensions must be equal")
                        batch_dims = self.shape[:-2]
                        matrix_dim = self.shape[-1]
                        A = numpy.random.random(batch_dims + [matrix_dim, matrix_dim]).astype(self.dtype)
                        if self.dtype in ['complex64', 'complex128']:
                            A = A + 1j * numpy.random.random(batch_dims + [matrix_dim, matrix_dim]).astype(self.dtype)
                            tensor = A + A.swapaxes(-1, -2).conj()  # A + A^H
                        else:
                            if len(batch_dims) > 0:
                                tensor = numpy.einsum('...ij,...kj->...ik', A, A)
                            else:
                                tensor = numpy.dot(A, A.T)
                        tensor += numpy.eye(matrix_dim, dtype=self.dtype) * 1e-6
                        self.numpy_tensor = tensor
                elif api_config.api_name.endswith("lstsq"):
                    if self.check_arg(api_config, 0, "x") or self.check_arg(api_config, 1, "y"):
                        if len(self.shape) < 2:
                            raise ValueError("Shape must have at least 2 dimensions for lstsq x")
                        batch_dims = self.shape[:-2]
                        M, N = self.shape[-2], self.shape[-1]
                        self.numpy_tensor = numpy.random.random(batch_dims + [M, N]).astype(self.dtype)
                elif api_config.api_name.endswith("lu_unpack"):
                    if self.check_arg(api_config, 0, "x"):
                        if len(self.shape) < 2:
                            raise ValueError("Shape must have at least 2 dimensions for LU matrix")
                        batch_dims = self.shape[:-2]
                        LU_tensor = numpy.random.random(self.shape).astype(self.dtype)
                        K = min(self.shape[-2], self.shape[-1])
                        LU_tensor[..., range(K), range(K)] += 1e-6
                        self.numpy_tensor = LU_tensor
                    if self.check_arg(api_config, 1, "pivot"):
                        M = self.get_arg(api_config, 0, "x").shape[-2]
                        self.numpy_tensor = numpy.random.randint(1, M + 1, size=self.shape).astype(self.dtype)
                elif api_config.api_name.endswith("pca_lowrank"):
                    self.numpy_tensor = numpy.random.randn(*self.shape).astype(self.dtype)
            # m
            elif api_config.api_name in ["paddle.matrix_transpose"]:
                if self.check_arg(api_config, 0, "x"):
                    if len(self.shape) < 2:
                        matrix_shape = [2, 2]
                        if "int" in self.dtype:
                            self.numpy_tensor = numpy.random.randint(-65535, 65535, size=matrix_shape).astype(self.dtype)
                        else:
                            dtype = "float32" if self.dtype == "bfloat16" else self.dtype
                            self.numpy_tensor = (numpy.random.random(matrix_shape) - 0.5).astype(dtype)
                    else:
                        if "int" in self.dtype:
                            self.numpy_tensor = (numpy.random.randint(-65535, 65535, size=self.shape)).astype(self.dtype)
                        else:
                            dtype = "float32" if self.dtype == "bfloat16" else self.dtype
                            self.numpy_tensor = (numpy.random.random(self.shape) - 0.5).astype(dtype)
            elif api_config.api_name in ["paddle.mean", "paddle.max", "paddle.min"]:
                if self.check_arg(api_config, 1, "axis"):
                    self.numpy_tensor = self.generate_random_axes(api_config)

            elif api_config.api_name in ["paddle.multinomial"]:
                if self.check_arg(api_config, 0, 'x'):
                    self.numpy_tensor = numpy.abs(numpy.random.random(self.shape)).astype(self.dtype)
                
                if key == "num_samples" or index == 1:
                    if 'replacement' in api_config.kwargs and self.get_arg(api_config,2,'replacement')==True:
                        max_allow=1024
                    else:
                        inputs=self.get_arg(api_config,0,'x')
                        inputs=inputs.numpy_tensor
                        max_allow=(inputs > 0).sum().item()
                    self.numpy_tensor=numpy.random.randint(1,max_allow+1, size=self.shape).astype(self.dtype)
                    
            elif api_config.api_name in ["paddle.multiplex"]:
                s = self.get_arg(api_config, 0, 'inputs')
                if key == "index" or index == 1:
                    self.numpy_tensor = (numpy.random.randint(0,len(s), size=self.shape)).astype(self.dtype)

            elif api_config.api_name in ["paddle.multiply"]:
                if self.dtype=='bfloat16':
                    self.dtype='float32'    
                self.numpy_tensor = numpy.random.random(self.shape).astype(self.dtype)

            elif api_config.api_name in ["paddle.nn.functional.max_unpool1d", "paddle.nn.functional.max_unpool2d", "paddle.nn.functional.max_unpool3d"] and self.check_arg(api_config, 0, "x"):
                # use max_pool to generate legal max_unpool input
                kernel_size = self.get_initialized_value(api_config, 2, "kernel_size")
                stride = self.get_initialized_value(api_config, 3, "stride")
                padding = self.get_initialized_value(api_config, 4, "padding")
                padding = 0 if padding is None else padding
                stride = kernel_size if stride is None else stride
                unpool_output_size = self.get_initialized_value(api_config, 5, "output_size")
                pool_input_size = unpool_output_size
                
                ndim = 1
                if "max_unpool2d" in api_config.api_name:
                    ndim = 2
                elif "max_unpool3d" in api_config.api_name:
                    ndim = 3
                if isinstance(kernel_size, int): 
                    kernel_size = [kernel_size] * ndim
                if isinstance(stride, int):
                    stride = [stride] * ndim
                if isinstance(padding, int):
                    padding = [padding] * ndim
                    
                # if max_unpool output_size (max_pool input_size) is not set, calculate manually
                unpool_input_size = self.get_arg(api_config, 0, "x").shape
                pool_output_size = unpool_input_size
                if pool_input_size is None:
                    if ndim == 1:
                        w_in = pool_output_size[-1]
                        w_out = (w_in - 1) * stride[0] - 2 * padding[0] + kernel_size[0]
                        pool_input_size = [*pool_output_size[:-1], w_out]
                    elif ndim == 2:
                        h_in, w_in = pool_output_size[-2], pool_output_size[-1]
                        h_out = (h_in - 1) * stride[0] - 2 * padding[0] + kernel_size[0]
                        w_out = (w_in - 1) * stride[1] - 2 * padding[1] + kernel_size[1]
                        pool_input_size = [*pool_output_size[:-2], h_out, w_out]
                    else:
                        d_in, h_in, w_in = pool_output_size[-3], pool_output_size[-2], pool_output_size[-1]
                        d_out = (d_in - 1) * stride[0] - 2 * padding[0] + kernel_size[0]
                        h_out = (h_in - 1) * stride[1] - 2 * padding[1] + kernel_size[1]
                        w_out = (w_in - 1) * stride[2] - 2 * padding[2] + kernel_size[2]
                        pool_input_size = [*pool_output_size[:-3], d_out, h_out, w_out]
                elif len(pool_input_size) == ndim:
                    # fill the lost dimensions since unpool_output_size has only last ndim dims
                    pool_input_size = [*pool_output_size[:-ndim], *pool_input_size[-ndim:]]
                elif len(pool_input_size) != len(pool_output_size):
                    raise ValueError(f"invalid argument output_size {pool_input_size} for {api_config.api_name}, len(output_size) should be {ndim} or {len(pool_output_size)} or output_size == None, got len(output_size)={len(pool_input_size)} and output_size={unpool_output_size}")
                    
                x = paddle.to_tensor(self.get_random_numpy_tensor(shape=pool_input_size, data_type=self.dtype))
                max_poolxd_func = eval(api_config.api_name.replace("max_unpool", "max_pool"))
                x, indices = max_poolxd_func(x, kernel_size, stride, padding, return_mask=True)
                self.numpy_tensor = x.numpy()
                self.set_tensor_arg_value(api_config, 1, "indices", indices)
                return self.numpy_tensor
                
            # n
            elif api_config.api_name in ["paddle.nn.functional.adaptive_avg_pool2d",'paddle.nn.functional.adaptive_avg_pool3d']:
                if key == "output_size" or index == 1:
                    s = self.get_arg(api_config, 0, "x")
                    s=s.shape
                    self.numpy_tensor = numpy.random.randint(1,2*numpy.max(s), size=self.shape).astype(self.dtype)
            elif api_config.api_name in ["paddle.nn.functional.adaptive_log_softmax_with_loss"]:
                if self.check_arg(api_config, 1, "label"):
                    cutoffs = self.get_arg(api_config, 4, "cutoffs")
                    if isinstance(cutoffs, list) and cutoffs:
                        n_classes = cutoffs[-1]
                    else:
                        n_classes = numpy.random.randint(5, 20)
                    if "int" not in self.dtype:
                        self.dtype = "int64"  
                    if len(self.shape) == 0:
                        self.shape = [1]
                    self.numpy_tensor = numpy.random.randint(0, n_classes, size=self.shape).astype(self.dtype)
            elif api_config.api_name in ['paddle.nn.functional.affine_grid']:
                if key == "out_shape" or index == 1:
                    s = self.get_arg(api_config, 0, "theta")
                    s = s.shape
                    self.numpy_tensor = numpy.random.randint(1,128, size=self.shape).astype(self.dtype)
                    self.numpy_tensor[0]=s[0]
            elif api_config.api_name in ['paddle.nn.functional.alpha_dropout']:
                if key == "x" or index == 0:
                    if self.dtype=='bfloat16':
                        self.dtype='float32'
                    self.numpy_tensor = numpy.random.random(self.shape).astype(self.dtype)

            elif api_config.api_name in ['paddle.nn.functional.interpolate']:
                if key == "size" or index == 1 or key == "scale_factor" or index == 2:
                    self.numpy_tensor = numpy.random.randint(1,128, size=self.shape).astype(self.dtype)
            
            elif api_config.api_name in ["paddle.nn.functional.gather_tree"]:
                if self.check_arg(api_config, 1, "parents"):
                    sequences = self.get_arg(api_config, 0, "sequences")
                    if hasattr(sequences, 'shape') and len(sequences.shape) >= 3:
                        beam_size = sequences.shape[2]
                    else:
                        beam_size = self.shape[2] if len(self.shape) >= 3 else 4
                    beam_size = 1 if beam_size < 1 else beam_size 
                    parents = numpy.zeros(self.shape, dtype=self.dtype)
                    for t in range(self.shape[0]):  
                        for b in range(self.shape[1]):  
                            for i in range(self.shape[2]): 
                                parents[t, b, i] = numpy.random.randint(0, beam_size)
                    self.numpy_tensor = parents
            
            elif api_config.api_name in ["paddle.nn.functional.gaussian_nll_loss"]:
                if self.check_arg(api_config, 2, "var"):
                    dtype = "float32" if self.dtype == "bfloat16" else self.dtype
                    self.numpy_tensor = (numpy.random.random(self.shape) + 1.0).astype(dtype)

            elif api_config.api_name in ['paddle.nn.functional.grid_sample']:
                if self.dtype=='float16':
                    self.dtype='float32'
                    self.numpy_tensor = numpy.random.random(self.shape).astype(self.dtype)

            elif api_config.api_name in ['paddle.nn.functional.hsigmoid_loss']:
                nclass = self.get_arg(api_config, 2, "num_classes")
                weight = self.get_arg(api_config, 3, "weight")
                if key == "label" or index == 1:
                    self.numpy_tensor = numpy.random.randint(0,nclass, size=self.shape).astype(self.dtype)
                elif key == "path_table" or index == 5:
                    self.numpy_tensor = numpy.random.randint(0,weight.shape[0], size=self.shape).astype(self.dtype)
                elif key == "path_code" or index == 6:
                    self.numpy_tensor = numpy.random.randint(0,2, size=self.shape).astype(self.dtype)

            elif api_config.api_name in ['paddle.nn.functional.upsample']:
                if self.get_arg(api_config, 1, 'size'):
                    self.numpy_tensor = numpy.random.randint(1,128, size=self.shape).astype(self.dtype)
                if self.get_arg(api_config, 2, 'scale_factor'):
                    self.numpy_tensor = numpy.ones(self.shape).astype(self.dtype)+numpy.abs(numpy.random.random(self.shape)).astype(self.dtype)
            
            elif api_config.api_name in ['paddle.nn.functional.binary_cross_entropy']:
                if index==0 or key=='input':
                    self.numpy_tensor = numpy.random.rand(*self.shape).astype(self.dtype)
                elif index==1 or key=='label':
                    self.numpy_tensor = numpy.random.randint(0,2,size=self.shape).astype(self.dtype)

            elif api_config.api_name in ['paddle.nn.functional.margin_cross_entropy']:
                if index==1 or key=='label':
                    s=self.get_arg(api_config,0,'logits')
                    self.numpy_tensor = numpy.random.randint(0,s.shape[1], size=self.shape).astype(self.dtype)

            elif api_config.api_name in ['paddle.nn.functional.multi_margin_loss']:
                if index==1 or key=='label':
                    s=self.get_arg(api_config,0,'input')
                    self.numpy_tensor = numpy.random.randint(0,s.shape[1], size=self.shape).astype(self.dtype)
<<<<<<< HEAD
 
            elif api_config.api_name in ["paddle.nn.functional.cross_entropy"]:
                if self.check_arg(api_config, 1, "label"):
                    input_shape = self.get_arg(api_config, 0, "input").shape
                    axis = self.get_arg(api_config, 7, "axis", -1)
                    num_classes = self.get_arg(api_config, 0, "input").shape[axis]
                    soft_label = self.get_arg(api_config, 5, "soft_label", False)
                    label_smoothing = self.get_arg(api_config, 6, "label_smoothing", 0.0)
                    if (label_smoothing > 0 and self.shape == input_shape) or (label_smoothing == 0 and soft_label):
                        soft_labels = numpy.random.random(size=self.shape)
                        soft_labels = soft_labels / soft_labels.sum(axis=1, keepdims=True)
                        self.numpy_tensor = soft_labels.astype(self.dtype)
                    else:
                        self.numpy_tensor = numpy.random.randint(0, num_classes, size=self.shape).astype(self.dtype)

            elif api_config.api_name in ["paddle.nn.functional.ctc_loss"]:
                if self.check_arg(api_config, 1, "labels"):
                    num_classes = self.get_arg(api_config, 0, "log_probs").shape[2] - 1
                    blank = self.get_arg(api_config, 4, "blank", 0)
                    valid_label_indices = [i for i in range(num_classes + 1) if i != blank]
                    if not valid_label_indices:
                        self.numpy_tensor = numpy.zeros(self.shape, dtype=self.dtype)
                    else:
                        self.numpy_tensor = numpy.random.choice(valid_label_indices, size=self.shape, replace=True).astype(self.dtype)
                elif self.check_arg(api_config, 2, "input_lengths"):
                    max_logit_length = self.get_arg(api_config, 0, "log_probs").shape[0]
                    self.numpy_tensor = numpy.random.randint(1, max_logit_length + 1, size=self.shape, dtype=self.dtype)
                elif self.check_arg(api_config, 3, "label_lengths"):
                    max_label_length = self.get_arg(api_config, 1, "labels").shape[1]
                    max_logit_length = self.get_arg(api_config, 0, "log_probs").shape[0]
                    cand_label_lengths = numpy.random.randint(1, max_label_length + 1, size=self.shape, dtype=self.dtype)
                    compatible_input_lengths = numpy.random.randint(1, max_logit_length + 1, size=self.shape, dtype=self.dtype)
                    final_label_lengths = numpy.minimum(cand_label_lengths, compatible_input_lengths)
                    final_label_lengths = numpy.maximum(final_label_lengths, 1)
                    self.numpy_tensor = final_label_lengths

            elif api_config.api_name in ["paddle.nn.functional.dice_loss"]:
                if self.check_arg(api_config, 1, "label"):
                    num_classes = self.get_arg(api_config, 0, "input").shape[-1]
                    self.numpy_tensor = numpy.random.randint(0, num_classes, size=self.shape, dtype=self.dtype)

=======
>>>>>>> c3b5ccb1
            # o
            elif api_config.api_name in ["paddle.ones"]:
                if len(self.shape) == 0:
                    self.numpy_tensor = numpy.array(random.randint(1, 2048), dtype=self.dtype)
                else:
                    self.numpy_tensor = numpy.random.randint(1, 65535, size=self.shape).astype(self.dtype)
            # p
            elif api_config.api_name in ["paddle.prod"]:
                if self.check_arg(api_config, 1, "axis"):
                    self.numpy_tensor = self.generate_random_axes(api_config)
            elif api_config.api_name in ["paddle.put_along_axis", "paddle.Tensor.put_along_axis"]:
                if self.check_arg(api_config, 1, "indices"):
                    x_tensor = self.get_arg(api_config, 0, "x")
                    x_dims = len(x_tensor.shape) if x_tensor.shape else 0
                    if len(self.shape) != x_dims:
                        new_shape = []
                        for i, dim in enumerate(x_tensor.shape):
                            if i < len(self.shape):
                                new_shape.append(self.shape[i])
                            else:
                                new_shape.append(1) 
                        indices = numpy.zeros(new_shape, dtype="int64")
                        for axis in range(x_dims):
                            if axis < len(self.shape):
                                dim_size = x_tensor.shape[axis]
                                if dim_size > 0:
                                    axis_indices = numpy.random.randint(0, dim_size, size=new_shape[axis])
                                    if new_shape[axis] > 1:
                                        axis_indices[0] = 0
                                        axis_indices[-1] = dim_size - 1
                                    idx_tuple = tuple([slice(None)] * axis + [slice(None, new_shape[axis])] + [slice(None)] * (x_dims - axis - 1))
                                    indices[idx_tuple] = axis_indices.reshape([-1] + [1] * (x_dims - axis - 1))
                        self.numpy_tensor = indices
                        self.shape = new_shape  
                    else:
                        axis = self.get_arg(api_config, 3, "axis")
                        axis = axis if isinstance(axis, int) else 0
                        axis = axis if axis >= 0 else axis + x_dims
                        if 0 <= axis < x_dims:
                            dim_size = x_tensor.shape[axis]
                            indices = numpy.random.randint(0, dim_size, size=self.shape).astype("int64")
                            if numpy.prod(self.shape) > 1:
                                flat_indices = indices.flatten()
                                flat_indices[0] = 0
                                flat_indices[-1] = dim_size - 1
                                indices = flat_indices.reshape(self.shape)
                            self.numpy_tensor = indices
                    self.dtype = "int64"
                elif self.check_arg(api_config, 2, "values"):
                    x_tensor = self.get_arg(api_config, 0, "x")
                    indices = self.get_arg(api_config, 1, "indices")
                    if hasattr(indices, 'shape'):
                        if indices.shape != self.shape:
                            if numpy.prod(self.shape) == 1:
                                self.numpy_tensor = numpy.full(indices.shape, self.get_random_numpy_tensor(shape=[], data_type=self.dtype)[()], dtype=self.dtype)
                            else:
                                random_values = self.get_random_numpy_tensor(shape=numpy.prod(indices.shape), data_type=self.dtype)
                                self.numpy_tensor = random_values.reshape(indices.shape)
                        else:
                            self.numpy_tensor = self.get_random_numpy_tensor(shape=self.shape, data_type=self.dtype)
            # q
            elif api_config.api_name in ["paddle.quantile"]:
                if not (key == "x" or index == 0):
                    self.numpy_tensor = numpy.random.rand(1).astype(self.dtype)

            # r                
            elif api_config.api_name in ["paddle.Tensor.reshape","paddle.reshape"]:
                if index == 0 or key == "x":
                    if not hasattr(api_config, "shape"):
                        api_config.shape = self.shape
                    if not hasattr(api_config, "maxvalue"):
                        api_config.maxvalue = self.numel()
                    if not hasattr(api_config, "tensornum"):
                        api_config.tensornum = 0
                    for arg in api_config.args:
                        if isinstance(arg, list) or isinstance(arg, tuple):
                            i = 0
                            for item in arg:
                                if "int" in str(type(item)):
                                    if item == 0:
                                        api_config.maxvalue = api_config.maxvalue // self.shape[i]
                                    elif not item == -1:
                                        api_config.maxvalue = api_config.maxvalue // item
                                if "Tensor" in str(type(item)):
                                    api_config.tensornum += 1
                                i += 1
                    for thekey, thevalue in api_config.kwargs.items():
                        if isinstance(thevalue, list) or isinstance(thevalue, tuple):
                            i = 0
                            for item in thevalue:
                                if "int" in str(type(item)):
                                    if item == 0:
                                        api_config.maxvalue = api_config.maxvalue // self.shape[i]
                                    elif not item == -1:
                                        api_config.maxvalue = api_config.maxvalue // item
                                if "Tensor" in str(type(item)):
                                    api_config.tensornum += 1
                                i += 1
                else:
                    self.dtype = "int32"
                    if self.shape != [] and self.shape != [1]:
                        self.numpy_tensor = numpy.zeros(self.shape).astype(self.dtype)
                        for i in range(self.shape[0]):
                            if i < self.shape[0]-1:
                                self.numpy_tensor[i] = numpy.random.randint(1, api_config.maxvalue+1)
                                while api_config.maxvalue % self.numpy_tensor[i]:
                                    self.numpy_tensor[i] = numpy.random.randint(1, api_config.maxvalue+1)
                                api_config.maxvalue = api_config.maxvalue // self.numpy_tensor[i] 
                            else:
                                self.numpy_tensor[i] = api_config.maxvalue
                    else:
                        if api_config.tensornum == 1:
                            self.numpy_tensor = numpy.random.randint(api_config.maxvalue, api_config.maxvalue+1, size=self.shape).astype(self.dtype)
                        else:
                            api_config.tensornum -= 1
                            self.numpy_tensor = numpy.random.randint(1, api_config.maxvalue+1, size=self.shape).astype(self.dtype)
                            while api_config.maxvalue % self.numpy_tensor:
                                self.numpy_tensor = numpy.random.randint(1, api_config.maxvalue+1, size=self.shape).astype(self.dtype)
                            api_config.maxvalue = api_config.maxvalue // self.numpy_tensor
            
            # s
            elif api_config.api_name in ["paddle.slice"]:
                # if not hasattr(api_config, "element1"):
                #     if "axes" in api_config.kwargs:
                #         lens = len(api_config.kwargs["axes"])
                #     else:
                #         lens = len(api_config.args[1])
                #     api_config.element1 = lens + 1
                # if not hasattr(api_config, "element2"):
                #     if "starts" in api_config.kwargs:
                #         item = api_config.kwargs["starts"]
                #     else:
                #         item = api_config.args[2]
                #     if isinstance(item, list):
                #         api_config.element2 = api_config.element1 + len(item)
                #     else:
                #         api_config.element2 = api_config.element1 + 1
                if len(api_config.args) > 1:
                    axis = api_config.args[1]
                else:
                    axis = api_config.kwargs["axes"]
                if (index is not None and index == 0) or key == "input":
                    if not hasattr(api_config, "shape"):
                        api_config.shape = self.shape
                elif (index is not None and index == 2) or key == "starts":
                    num = []
                    for i in axis:
                        num.append(api_config.shape[i])
                    if not hasattr(api_config,"indice"):
                        api_config.indice = 0
                    if not hasattr(api_config,"start"):
                        api_config.start = []
                    if self.shape == []:
                        x = numpy.random.randint(0, 2)
                        if x == 0:
                            self.numpy_tensor = numpy.random.randint(0, num[api_config.indice]-1, self.shape)
                        else:
                            self.numpy_tensor = numpy.random.randint(-65535, -1, self.shape)
                        api_config.start.append(self.numpy_tensor)
                        api_config.indice += 1
                    else:
                        self.numpy_tensor = numpy.zeros(self.shape).astype(self.dtype)
                        for i in range(self.numel()):
                            x = numpy.random.randint(0, 2)
                            if x == 0:
                                self.numpy_tensor[i] = numpy.random.randint(0, num[api_config.indice]-1)
                            else:
                                self.numpy_tensor[i] = numpy.random.randint(-65535,-1)
                            api_config.start.append(self.numpy_tensor[i])
                            api_config.indice += 1
                else:
                    if not hasattr(api_config,"start"):
                        if len(api_config.args) > 2:
                            api_config.start = api_config.args[2]
                        else:
                            api_config.start = api_config.kwargs["starts"]
                    num = []
                    for i in axis:
                        num.append(api_config.shape[i])
                    start = api_config.start
                    for i in range(len(start)):
                        if start[i] < 0:
                            start[i] = start[i] if start[i] > -1*num[i] else -1*num[i] 
                            start[i] += num[i]
                    if not hasattr(api_config,"index"):
                        api_config.index = 0                    
                    if self.shape == []:
                        x = numpy.random.randint(0, 2)
                        if x == 0:
                            self.numpy_tensor = numpy.random.randint(start[api_config.index]+1, 65535, self.shape)
                        else:
                            if start[api_config.index]-num[i] == 0:
                                start[api_config.inex] -= 1
                            self.numpy_tensor = numpy.random.randint(start[api_config.index]-num[i]+1, 0, self.shape)
                        api_config.index += 1                       
                    else:
                        self.numpy_tensor = numpy.zeros(self.shape).astype(self.dtype)
                        for i in range(self.numel()):
                            x = numpy.random.randint(0, 2)
                            if x == 0:
                                self.numpy_tensor[i] = numpy.random.randint(start[api_config.index]+1, 65535)
                            else:
                                if start[api_config.index]-num[i] == 0:
                                    start[api_config.inex] -= 1
                                self.numpy_tensor[i] = numpy.random.randint(start[api_config.index]-num[api_config.index]+1, 0)
                            api_config.index += 1

            elif api_config.api_name in ["paddle.scatter"]:
                if key == "index" or index == 1:
                    d=self.get_arg(api_config, 0, "x")
                    s=d.shape[0]
                    self.numpy_tensor = numpy.random.randint(0, s, size=self.shape).astype(self.dtype)

            elif api_config.api_name in ["paddle.scatter_nd"]:
                future_data=self.get_arg(api_config, 2, "shape")     
                if (key == "index" or index == 0) and future_data and len(future_data):
                    self.numpy_tensor=numpy.zeros(self.shape)
                    s=self.shape
                    for ii in range(len(future_data)):  
                        if ii>=s[-1]:
                            break
                        self.numpy_tensor[...,ii] = numpy.random.randint(-future_data[ii], future_data[ii], size=self.numpy_tensor[...,ii].shape).astype(self.dtype)

            elif api_config.api_name in ["paddle.scatter_nd_add"]:
                if key == "index" or index == 1:
                    org=self.get_arg(api_config, 0, "x")
                    org=org.shape
                    self.numpy_tensor=numpy.zeros(self.shape)
                    ind=self.get_arg(api_config, 1, "index")
                    s=ind.shape
                    for ii in range(s[-1]):  
                        self.numpy_tensor[...,ii] = numpy.random.randint(-org[ii], org[ii], size=self.numpy_tensor[...,ii].shape).astype(self.dtype)
            elif api_config.api_name in ["paddle.shard_index"]:
                if self.check_arg(api_config, 0, "input"):
                    index_num = self.get_arg(api_config, 1, "index_num")
                    if index_num is None:
                        index_num = numpy.random.randint(1, 1000)
                    self.numpy_tensor = numpy.random.randint(0, index_num, size=self.shape).astype(self.dtype)
            elif api_config.api_name in ["paddle.sum", "paddle.squeeze"]:
                if self.check_arg(api_config, 1, "axis"):
                    self.numpy_tensor = self.generate_random_axes(api_config)
            elif api_config.api_name in ["paddle.split"]:
                if self.check_arg(api_config, 2, "axis"):
                    x_shape = self.get_arg(api_config, 0, "x").shape
                    num_or_sections = self.get_arg(api_config, 1, "num_or_sections")
                    if isinstance(num_or_sections, (list, tuple)):
                        neg_one_count = sum(1 for x in num_or_sections if x == -1)
                        if neg_one_count > 1:
                            raise ValueError(
                                f"num_or_sections can contain at most one -1, but got {num_or_sections}"
                            )
                        num_splits = len(num_or_sections)
                        known_size = sum(num_or_sections) + neg_one_count
                    elif isinstance(num_or_sections, int):
                        num_splits = num_or_sections
                        known_size = None
                    else:
                        raise ValueError(
                            f"num_or_sections must be an int, list, or tuple, but got {type(num_or_sections)}"
                        )

                    target_dim = None
                    max_dim = len(x_shape)
                    if max_dim == 0:
                        target_dim = numpy.random.randint(-1, 0)
                    else:
                        for dim in range(max_dim):
                            dim_size = x_shape[dim]
                            if isinstance(num_or_sections, int) and dim_size % num_splits == 0:
                                target_dim = dim
                            elif isinstance(num_or_sections, (list, tuple)):
                                if neg_one_count == 0 and dim_size == known_size:
                                    target_dim = dim
                                elif neg_one_count == 1 and dim_size > known_size:
                                    target_dim = dim
                    if target_dim is None:
                        raise ValueError(
                            f"No valid axis found for paddle.split with x.shape={x_shape} and num_or_sections={num_or_sections}"
                        )

                    shape_len = len(self.shape)
                    if shape_len == 0:
                        self.numpy_tensor = numpy.array(target_dim, dtype=self.dtype)
                    elif shape_len == 1 and self.shape[0] == 1:
                        self.numpy_tensor = numpy.array([target_dim], dtype=self.dtype)
                    else:
                        raise ValueError(
                            f"Invalid shape for 'axis' Tensor in paddle.split. "
                            f"Expected a 0-D or 1-D Tensor, but got shape {self.shape}."
                        )

            elif api_config.api_name in ["paddle.nn.functional.softmax"]:
                # for TensorConfig axis
                x_tensor_config = self.get_arg(api_config, 0, "x")
                axis_config = self.get_arg(api_config, 1, "axis")
                
                if self.check_arg(api_config, 0, "x"):
                    self.numpy_tensor = self.get_random_numpy_tensor(self.shape, self.dtype)
                elif self.check_arg(api_config, 1, "axis"):
                    len_shape_x = len(x_tensor_config.shape)
                    # specify if axis is a scalar tensor, else is a int according to doc
                    if isinstance(axis_config, TensorConfig):
                        axis = self.get_random_numpy_tensor(axis_config.shape, axis_config.dtype, min=-len_shape_x, max=len_shape_x)
                        self.numpy_tensor = axis
                
                return self.numpy_tensor
            
            elif api_config.api_name in ["paddle.standard_normal"]:
                if index==0 or key=='shape': 
                    self.numpy_tensor =numpy.random.randint(1, 128, size=self.shape).astype(self.dtype)

            elif api_config.api_name in ["paddle.strided_slice"]:
                s=self.get_arg(api_config,0,'x')
                if self.check_arg(api_config,1,'axes'):
                    self.numpy_tensor =numpy.random.randint(0,len(s.shape), size=self.shape).astype(self.dtype)
                elif index:
                    axes=self.get_arg(api_config,1,'axes')
                    for i in range(len(axes)):
                        if isinstance(axes[i],TensorConfig):
                            axes[i]=int(axes[i].numpy_tensor)
                    if self.check_arg(api_config,2,'starts'):
                        axes=self.get_arg(api_config,1,'axes')
                        if not isinstance(axes,list):
                            axes=axes.numpy_tensor
                        ind=kwargs['list_index'][0]
                        self.numpy_tensor =numpy.random.randint(0,s.shape[axes[ind]]-1, size=self.shape).astype(self.dtype)
                    elif self.check_arg(api_config,3,'ends'):
                        ind=kwargs['list_index'][0]
                        pre=self.get_arg(api_config,2,'starts')
                        self.numpy_tensor =numpy.random.randint(pre[ind].numpy_tensor+1,s.shape[axes[ind]], size=self.shape).astype(self.dtype)
                    elif self.check_arg(api_config,4,'strides'):
                        ind=kwargs['list_index'][0]
                        self.numpy_tensor =numpy.random.randint(1,s.shape[axes[ind]], size=self.shape).astype(self.dtype)

            # t
            elif api_config.api_name in ["paddle.Tensor.take_along_axis", "paddle.take_along_axis"]:
                if self.check_arg(api_config, 1, "indices"):
                    arr = self.get_arg(api_config, 0, "arr")
                    min_dim = min(arr.shape)
                    indices = (numpy.random.randint(0, min_dim-1, size=self.numel())).astype("int64")
                    self.numpy_tensor = indices.reshape(self.shape)
                    self.dtype = "int64"
                    
            elif api_config.api_name in ["paddle.Tensor.clip"]:
                if index>0 and key!='x':
                    self.numpy_tensor=numpy.random.random()-0.5
                if key == "max" or index == 2:
                    pre=self.get_arg(api_config, 1, "min")
                    self.numpy_tensor=numpy.clip(self.numpy_tensor,pre.numpy_tensor,None)
            
            elif api_config.api_name in ['paddle.Tensor.gather',"paddle.gather"]:
                if key == "index" or index == 1:
                    s=self.get_arg(api_config, 0, "x")

                    if 'axis' in api_config.kwargs:
                        tmp=self.get_arg(api_config,arg_name='axis')
                        if isinstance(tmp,TensorConfig):
                            tmp=tmp.shape
                            tmp=tmp[0]
                    else:
                        tmp=0
                    self.numpy_tensor = (numpy.random.randint(0,s.shape[tmp], size=self.shape)).astype(self.dtype)
                elif key == "axis" or index == 2:
                    self.numpy_tensor = (numpy.random.randint(0,2, size=self.shape)).astype(self.dtype)

            elif api_config.api_name in ["paddle.Tensor.gather_nd","paddle.gather_nd"]:
                if key == "index" or index == 1:
                    if 'x' in api_config.kwargs:
                        org=self.get_arg(api_config,arg_name='x')
                    else:
                        org=self.get_arg(api_config,0)
                    org=org.shape
                    if 'index' in api_config.kwargs:
                        s=self.get_arg(api_config,arg_name='index')
                    else:
                        s=self.get_arg(api_config,1)
                    s=s.shape
                    self.numpy_tensor=numpy.zeros(s)
                    for i in range(s[-1]):
                        self.numpy_tensor[...,i]=(numpy.random.randint(0,org[i], size=self.numpy_tensor[...,i].shape)).astype(self.dtype)

            elif api_config.api_name in ["paddle.Tensor.index_select"]:
                if self.check_arg(api_config,1,'index'):
                    axis=self.get_arg(api_config, 2, 'axis')
                    if axis is None:
                        axis=0
                    inputs=self.get_arg(api_config, 0, "x")
                    self.numpy_tensor = numpy.random.randint(0,inputs.shape[axis], size=self.shape).astype(self.dtype)

            elif api_config.api_name in ["paddle.Tensor.tile"]:
                if index==1 or key=='repeat_times':
                    self.numpy_tensor = numpy.random.randint(1,128, size=self.shape).astype(self.dtype)
            # u
            elif api_config.api_name in ["paddle.Tensor.unflatten","paddle.unflatten"]:
                if key == "x" or index == 0:
                    if not hasattr(api_config,"first_shape"):
                        api_config.first_shape = self.shape
                elif key == "axis" or index == 1:
                    self.numpy_tensor = numpy.random.randint(0, len(api_config.first_shape), size=self.shape).astype(self.dtype)
                    if not hasattr(api_config, "axis"):
                        api_config.axis = self.numpy_tensor
                elif key == "shape" or index >= 2:
                    if not hasattr(api_config, "axis"):
                        if len(api_config.args) > 1:
                            api_config.axis = api_config.args[1]
                        else:
                            api_config.axis = api_config.kwargs["axis"]
                    if not hasattr(api_config, "maxvalue"):
                        maxvalue = api_config.first_shape[api_config.axis]
                        api_config.maxvalue = maxvalue
                    if len(api_config.args) > 2:
                        arg = api_config.args[2]
                    else:
                        arg = api_config.kwargs["shape"]
                    if isinstance(arg,TensorConfig):
                        self.numpy_tensor = numpy.zeros(self.shape).astype(self.dtype)
                        for i in range(self.numel()-1):
                            self.numpy_tensor[i] = numpy.random.randint(1, maxvalue+1)
                            while maxvalue % self.numpy_tensor.any():
                                self.numpy_tensor[i] = numpy.random.randint(1, maxvalue+1)
                            maxvalue = maxvalue // self.numpy_tensor[i]
                        self.numpy_tensor[self.numel()-1] = maxvalue
                    elif isinstance(arg, list) or isinstance(arg, tuple):
                        if not hasattr(api_config,"tensornum"):    
                            api_config.tensornum = 0
                            for item in arg:
                                if "int" in str(type(item)) and not item == -1:
                                    api_config.maxvalue = api_config.maxvalue // item
                                if "Tensor" in str(type(item)):
                                    api_config.tensornum += 1
                        if api_config.tensornum > 1:
                            self.numpy_tensor = numpy.random.randint(1, api_config.maxvalue+1, size=self.shape).astype(self.dtype)
                            while maxvalue % self.numpy_tensor:
                                self.numpy_tensor[i] = numpy.random.randint(1, api_config.maxvalue+1, size=self.shape).astype(self.dtype)
                            maxvalue = maxvalue // self.numpy_tensor[i]  
                            api_config.tensor_num -= 1
                        else:
                            self.numpy_tensor = numpy.random.randint(api_config.maxvalue, api_config.maxvalue+1, size=self.shape).astype(self.dtype)
            
            elif api_config.api_name in ["paddle.unsqueeze"]:
                if self.check_arg(api_config, 1, "axis"):
                    x_shape = self.get_arg(api_config, 0, "x").shape
                    max_dim = len(x_shape) + 1
                    if len(self.shape) == 0:
                        dim = numpy.random.randint(0, max_dim)
                        if numpy.random.rand() > 0.5:
                            dim -= max_dim
                        self.numpy_tensor = numpy.array(dim, dtype=self.dtype)
                    elif len(self.shape) == 1:
                        dims = numpy.random.choice(max_dim, size=self.shape[0], replace=False)
                        mask = numpy.random.rand(self.shape[0]) > 0.5
                        dims = numpy.where(mask, dims - max_dim, dims)
                        self.numpy_tensor = numpy.array(dims, dtype=self.dtype)
                    else:
                        raise ValueError(
                            f"Invalid shape for 'axis' Tensor in paddle.unsqueeze. "
                            f"Expected a 0-D or 1-D Tensor, but got shape {self.shape}."
                        )
            # v
            # w
            # x
            # y
            # z
            elif api_config.api_name in ["paddle.zeros"]:
                self.numpy_tensor = numpy.random.randint(0, 2048, size = self.shape)
                
            elif api_config.api_name in ["paddle.nn.functional.zeropad2d"]:
                if self.check_arg(api_config, 0, "x"):
                    self.numpy_tensor = self.get_random_numpy_tensor(self.shape, self.dtype)
                elif self.check_arg(api_config, 1, "padding"):
                    # padding value should not be too large 
                    self.numpy_tensor = self.get_random_numpy_tensor(self.shape, self.dtype, min=0, max=10)
                    
            # _
            elif api_config.api_name in ["paddle.Tensor.__getitem__","paddle.Tensor.__setitem__"] and (len(api_config.args) > 1 and str(api_config.args[1]) == str(self) or str(api_config.args[0]) != str(self)):
                arr = self.get_arg(api_config, 0, "arr")
                min_dim = min(arr.shape)
                indices = (numpy.random.randint(0, min_dim, size=self.numel())).astype("int64")
                self.numpy_tensor = indices.reshape(self.shape)
            if self.numpy_tensor is None:
                if USE_CACHED_NUMPY:
                    dtype = "float32" if self.dtype == "bfloat16" else self.dtype
                    self.numpy_tensor = self.get_cached_numpy(dtype, self.shape)
                else:
                    if "int" in self.dtype:
                        self.numpy_tensor = (numpy.random.randint(-65535, 65535, size=self.shape)).astype(self.dtype)
                    else:
                        dtype = "float32" if self.dtype == "bfloat16" else self.dtype
                        self.numpy_tensor = (numpy.random.random(self.shape) - 0.5).astype(dtype)
        return self.numpy_tensor

    def get_paddle_tensor(self, api_config, index=None, key=None, **kwargs):
        if index is not None:
            self.index = index
        if key is not None:
            self.key = key

        if self.dtype in ["float8_e5m2", "float8_e4m3fn"]:
            print("Warning ", self.dtype, "not supported")
            return

        if self.paddle_tensor is None:
            self.paddle_tensor = paddle.to_tensor(
                self.get_numpy_tensor(api_config, index, key, **kwargs),
                dtype=self.dtype if self.dtype != 'bfloat16' else "float32",
            )
            self.paddle_tensor.stop_gradient = True
            if self.dtype in ['float32', 'float64', 'float16', 'complex64', 'complex128', 'bfloat16']:
                if self.dtype == "bfloat16":
                    self.paddle_tensor = paddle.cast(self.paddle_tensor, dtype="uint16")
                self.paddle_tensor.stop_gradient = False
        return self.paddle_tensor

    def get_torch_tensor(self, api_config):
        if self.dtype in ["float8_e5m2", "float8_e4m3fn"]:
            print("Warning ", self.dtype, "not supported")
            return

        device = torch.device("cuda:0")
        torch.set_default_device(device)
        if self.torch_tensor is None:
            self.torch_tensor = torch.tensor(
                self.get_numpy_tensor(api_config),
                dtype=self.convert_dtype_to_torch_type(self.dtype)
                if self.dtype != 'bfloat16'
                else torch.float32,
                requires_grad=True if self.dtype in ['float32', 'float64', 'float16', 'complex64', 'complex128', 'bfloat16'] else False,
            )
            if self.dtype == "bfloat16":
                self.torch_tensor = self.torch_tensor.to(dtype=torch.bfloat16)
        return self.torch_tensor

    def clear_tensor(self):
        self.torch_tensor = None
        self.paddle_tensor = None
        self.numpy_tensor = None
        torch.cuda.empty_cache()
        paddle.device.cuda.empty_cache()

    def clear_paddle_tensor(self):
        del self.paddle_tensor
        self.paddle_tensor = None
        paddle.device.cuda.empty_cache()

    def clear_numpy_tensors(self):
        del self.numpy_tensor
        self.numpy_tensor = None

    def clear_torch_tensor(self):
        del self.torch_tensor
        self.torch_tensor = None
        torch.cuda.empty_cache()

    def fill_numpy_tensor(self, full_value):
        self.numpy_tensor = numpy.full(shape=self.shape, fill_value=full_value, dtype=self.dtype)

    def check_arg(self, api_config, arg_pos, arg_name):
        """
        检查api_config中的参数是否与当前实例匹配。
        必须同时提供参数位置与参数名称, 具体请查看API文档。

        Args:
            api_config (ApiConfig): API配置对象, 包含args和kwargs。
            arg_pos (int): 参数的位置索引。
            arg_name (str): 参数的名称。

        Returns:
            bool: 如果参数匹配当前实例，则返回 True; 否则返回 False。

        """
        return (
            (hasattr(self, "index") and self.index == arg_pos)
            or (hasattr(self, "key") and self.key == arg_name)
        )

    def get_arg(self, api_config, arg_pos, arg_name, default=None):
        """
        从api_config中获取参数值。
        必须同时提供参数位置与参数名称, 具体请查看API文档。

        Args:
            api_config (ApiConfig): API配置对象, 包含args和kwargs。
            arg_pos (int): 参数的位置索引。
            arg_name (str): 参数的名称。
            default (Any, optional): 参数的默认值。默认为None。

        Returns:
            Any: 参数的值。如果参数位置索引有效, 则返回args列表中对应位置的值;
                    如果参数名称在kwargs字典中存在, 则返回对应名称的值;
                    否则返回默认值。

        """
        if 0 <= arg_pos < len(api_config.args):
            return api_config.args[arg_pos]
        if arg_name in api_config.kwargs:
            return api_config.kwargs[arg_name]
        return default

    def get_initialized_value(self, api_config, arg_pos=None, arg_name=None):
        """Get the initialized numpy_tensor value from the api_config instead of the TensorConfig"""    
        # for uninitialized numpy_tensor, return None implicitly as numpy_tensor is None 
        if arg_pos is not None and 0 <= arg_pos < len(api_config.args):
            if isinstance(api_config.args[arg_pos], TensorConfig):
                return api_config.args[arg_pos].numpy_tensor
            else:
                return api_config.args[arg_pos]
        if arg_name and arg_name in api_config.kwargs:
            if isinstance(api_config.kwargs[arg_name], TensorConfig):
                return api_config.kwargs[arg_name].numpy_tensor
            else:
                return api_config.kwargs[arg_name]
        # for args that does not appear in api_config
        if arg_pos >= len(api_config.args) or arg_name not in api_config.kwargs:
            return None
        # error case 
        if arg_pos is None and arg_name is None:
            raise ValueError("either arg_pos or arg_name must be provided.")
        elif arg_pos:
            if arg_pos < 0:
                raise IndexError(f"argument position {arg_pos} is out of range for api_config with {len(api_config.args)} arguments.")
            else: 
                # case type(api_config.args[arg_pos]) != TensorConfig:
                raise TypeError(f"argument at position {arg_pos} is not of type TensorConfig.")
        else:
            # case type(api_config.kwargs[arg_name]) != TensorConfig:
            raise TypeError(f"argument '{arg_name}' is not of type TensorConfig.")
    
    def set_tensor_arg_value(self, api_config, arg_pos=None, arg_name=None, value=None):
        if arg_pos is not None and 0 <= arg_pos < len(api_config.args) and isinstance(api_config.args[arg_pos], TensorConfig):
            api_config.args[arg_pos].numpy_tensor = value
        elif arg_name and arg_name in api_config.kwargs and isinstance(api_config.kwargs[arg_name], TensorConfig):
            api_config.kwargs[arg_name].numpy_tensor = value
        else:
            raise ValueError(f"argument at position {arg_pos} or name '{arg_name}' is not of type TensorConfig.")
        
    def get_random_numpy_tensor(self, shape=None, data_type=None, min=None, max=None):
        # extract default init logic 
        if USE_CACHED_NUMPY:
            dtype = "float32" if data_type == "bfloat16" else data_type
            numpy_tensor = self.get_cached_numpy(dtype, shape)
        else:
            if "int" in data_type:
                min = min if min is not None else -65535
                max = max if max is not None else 65535
                numpy_tensor = (numpy.random.randint(min, max, size=shape)).astype(data_type)
            else:
                # TO DO: check boundary and cached numpy
                dtype = "float32" if data_type == "bfloat16" else data_type
                min = min if min is not None else numpy.finfo(dtype).min / 2
                max = max if max is not None else numpy.finfo(dtype).max / 2
                numpy_tensor = (numpy.random.uniform(min, max, size=shape)).astype(dtype)
        return numpy_tensor

class APIConfig:
    def __deepcopy__(self, memo):
        cls = self.__class__
        result = cls.__new__(cls)
        memo[id(self)] = result
        result.args = copy.deepcopy(self.args)
        result.kwargs = copy.deepcopy(self.kwargs)
        result.api_name = self.api_name
        return result

    def __init__(self, config):
        config = config.replace("\n", "")
        self.config = config
        self.args = []
        self.kwargs = collections.OrderedDict()
        config = config.replace("Tensor(", "TensorConfig(")

        self.api_name, offset = self.get_api(config)

        if self.api_name == "paddle.einsum":
            tmp = config[config.index("\"") + 1:]
            value = tmp[:tmp.index("\"")]
            offset = config.index("\"") + 1 + tmp.index("\"")
            if "equation" in config:
                self.append_kwargs("equation", value)
            else:
                self.append_args(value)

        while(True):
            tocken, offset = self.get_tocken(config, offset)
            if offset is None:
                return

            is_kwarg = config[offset] == '='
            if is_kwarg:
                key = tocken
                tocken, offset = self.get_tocken(config, offset+1)

            value, offset = self.get_one_arg(tocken, config, offset)
            
            if offset is None:
                return

            if is_kwarg:
                self.append_kwargs(key, value)
            else:
                self.append_args(value)

    def append_args(self, arg):
        self.args.append(arg)
        
    def append_kwargs(self, name, arg):
        self.kwargs[name] = arg

    def dump_item_str(self, item):
        type_mapping = {
            numpy.int16: int,
            numpy.int32: int,
            numpy.int64: int,
            numpy.float16: float,
            numpy.float32: float,
            numpy.float64: float,
            numpy.integer: int,
            numpy.floating: float,
            numpy.bool_: bool,
            numpy.complexfloating: complex,
            numpy.str_: str,
            numpy.bytes_: bytes,
            # numpy.unicode_: str,
        }
        for numpy_type, builtin_type in type_mapping.items():
            if isinstance(item, numpy_type):
                item = builtin_type(item)
                break

        if isinstance(item, TensorConfig):
            return str(item)
        elif isinstance(item, paddle.base.core.DataType):
            return "Dtype(" + str(item)[7:] + ")"
        elif isinstance(item, paddle.base.core.VarDesc.VarType):
            return "VarType(" + str(item)[7:] + ")"
        elif isinstance(item, list):
            result = "list["
            for sub_item in item:
                tmp = self.dump_item_str(sub_item)
                if tmp == "":
                    return ""
                result = result + tmp + ","
            result = result + "]"
            return result
        elif isinstance(item, tuple):
            result = "tuple("
            for sub_item in item:
                tmp = self.dump_item_str(sub_item)
                if tmp == "":
                    return ""
                result = result + tmp + ","
            result = result + ")"
            return result
        elif isinstance(item, slice):
            return (
                "slice("
                + str(item.start)
                + ","
                + str(item.stop)
                + ","
                + str(item.step)
                + ")"
            )
        elif isinstance(item, complex):
            return (
                "complex("
                + self.dump_item_str(item.real)
                + ","
                + self.dump_item_str(item.imag)
                + ")"
            )
        elif item is None:
            return "None"
        elif isinstance(
            item, (paddle.base.Variable, paddle.base.libpaddle.pir.Value)
        ):
            return ""
        elif item == math.inf:
            return "math.inf"
        elif item == -math.inf:
            return "-math.inf"
        elif item == math.nan:
            return "math.nan"
        elif item == -math.nan:
            return "-math.nan"
        elif isinstance(item, (bool, int, float)):
            return str(item)
        elif isinstance(item, str):
            return '"' + item + '"'
        elif isinstance(item, type):
            return (
                "type("
                + str(item)[str(item).index("'") + 1 : str(item).rindex("'")]
                + ")"
            )
        else:
            return str(item)


    def __str__(self):
        result = ""
        result = result + self.api_name + "("
        for arg in self.args:
            result = result + self.dump_item_str(arg) + ", "
        
        for key, value in self.kwargs.items():
            result = result + key + "=" + self.dump_item_str(value) + ", "

        result = result + ")"
        return result

    # def get_tocken(self, config, offset):
    #     def is_int(tocken):
    #         try:
    #             int(tocken)
    #             return True
    #         except Exception as err:
    #             return False
    #     pattern = r'\b[A-Za-z0-9._+-]+\b|-[A-Za-z0-9._+-]+\b'
    #     match = re.search(pattern, config[offset:])
    #     if match:
    #         if is_int(match.group()) and config[offset + match.start() + len(match.group())] == ".":
    #             return match.group()+".", offset + match.start() + len(match.group()) + 1
    #         return match.group(), offset + match.start() + len(match.group())
    #     return None, None

    def get_tocken(self,config, offset):
        def is_int(token):
            try:
                int(token)
                return True
            except Exception as err:
                return False

        # Modified pattern to handle decimal numbers starting with dot
        pattern = r'\b[A-Za-z0-9._+-]+\b|-[A-Za-z0-9._+-]+\b|\.[0-9]+'
        match = re.search(pattern, config[offset:])
        if match:
            token = match.group()
            # Handle the case where token starts with dot followed by digits
            if token.startswith('.') and token[1:].isdigit():
                return token, offset + match.start() + len(token)

            if is_int(token) and offset + match.start() + len(token) < len(config) and config[
                offset + match.start() + len(token)] == ".":
                return token + ".", offset + match.start() + len(token) + 1
            return token, offset + match.start() + len(token)
        return None, None


    def get_api(self, config):
        return config[0:config.index("(")], len(config[0:config.index("(")])

    def get_tensor(self, config, offset):
        config = config[offset:]
        tensor_str = config[config.index("TensorConfig"):config.index(")")+1]
        return eval(tensor_str), offset + len(tensor_str)

    def get_dtype(self, config, offset):
        tocken, offset = self.get_tocken(config, offset)
        return paddle.pir.core.convert_np_dtype_to_dtype_(tocken), offset

    def get_vartype(self, config, offset):
        tocken, offset = self.get_tocken(config, offset)
        return paddle.base.framework.convert_np_dtype_to_proto_type(tocken), offset

    def get_list(self, config, offset):
        result = []
        tmp = 0
        last_index = offset
        for i in range(offset, len(config)):
            if config[i] == "[":
                tmp = tmp + 1
            if config[i] == "]":
                tmp = tmp - 1
            if tmp == 0:
                last_index = i
                break
        
        list_str = config[offset: last_index+1]
        if "TensorConfig" not in list_str:
            list_str = list_str.replace(",", " ")

        offset = 1
        while(True):
            tocken, offset = self.get_tocken(list_str, offset)
            if offset is None:
                break

            value, offset = self.get_one_arg(tocken, list_str, offset)

            if offset is None:
                break

            result.append(value)

        return result, last_index+1

    def get_tuple(self, config, offset):
        result = []
        tmp = 0
        last_index = offset
        for i in range(offset, len(config)):
            if config[i] == "(":
                tmp = tmp + 1
            if config[i] == ")":
                tmp = tmp - 1
            if tmp == 0:
                last_index = i
                break
        
        tuple_str = config[offset: last_index+1]

        tuple_str = tuple_str.replace(",", " , ")

        offset = 1
        while(True):
            tocken, offset = self.get_tocken(tuple_str, offset)
            if offset is None:
                break

            value, offset = self.get_one_arg(tocken, tuple_str, offset)

            if offset is None:
                break

            result.append(value)

        return tuple(result), last_index+1

    def get_slice(self, config, offset):
        config = config[offset:]
        slice_str = config[config.index("("):config.index(")")+1]
        return eval("slice"+slice_str), offset+len(slice_str)

    def get_complex(self, config, offset):
        config = config[offset:]
        complex_str = config[config.index("("):config.index(")")+1]
        if "nan" in complex_str and complex_str[complex_str.index('nan')-1] != ".":
            complex_str = complex_str.replace("nan", "float('nan')")
        return eval("complex"+complex_str), offset+len(complex_str)

    def get_numpy_type(self, config, offset):
        config = config[offset:]
        numpy_type_str = config[config.index("(")+1:config.index(")")]
        if numpy_type_str == "numpy.bool":
            return numpy.bool_, offset+len(numpy_type_str)+2
        return eval(numpy_type_str), offset+len(numpy_type_str)+2

    def get_one_arg(self, tocken, config, offset):
        if tocken == "TensorConfig":
            value, offset = self.get_tensor(config, offset-len(tocken))
        elif tocken == "Dtype":
            value, offset = self.get_dtype(config, offset)
        elif tocken == "VarType":
            value, offset = self.get_vartype(config, offset)
        elif tocken == "list":
            value, offset = self.get_list(config, offset)
        elif tocken == "tuple":
            value, offset = self.get_tuple(config, offset)
        elif tocken == "slice":
            value, offset = self.get_slice(config, offset)
        elif tocken == "complex":
            value, offset = self.get_complex(config, offset)
        elif tocken == "type":
            value, offset = self.get_numpy_type(config, offset)
        elif tocken == "nan":
            value = float('nan')
        elif tocken is not None and config[offset - len(tocken) - 1] == "\"":
            # fix tocken is not correct in str with spaces
            next_quote_idx  = config.index("\"", offset)
            value = config[offset - len(tocken):next_quote_idx]
            offset = next_quote_idx
        elif tocken is None:
            return None, None
        else:
            if tocken[0]=='.':
                tocken='0'+tocken
            value = eval(tocken)
        return value, offset


def analyse_configs(config_path):
    with open(config_path, "r") as f:
        configs = f.readlines()
        f.close()

    api_configs = []
    for config in configs:
        # print(config)
        api_config = APIConfig(config)
        api_configs.append(api_config)
    return api_configs<|MERGE_RESOLUTION|>--- conflicted
+++ resolved
@@ -765,7 +765,6 @@
                 if index==1 or key=='label':
                     s=self.get_arg(api_config,0,'input')
                     self.numpy_tensor = numpy.random.randint(0,s.shape[1], size=self.shape).astype(self.dtype)
-<<<<<<< HEAD
  
             elif api_config.api_name in ["paddle.nn.functional.cross_entropy"]:
                 if self.check_arg(api_config, 1, "label"):
@@ -807,8 +806,6 @@
                     num_classes = self.get_arg(api_config, 0, "input").shape[-1]
                     self.numpy_tensor = numpy.random.randint(0, num_classes, size=self.shape, dtype=self.dtype)
 
-=======
->>>>>>> c3b5ccb1
             # o
             elif api_config.api_name in ["paddle.ones"]:
                 if len(self.shape) == 0:
