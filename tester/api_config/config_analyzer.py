--- conflicted
+++ resolved
@@ -504,10 +504,6 @@
                     else:
                         dtype = "float32" if self.dtype == "bfloat16" else self.dtype
                         self.numpy_tensor = (numpy.random.random(self.shape) - 0.5).astype(dtype)
-<<<<<<< HEAD
-=======
-        # print(self.numpy_tensor,index)
->>>>>>> 3ae687b6
         return self.numpy_tensor
 
     def get_paddle_tensor(self, api_config,index=0):
@@ -517,14 +513,8 @@
 
         if self.paddle_tensor is None:
             self.paddle_tensor = paddle.to_tensor(
-<<<<<<< HEAD
-                self.get_numpy_tensor(api_config)
+                self.get_numpy_tensor(api_config, index)
             ).astype(self.dtype)
-=======
-                self.get_numpy_tensor(api_config,index),
-                dtype=self.dtype if self.dtype != 'bfloat16' else "float32",
-            )
->>>>>>> 3ae687b6
             self.paddle_tensor.stop_gradient = True
             if self.dtype in ['float32', 'float64', 'float16', 'complex64', 'complex128', 'bfloat16']:
                 self.paddle_tensor.stop_gradient = False
