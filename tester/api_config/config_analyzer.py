import random
import re
import collections
import paddle
import numpy
import math
import json
import paddle
import inspect
import torch
import copy


USE_CACHED_NUMPY = False
cached_numpy = {}

not_zero_apis = [
    "paddle.Tensor.__div__",
    "paddle.Tensor.__floordiv__",
    "paddle.Tensor.__rdiv__",
    "paddle.Tensor.__rfloordiv__",
    "paddle.Tensor.__rtruediv__",
    "paddle.Tensor.__truediv__",
    "paddle.Tensor.divide",
    "paddle.Tensor.floor_divide",
    "paddle.divide",
    "paddle.floor_divide",
    "paddle.nn.functional.kl_div",
    "paddle.sparse.divide",
    "paddle.Tensor.__mod__",
    "paddle.Tensor.__rmod__",
    "paddle.Tensor.floor_mod",
    "paddle.Tensor.mod",
    "paddle.floor_mod",
    "paddle.mod",
]

class TensorConfig:
    def __init__(self, shape, dtype, place=None):
        self.shape = shape
        self.dtype = dtype
        self.place = place
        self.numpy_tensor = None
        self.paddle_tensor = None
        self.torch_tensor = None
    def __deepcopy__(self, memo):
        cls = self.__class__
        result = cls.__new__(cls)
        memo[id(self)] = result
        result.shape = copy.deepcopy(self.shape)
        result.dtype = copy.deepcopy(self.dtype)
        result.place = copy.deepcopy(self.place)
        return result

    def __str__(self):
        return "Tensor("+str(self.shape)+",\""+self.dtype+"\")"
    def __repr__(self):
        return "Tensor("+str(self.shape)+",\""+self.dtype+"\")"

    def convert_dtype_to_torch_type(self, dtype):
        if dtype in ["float32", numpy.float32]:
            return torch.float32
        elif dtype in ['float16', numpy.float16]:
            return torch.float16
        elif dtype in ['float64', numpy.float64]:
            return torch.float64
        elif dtype in ['int16', numpy.int16]:
            return torch.int16
        elif dtype in ['int8', numpy.int8]:
            return torch.int8
        elif dtype in ['bool', numpy.bool_]:
            return torch.bool
        elif dtype in ['bfloat16', numpy.uint16]:
            return torch.bfloat16
        elif dtype in ['uint8', numpy.uint8]:
            return torch.uint8
        elif dtype in ['int32', numpy.int32]:
            return torch.int32
        elif dtype in ['int64', numpy.int64]:
            return torch.int64
        elif dtype in ['complex64', numpy.complex64]:
            return torch.complex64
        elif dtype in ['complex128', numpy.complex128]:
            return torch.complex128
        else:
            raise ValueError(f'Unsupport dtype: {dtype}')

    def numel(self):
        numel = 1
        for i in self.shape:
            numel = numel * i
        return numel

    def get_cached_numpy(self, dtype, shape):
        numel = 1
        for i in shape:
            numel = numel * i

        if dtype in cached_numpy:
            tensor = cached_numpy[dtype][:numel].reshape(shape)
        else:
            if "int" in dtype:
                cached_numpy[dtype] = numpy.random.randint(-65535, 65535, size=4300000000, dtype="int64").astype(dtype)
                tensor = cached_numpy[dtype][:numel].reshape(shape)
            else:
                cached_numpy[dtype] = (numpy.random.random([4300000000]) - 0.5).astype(dtype)
                tensor = cached_numpy[dtype][:numel].reshape(shape)
        return tensor

    def generate_random_axes(self, api_config):
        x_shape = self.get_arg(api_config, 0, "x").shape
        max_dim = max(len(x_shape), 1) # scalar

        if len(self.shape) == 0:
            dim = numpy.random.randint(0, max_dim)
            if numpy.random.rand() > 0.5:
                dim -= max_dim
            return numpy.array(dim, dtype=self.dtype)

        if len(self.shape) == 1:
            dims = numpy.random.choice(max_dim, size=self.shape[0], replace=False)
            mask = numpy.random.rand(self.shape[0]) > 0.5
            dims = numpy.where(mask, dims - max_dim, dims)
            return numpy.array(dims, dtype=self.dtype)

        raise ValueError(
            f"Invalid shape for 'axis' Tensor in {api_config.api_name}. "
            f"Expected a 0-D or 1-D Tensor, but got shape {self.shape}."
        )

    def generate_random_index(self, api_config, allow_none=False):
        axis = self.get_arg(api_config, 2, "axis")
        if axis is None and not allow_none:
            raise ValueError("Axis is None")
        else:
            axis = 0
        x_shape = self.get_arg(api_config, 0, "x").shape
        axis = axis if axis >= 0 else axis + len(x_shape)
        if not (0 <= axis < len(x_shape)):
            raise ValueError(f"Invalid axis {axis} for shape {x_shape}")

        if len(self.shape) >= 1:
            return numpy.random.randint(0, x_shape[axis], size=self.shape, dtype=self.dtype)

        raise ValueError(
            f"Invalid shape for 'index' Tensor in {api_config.api_name}. "
            f"Expected a 0-D or 1-D Tensor, but got shape {self.shape}."
        )

    def get_random_axis_on_tensor(self, api_config, arg_pos, kwargs_name):
        cfg = self.get_arg(api_config, arg_pos, kwargs_name)
        if isinstance(cfg, TensorConfig):
            max_idx = len(cfg.shape)
            return self.get_random_numpy_tensor([], data_type=self.dtype, min=0, max=max_idx)
        else:
            raise ValueError(f"Invalid axis config={cfg} in {api_config.api_name}")

    def get_numpy_tensor(self, api_config, index=None, key=None, **kwargs):
        if index is not None:
            self.index = index
        if key is not None:
            self.key = key

        if self.dtype in ["float8_e5m2", "float8_e4m3fn"]:
            print("Warning ", self.dtype, "not supported")
            return
        if self.numpy_tensor is None:
            if api_config.api_name in not_zero_apis:
                if "int" in self.dtype:
                    self.numpy_tensor = (numpy.random.randint(1, 65535, size=self.shape)).astype(self.dtype)
                else:
                    dtype = "float32" if self.dtype == "bfloat16" else self.dtype
                    self.numpy_tensor = (numpy.random.random(self.shape) + 0.5).astype(dtype)
            elif api_config.api_name in ["paddle.arange"]:
                tensor_num = 0
                for arg in api_config.args:
                    if "Tensor" in str(arg):
                        tensor_num += 1
                if tensor_num == 3 or "step" in api_config.kwargs:
                    if self.check_arg(api_config,2,"step"):
                        if "int" in self.dtype:
                            x = numpy.random.random()
                            if x > 0.5:
                                self.numpy_tensor = (numpy.random.randint(1, 65535, size=self.shape)).astype(self.dtype)
                            else:
                                self.numpy_tensor = (numpy.random.randint(-65536, -1, size=self.shape)).astype(self.dtype)
                        else:
                            dtype = "float32" if self.dtype == "bfloat16" else self.dtype
                            x = numpy.random.random()
                            if x > 0.5:
                                self.numpy_tensor = (numpy.random.random(self.shape) + 1.0).astype(dtype)
                            else:
                                self.numpy_tensor = (numpy.random.random(self.shape) - 2.0).astype(dtype) 

            elif api_config.api_name in ["paddle.argmax","paddle.argmin"]:  
                if  self.check_arg(api_config, 1, "axis"):
                    arr=self.get_arg(api_config,0,'x')                
                    min_dim = numpy.min(arr.shape)
                    indices = (numpy.random.randint(0, min_dim-1, size=self.numel())).astype("int64")
                    self.numpy_tensor = indices.reshape(self.shape)
                    self.dtype = "int64"

            elif api_config.api_name in ["paddle.atan2"]:
                if self.check_arg(api_config,0,'x'):
                    s1=self.get_arg(api_config,0,'x')
                    s1=s1.shape
                    self.numpy_tensor=numpy.random.random(s1).astype(self.dtype)
                elif self.check_arg(api_config,1,'y'):
                    s2=self.get_arg(api_config,1,'y')
                    s2=s2.shape
                    self.numpy_tensor=numpy.random.random(s2).astype(self.dtype)
                

            elif api_config.api_name in ["paddle.bernoulli"]:
                if self.check_arg(api_config, 0, "x"):
                    dtype = "float32" if self.dtype == "bfloat16" else self.dtype
                    self.numpy_tensor = numpy.random.random(self.shape).astype(dtype)
            elif api_config.api_name in ["paddle.bincount"]:
                if self.check_arg(api_config, 0, "x"):
                    if "int" in self.dtype:
                        self.numpy_tensor = numpy.random.randint(0, 65535, size=self.shape).astype(self.dtype)
                    else:
                        raise ValueError(f"The input of paddle.bincount must be of integer type, but the current type is {self.dtype}")
                elif self.check_arg(api_config, 2, "minlength") or self.check_arg(api_config, None, "minlength"):
                    if "int" in self.dtype:
                        self.numpy_tensor = numpy.random.randint(0, 65535, size=self.shape).astype(self.dtype)
                    else:
                        dtype = "int64"
                        self.numpy_tensor = numpy.random.randint(0, 65535, size=self.shape).astype(dtype)
                        self.dtype = dtype
            elif api_config.api_name in ["paddle.incubate.nn.functional.block_multihead_attention"]:
                qkv_shape = self.get_arg(api_config, 0, "qkv").shape # [token_num, 3 * num_head * head_size].
                bs = self.get_arg(api_config, 3, "seq_lens_encoder").shape[0]
                seq_len = qkv_shape[0] // bs
                
                if self.check_arg(api_config, 1, "key_cache") or self.check_arg(api_config, 2, "value_cache") \
                    or self.check_arg(api_config, 4, "seq_lens_decoder") or self.check_arg(api_config, 10, "block_tables"):
                    self.numpy_tensor = numpy.zeros(self.shape).astype(self.dtype)
                elif self.check_arg(api_config, 3, "seq_lens_encoder"):
                    self.numpy_tensor = numpy.array([seq_len] * bs, dtype=self.dtype)
                elif self.check_arg(api_config, 5, "seq_lens_this_time"):
                    self.numpy_tensor = self.get_initialized_value(api_config, 3, "seq_lens_encoder")
                elif self.check_arg(api_config, 6, "padding_offsets"):
                    padding_offsets_dtype = self.get_arg(api_config, 6, "padding_offsets").dtype
                    cum_offsets_dtype = self.get_arg(api_config, 7, "cum_offsets").dtype
                    cu_seqlens_q_dtype = self.get_arg(api_config, 8, "cu_seqlens_q").dtype
                    cu_seqlens_k_dtype = self.get_arg(api_config, 9, "cu_seqlens_k").dtype
                    seq_lens_this_time = self.get_initialized_value(api_config, 5, "seq_lens_this_time")
                    
                    def get_padding_offset(bsz, max_seq_len, seq_lens_this_time):
                        cum_offsets_now = numpy.cumsum(max_seq_len - seq_lens_this_time)
                        cum_offsets = numpy.zeros(shape=(bsz + 1), dtype=cum_offsets_dtype)
                        cum_offsets[1:] = cum_offsets_now
                        token_num = numpy.sum(seq_lens_this_time)
                        padding_offsets = numpy.zeros(shape=(token_num), dtype=padding_offsets_dtype)
                        cu_seqlens_q = numpy.zeros(shape=(bsz + 1), dtype=cu_seqlens_q_dtype)
                        cu_seqlens_k = numpy.zeros(shape=(bsz + 1), dtype=cu_seqlens_k_dtype)
                        for i in range(bsz):
                            seq_len_now = seq_lens_this_time[i]
                            cum_offset = cum_offsets[i]
                            for j in range(seq_len_now):
                                padding_offsets[i * max_seq_len - cum_offset + j] = cum_offset
                            cum_seq_len = (i + 1) * max_seq_len - cum_offsets[i + 1]
                            cu_seqlens_q[i + 1] = cum_seq_len
                            cu_seqlens_k[i + 1] = cum_seq_len
                        return padding_offsets, cum_offsets[:-1], cu_seqlens_q, cu_seqlens_k
                
                    padding_offset, cum_offset, cu_seqlens_q, cu_seqlens_k = get_padding_offset(bs, seq_len, seq_lens_this_time)
                    self.numpy_tensor = padding_offset
                    self.set_tensor_arg_value(api_config, 7, "cum_offsets", cum_offset)
                    self.set_tensor_arg_value(api_config, 8, "cu_seqlens_q", cu_seqlens_q)
                    self.set_tensor_arg_value(api_config, 9, "cu_seqlens_k", cu_seqlens_k)
                elif self.check_arg(api_config, 13, "cache_k_quant_scales") or self.check_arg(api_config, 14, "cache_v_quant_scales") \
                        or self.check_arg(api_config, 15, "cache_k_dequant_scales") or self.check_arg(api_config, 16, "cache_v_dequant_scales") or \
                        self.check_arg(api_config, 17, "qkv_out_scale") or self.check_arg(api_config, 20, "out_smooth"):
                    self.numpy_tensor = self.get_random_numpy_tensor(self.shape, self.dtype, min=0)
                elif self.check_arg(api_config, 22, "max_dec_len_this_time") or self.check_arg(api_config, 21, "max_enc_len_this_time"):
                    self.place = "cpu"
                    if self.check_arg(api_config, 22, "max_dec_len_this_time"):
                        self.numpy_tensor = numpy.zeros(self.shape).astype(self.dtype)
                    else: # 21, "max_enc_len_this_time"
                        self.numpy_tensor = numpy.array([seq_len] * bs, dtype=self.dtype)
                elif self.check_arg(api_config, 23, "rope_emb") and self.place == "cpu":
                    self.place = "gpu"
                elif self.check_arg(api_config, 24, "mask") or self.check_arg(api_config, 25, "tgt_mask"):
                    eps = numpy.finfo(self.dtype).eps
                    self.numpy_tensor = self.get_random_numpy_tensor(self.shape, self.dtype, max = 0 + eps)
            
            # c
            elif api_config.api_name in ["paddle.chunk"]:
                if self.check_arg(api_config, 2, "axis"):
                    x_tensor = self.get_arg(api_config, 0, "x")
                    chunks = self.get_arg(api_config, 1, "chunks")
                    valid_axes = []
                    for i, dim_size in enumerate(x_tensor.shape):
                        if dim_size % chunks == 0:
                            valid_axes.append(i)
                    if not valid_axes:
                        valid_axes = [0]
                    chosen_axis = random.choice(valid_axes)
                    if len(self.shape) == 0:  
                        self.numpy_tensor = numpy.array(chosen_axis, dtype=self.dtype)
                    elif len(self.shape) == 1:  
                        if self.shape[0] == 1:
                            self.numpy_tensor = numpy.array([chosen_axis], dtype=self.dtype)
                        else:
                            raise ValueError(
                                f"Invalid shape for 'axis' Tensor in paddle.chunk. "
                                f"Expected a 0-D or 1-D Tensor with 1 element, but got shape {self.shape}."
                            )
                    else:
                        raise ValueError(
                            f"Invalid shape for 'axis' Tensor in paddle.chunk. "
                            f"Expected a 0-D or 1-D Tensor, but got shape {self.shape}."
                        )

            elif api_config.api_name in ["paddle.nn.functional.conv2d_transpose"]:
                if index is not None and index == 0 or key == "x":
                    if not hasattr(api_config, "x"):
                        if "int" in self.dtype:
                            self.numpy_tensor = (numpy.random.randint(-65535, 65535, size=self.shape)).astype(self.dtype)
                        else:
                            dtype = "float32" if self.dtype == "bfloat16" else self.dtype
                            self.numpy_tensor = (numpy.random.random(self.shape) - 0.5).astype(dtype)
                        api_config.x = self.numpy_tensor
                elif index is not None and index == 1 or key =="weight":
                    if not hasattr(api_config, "weight"):
                        if "int" in self.dtype:
                            self.numpy_tensor = (numpy.random.randint(-65535, 65535, size=self.shape)).astype(self.dtype)
                        else:
                            dtype = "float32" if self.dtype == "bfloat16" else self.dtype
                            self.numpy_tensor = (numpy.random.random(self.shape) - 0.5).astype(dtype)
                        api_config.weight = self.numpy_tensor     
                elif index is not None and index == 2 or key =="bias":
                    if not hasattr(api_config, "bias"):
                        if "int" in self.dtype:
                            self.numpy_tensor = (numpy.random.randint(-65535, 65535, size=self.shape)).astype(self.dtype)
                        else:
                            dtype = "float32" if self.dtype == "bfloat16" else self.dtype
                            self.numpy_tensor = (numpy.random.random(self.shape) - 0.5).astype(dtype)
                        api_config.bias = self.numpy_tensor
                elif key == "output_size":
                    if not hasattr(api_config,"bias"):
                        bias = None
                    else:
                        bias = paddle.to_tensor(api_config.bias)
                    if "stride" in api_config.kwargs:
                        stride = api_config.kwargs["stride"]
                    else:
                        stride = 1
                    if "padding" in api_config.kwargs:
                        padding = api_config.kwargs["padding"]
                    else:
                        padding = 0
                    if "dilation" in api_config.kwargs:
                        dilation = api_config.kwargs["dilation"]
                    else:
                        dilation = 1
                    if "groups" in api_config.kwargs:
                        groups = api_config.kwargs["groups"]
                    else:
                        groups = 1
                    if "output_padding" in api_config.kwargs:
                        output_padding = api_config.kwargs["output_padding"]
                    else:
                        output_padding = 0
                    if "data_format" in api_config.kwargs:
                        data_format = api_config.kwargs["data_format"]
                    else:
                        data_format = "NCHW"
                        
                    output_size = paddle.nn.functional.conv2d_transpose(paddle.to_tensor(api_config.x),paddle.to_tensor(api_config.weight),bias = bias, \
                                                                        stride = stride, padding = padding, output_padding = output_padding, \
                                                                        groups = groups, dilation = dilation, data_format = data_format)
                    
                    
                    last = [0,0]
                    last[0] = output_size.shape[data_format.find('H')]
                    last[1] = output_size.shape[data_format.find('W')] 
                    s = [1,1]
                    if isinstance(stride,int):
                        s[0] = stride
                        s[1] = stride
                    else:
                        s = stride
                    self.numpy_tensor = numpy.zeros(self.shape).astype(self.dtype)
                    self.numpy_tensor[0] = numpy.random.randint(last[0],last[0]+s[0])
                    self.numpy_tensor[1] = numpy.random.randint(last[1],last[1]+s[1])
                    return self.numpy_tensor
                
            elif api_config.api_name in ["paddle.cumsum"] and self.check_arg(api_config, 1, "axis"):
                # special args[1] tensor init, for the rest reuse default initialization logic
                x_tensor_config = self.get_arg(api_config, 0, "x")
                len_shape = len(x_tensor_config.shape)
                self.numpy_tensor = numpy.random.randint(-len_shape, len_shape, size=self.shape)
                return self.numpy_tensor
            elif api_config.api_name in ["paddle.clip"] and self.check_arg(api_config, 0, "x"):
                # init input tensor x randomly (index == 0 indicates we are init TensorConfig(x).numpy_tensor)
                self.numpy_tensor = self.get_random_numpy_tensor(shape=self.shape, data_type=self.dtype)
                
                # if both min and max need a Tensor instead of None, init min and max at the same TensorConfig numpy tensor init process
                min_config = self.get_arg(api_config, 1, "min")
                max_config = self.get_arg(api_config, 2, "max")
                if (isinstance(min_config, TensorConfig) and isinstance(max_config, TensorConfig)):
                    min_shape = min_config.shape
                    min_dtype = min_config.dtype
                    min_numpy_tensor = self.get_random_numpy_tensor(shape=min_shape, data_type=min_dtype)

                    max_shape = max_config.shape
                    max_dtype = max_config.dtype
                    max_numpy_tensor = self.get_random_numpy_tensor(shape=max_shape, data_type=max_dtype, min=min_numpy_tensor)
                    
                    self.set_tensor_arg_value(api_config, 1, "min", min_numpy_tensor)
                    self.set_tensor_arg_value(api_config, 2, "max", max_numpy_tensor)
                elif min_config is not None and max_config is not None:
                    # min and max args are specified but at least one of them is scalar (not a TensorConfig)
                    # according to API DOC, min and max is float|int|Tensor
                    if isinstance(min_config, TensorConfig) and (isinstance(max_config, int) or isinstance(max_config, float)):
                        min_shape = min_config.shape
                        min_dtype = min_config.dtype
                        min_numpy_tensor = self.get_random_numpy_tensor(shape=min_shape, data_type=min_dtype, max=max_config)
                        self.set_tensor_arg_value(api_config, 1, "min", min_numpy_tensor)
                    elif (isinstance(max_config, TensorConfig) and (isinstance(min_config, int) or isinstance(min_config, float))):
                        max_shape = max_config.shape
                        max_dtype = max_config.dtype
                        max_numpy_tensor = self.get_random_numpy_tensor(shape=max_shape, data_type=max_dtype, min=min_config)
                        self.set_tensor_arg_value(api_config, 2, "max", max_numpy_tensor)
                    # for both min and max are scalar, there is no need to init numpy tensor

                return self.numpy_tensor
            elif api_config.api_name in ["paddle.vision.ops.distribute_fpn_proposals"]:
<<<<<<< HEAD
                if "int" in self.dtype:
                    self.numpy_tensor = (numpy.random.randint(1, 128, size=self.shape)).astype(self.dtype)
                else:
                    dtype = "float32" if self.dtype == "bfloat16" else self.dtype
                    self.numpy_tensor = numpy.random.random(self.shape).astype(dtype)
                    
            elif api_config.api_name in ["paddle.nn.functional.dropout", "paddle.nn.functional.dropout2d", "paddle.nn.functional.dropout3d"]:
                if self.check_arg(api_config, 1, "p"):
                    eps = 0.1
                    self.numpy_tensor = self.get_random_numpy_tensor(shape=self.shape, data_type=self.dtype, min=0, max=1+eps)
                    # include 1 in numpy tensor
                    self.numpy_tensor = numpy.where(self.numpy_tensor > 1, 1, self.numpy_tensor)
                elif api_config.api_name == "paddle.nn.functional.dropout" and self.check_arg(api_config, 2, "axis"):
                    self.numpy_tensor = self.get_random_axis_on_tensor(api_config, 0, "x")

=======
                if (index is not None and index == 0) or  (key is not None and key == "fpn_rois"):
                    self.numpy_tensor = numpy.zeros(self.shape)
                    for i in range(self.shape[0]):
                        self.numpy_tensor[i][0] = numpy.random.randint(1,1024) + numpy.random.random()
                        self.numpy_tensor[i][1] = numpy.random.randint(1,1024) + numpy.random.random()
                        self.numpy_tensor[i][2] = self.numpy_tensor[i][0] + numpy.random.randint(1,1024) + numpy.random.random()
                        self.numpy_tensor[i][3] = self.numpy_tensor[i][1] + numpy.random.randint(1,1024) + numpy.random.random()
                    if not hasattr(api_config, "num"):
                        api_config.num = self.shape[0]
                elif (index is not None and index == 6 ) or (key is not None and key == "rois_num"):
                    num = api_config.num
                    re = self.shape[0]
                    self.numpy_tensor =  numpy.zeros(self.shape)
                    for i in range(self.shape[0]-1):
                        self.numpy_tensor[i] = numpy.random.randint(1, num - re + 2)
                        num = num - self.numpy_tensor[i]
                        re -= 1
                    self.numpy_tensor[self.shape[0]-1] = num
>>>>>>> a360ace2
            elif api_config.api_name in ["paddle.empty"]:
                is_shape_param = False
                if len(api_config.args) > 0:
                    if self.check_arg(api_config, 0, "shape"):
                        is_shape_param = True
                    elif isinstance(api_config.args[0], list):
                        for item in api_config.args[0]:
                            if str(item) == str(self):
                                is_shape_param = True
                                break
                if "shape" in api_config.kwargs:
                    if str(api_config.kwargs["shape"]) == str(self):
                        is_shape_param = True
                    elif isinstance(api_config.kwargs["shape"], list):
                        for item in api_config.kwargs["shape"]:
                            if str(item) == str(self):
                                is_shape_param = True
                                break
                if is_shape_param:
                    if "int" in self.dtype:
                        self.numpy_tensor = numpy.random.randint(1, 10, size=self.shape).astype(self.dtype)
                    else:
                        dtype = "int32"
                        self.numpy_tensor = numpy.random.randint(1, 10, size=self.shape).astype(dtype)
                        self.dtype = dtype 
            elif api_config.api_name in ["paddle.eye"]:
                self.numpy_tensor = numpy.random.randint(0, 2048, size = self.shape)

            elif api_config.api_name in ["paddle.expand","paddle.Tensor.expand"]:
                if key == None and index == None:
                    return 
                if key == "shape" or index == 1:
                    d=self.get_arg(api_config, 0, "x")
                    s=d.shape
                    if 'list_index' in kwargs:
                        ind=kwargs['list_index'][0]
                    else:
                        ind=0
                    if len(s) == 0 or ind > len(s)-1 or s[ind] == 1:
                        self.numpy_tensor = (numpy.random.randint(1, 127, size=self.shape)).astype(self.dtype)
                    else:
                        if len(self.shape)==0 or self.shape[0]==1:
                            self.numpy_tensor = numpy.array(s[ind])
                        else:
                            self.numpy_tensor = (numpy.random.randint(1, 127, size=self.shape)).astype(self.dtype)
                            dis=self.shape[0]-len(s)
                            for i in range(self.shape[0]):
                                if i>=dis and s[i-dis]!=1:
                                    self.numpy_tensor[i]=s[i-dis]

            elif api_config.api_name in ["paddle.expand_as"]:
                if self.dtype=='float16':
                    self.dtype='float32'
            elif api_config.api_name in ["paddle.full"]:
                if self.check_arg(api_config, 1, "fill_value"):
                    if "int" in self.dtype:
                        self.numpy_tensor = (numpy.random.randint(1, 65535, size=self.shape)).astype(self.dtype)
                    else:
                        dtype = "float32" if self.dtype == "bfloat16" else self.dtype
                        self.numpy_tensor = (numpy.random.random(self.shape) + 0.5).astype(dtype)
                else:
                    self.numpy_tensor = (numpy.random.randint(0, 2048, size=self.shape)).astype(self.dtype)
            elif api_config.api_name in ["paddle.gammainc", "paddle.gammaincc"]:
                if "int" in self.dtype:
                    self.numpy_tensor = numpy.random.randint(0, 65535, size=self.shape).astype(self.dtype)
                else:
                    dtype = "float32" if self.dtype == "bfloat16" else self.dtype
                    self.numpy_tensor = numpy.abs(numpy.random.random(self.shape)).astype(dtype)
            elif api_config.api_name in ["paddle.vision.ops.generate_proposals"]:
                if (index is not None and index == 0) or key == "scores":
                    self.numpy_tensor = numpy.random.random(self.shape).astype(self.dtype)
                elif (index is not None and index == 1)  or key == "bbox_deltas":
                    self.numpy_tensor = numpy.random.random(self.shape).astype(self.dtype)
                elif (index is not None and index == 2)  or key == "img_size":
                    self.numpy_tensor = numpy.random.randint(0, 1024, size=self.shape).astype(self.dtype)
                elif (index is not None and index == 3)  or key == "anchors":
                    self.numpy_tensor = numpy.zeros(self.shape).astype(self.dtype)
                    w = self.shape[0]
                    h = self.shape[1]
                    for i in range(self.shape[0]):
                        self.numpy_tensor[i][0] = numpy.random.random() * w
                        self.numpy_tensor[i][1] = numpy.random.random() * h
                        self.numpy_tensor[i][2] = numpy.random.random() * (w - self.numpy_tensor[i][0]+1) + self.numpy_tensor[i][0]+1
                        self.numpy_tensor[i][3] = numpy.random.random() * (h- self.numpy_tensor[i][1]+1) + self.numpy_tensor[i][1]+1
                    
            elif api_config.api_name.startswith("paddle.geometric.segment_"):
                if self.check_arg(api_config, 1, "segment_ids"):
                    batch_size = self.get_arg(api_config, 0, "x").shape[0]
                    max_segments = numpy.random.randint(1, batch_size + 1)
                    self.numpy_tensor = numpy.sort(
                        numpy.random.randint(0, max_segments, size=self.shape).astype(self.dtype)
                    )
            elif api_config.api_name in ["paddle.geometric.sample_neighbors"]:
                if self.check_arg(api_config, 0, "row"):
                    colptr_shape = self.get_arg(api_config, 1, "colptr").shape
                    num_nodes = colptr_shape[0] - 1
                    self.numpy_tensor = numpy.random.randint(0, num_nodes, size=self.shape, dtype=self.dtype)
                elif self.check_arg(api_config, 1, "colptr"):
                    num_edges = self.get_arg(api_config, 0, "row").shape[0]
                    num_nodes = self.shape[0] - 1
                    colptr = numpy.zeros(self.shape, dtype=self.dtype)
                    if num_nodes > 0 and num_edges > 0 :
                        splits = numpy.random.choice(numpy.arange(num_edges + 1), num_nodes - 1, replace=True)
                        splits.sort()
                        colptr[1:num_nodes] = splits
                        colptr[num_nodes] = num_edges
                    self.numpy_tensor = colptr
                elif self.check_arg(api_config, 2, "input_nodes"):
                    num_nodes = self.shape[0] - 1
                    self.numpy_tensor = numpy.random.randint(0, num_nodes, size=self.shape, dtype=self.dtype)
                elif self.check_arg(api_config, 4, "eids"):
                    num_edges = self.get_arg(api_config, 0, "row").shape[0]
                    self.numpy_tensor = numpy.arange(num_edges, dtype=self.dtype).reshape(self.shape)
                elif self.check_arg(api_config, 6, "perm_buffer"):
                    num_edges = self.get_arg(api_config, 0, "row").shape[0]
                    self.numpy_tensor = numpy.arange(num_edges, dtype=self.dtype).reshape(self.shape)

            elif api_config.api_name.startswith("paddle.geometric.send_"):
                if api_config.api_name.endswith("u_recv"):
                    if self.check_arg(api_config, 1, "src_index") or self.check_arg(api_config, 2, "dst_index"):
                        num_nodes = self.get_arg(api_config, 0, "x").shape[0]
                        self.numpy_tensor = numpy.random.randint(0, num_nodes, size=self.shape).astype(self.dtype)
                elif self.check_arg(api_config, 2, "src_index"):
                    num_nodes = self.get_arg(api_config, 0, "x").shape[0]
                    self.numpy_tensor = numpy.random.randint(0, num_nodes, size=self.shape).astype(self.dtype)
                elif self.check_arg(api_config, 3, "dst_index"):
                    num_nodes = self.get_arg(api_config, 1, "y").shape[0]
                    self.numpy_tensor = numpy.random.randint(0, num_nodes, size=self.shape).astype(self.dtype)
            elif api_config.api_name in ["paddle.index_add", "paddle.index_fill"]:
                if self.check_arg(api_config, 1, "index"):
                    self.numpy_tensor = self.generate_random_index(api_config)
            elif api_config.api_name in ["paddle.index_sample"]:
                if self.check_arg(api_config, 1, "index"):
                    x_dim = self.get_arg(api_config, 0, "x").shape[1]
                    self.numpy_tensor = numpy.random.randint(0, x_dim, size=self.shape)
            elif api_config.api_name in ["paddle.incubate.nn.functional.fused_rotary_position_embedding"]:
                q_shape = None
                k_shape = None
                v_shape = None
                q_config = self.get_arg(api_config, 0, "q")
                if isinstance(q_config, TensorConfig):
                    q_shape = q_config.shape
                k_config = self.get_arg(api_config, 1, "k")
                if isinstance(k_config, TensorConfig):
                    k_shape = k_config.shape
                elif k_config is None:
                    if q_shape:
                        k_shape = q_shape.copy()
                        if len(k_shape) >= 3:
                            k_shape[-2] = 2 
                    else:
                        k_shape = [2, 8, 2, 8] 
                    new_k = TensorConfig(k_shape, "float32")
                    if len(api_config.args) > 1:
                        api_config.args[1] = new_k
                    elif "k" in api_config.kwargs:
                        api_config.kwargs["k"] = new_k
                v_config = self.get_arg(api_config, 2, "v")
                if isinstance(v_config, TensorConfig):
                    v_shape = v_config.shape
                elif v_config is None:
                    if k_shape:
                        v_shape = k_shape.copy() 
                    elif q_shape:
                        v_shape = q_shape.copy() 
                        if len(v_shape) >= 3:
                            v_shape[-2] = 2 
                    else:
                        v_shape = [2, 8, 2, 8]  
                    new_v = TensorConfig(v_shape, "float32")
                    if len(api_config.args) > 2:
                        api_config.args[2] = new_v
                    elif "v" in api_config.kwargs:
                        api_config.kwargs["v"] = new_v
                cos_config = self.get_arg(api_config, 3, "cos_embed")
                sin_config = self.get_arg(api_config, 4, "sin_embed")
                cos_shape = cos_config.shape if isinstance(cos_config, TensorConfig) else None
                sin_shape = sin_config.shape if isinstance(sin_config, TensorConfig) else None
                if self.check_arg(api_config, 0, "q"):
                    self.numpy_tensor = numpy.random.random(self.shape).astype(self.dtype)
                elif self.check_arg(api_config, 1, "k"):
                    if v_shape and len(v_shape) > 1:
                        self.shape[1] = v_shape[1]
                    self.numpy_tensor = numpy.random.random(self.shape).astype(self.dtype)
                elif self.check_arg(api_config, 2, "v"):
                    if k_shape and len(k_shape) > 1:
                        self.shape = k_shape.copy()
                    self.numpy_tensor = numpy.random.random(self.shape).astype(self.dtype)
                elif self.check_arg(api_config, 3, "cos_embed") or self.check_arg(api_config, 4, "sin_embed"):
                    batch_size = 1
                    num_heads = 8
                    head_dim = 8
                    if q_shape and len(q_shape) >= 4:
                        batch_size = q_shape[0]
                        num_heads = q_shape[1]
                        head_dim = q_shape[3]
                    embed_shape = [batch_size, num_heads, 1, head_dim]
                    if self.shape is None or len(self.shape) != 4:
                        self.shape = embed_shape
                    self.numpy_tensor = numpy.random.random(self.shape).astype(self.dtype)
                elif self.check_arg(api_config, 5, "position_ids"):
                    batch_size = 1
                    seq_len = 8
                    if q_shape and len(q_shape) >= 3:
                        batch_size = q_shape[0]
                        seq_len = q_shape[2]
                    if self.shape is None or len(self.shape) != 2:
                        self.shape = [batch_size, seq_len]
                    positions = numpy.zeros(self.shape, dtype=numpy.int64)
                    for i in range(self.shape[0]):
                        positions[i] = numpy.arange(self.shape[1])
                    self.numpy_tensor = positions.astype(self.dtype)
            elif api_config.api_name.startswith("paddle.incubate.segment_"):
                if self.check_arg(api_config, 1, "segment_ids"):
                    batch_size = self.get_arg(api_config, 0, "x").shape[0]
                    max_segments = numpy.random.randint(1, batch_size + 1)
                    self.numpy_tensor = numpy.sort(
                        numpy.random.randint(0, max_segments, size=self.shape).astype(self.dtype)
                    )
            elif api_config.api_name in ["paddle.logspace"]:
                if self.check_arg(api_config, 2, "num"):
                    self.numpy_tensor = numpy.random.randint(1, 65535, size=self.shape)
            elif api_config.api_name.startswith("paddle.linalg."):
                if api_config.api_name.endswith("cholesky"):
                    if self.check_arg(api_config, 0, "x"):
                        if len(self.shape) < 2 or self.shape[-1] != self.shape[-2]:
                            raise ValueError("Shape must have at least 2 dimensions and last two dimensions must be equal")
                        batch_dims = self.shape[:-2]
                        matrix_dim = self.shape[-1]
                        A = numpy.random.random(batch_dims + [matrix_dim, matrix_dim]).astype(self.dtype)
                        if len(batch_dims) > 0:
                            tensor = numpy.einsum('...ij,...kj->...ik', A, A)
                        else:
                            tensor = numpy.dot(A, A.T)
                        tensor += numpy.eye(matrix_dim, dtype=self.dtype) * 1e-6
                        print("cholesky tensor", tensor)
                        self.numpy_tensor = tensor
                elif api_config.api_name.endswith("cov"):
                    if self.check_arg(api_config, 0, "x"):
                        if len(self.shape) < 1 or len(self.shape) > 2:
                            raise ValueError("Shape must have 1 or 2 dimensions for covariance input")
                        tensor = numpy.random.random(self.shape).astype(self.dtype)
                        tensor += numpy.random.random(self.shape).astype(self.dtype) * 1e-6
                        self.numpy_tensor = tensor
                    elif self.check_arg(api_config, 3, "fweights"):
                        x_shape = self.get_arg(api_config, 0, "x").shape
                        rowvar = self.get_arg(api_config, 1, "rowvar")
                        if rowvar is None:
                            rowvar = True
                        n_observations = (x_shape[1] if rowvar else x_shape[0]) if len(x_shape) > 1 else x_shape[0]
                        self.numpy_tensor = numpy.random.randint(1, 11, size=(n_observations,)).astype(self.dtype)
                    elif self.check_arg(api_config, 4, "aweights"):
                        x_shape = self.get_arg(api_config, 0, "x").shape
                        rowvar = self.get_arg(api_config, 1, "rowvar")
                        if rowvar is None:
                            rowvar = True
                        n_observations = (x_shape[1] if rowvar else x_shape[0]) if len(x_shape) > 1 else x_shape[0]
                        if self.dtype in ["float32", "float64"]:
                            self.numpy_tensor = numpy.random.uniform(0.1, 1.0, size=(n_observations,)).astype(self.dtype)
                        else:
                            self.numpy_tensor = numpy.random.randint(1, 11, size=(n_observations,)).astype(self.dtype)
                elif api_config.api_name.endswith("eigh"):
                    if self.check_arg(api_config, 0, "x"):
                        if len(self.shape) < 2 or self.shape[-1] != self.shape[-2]:
                            raise ValueError("Shape must have at least 2 dimensions and last two dimensions must be equal")
                        batch_dims = self.shape[:-2]
                        matrix_dim = self.shape[-1]
                        A = numpy.random.random(batch_dims + [matrix_dim, matrix_dim]).astype(self.dtype)
                        if self.dtype in ['complex64', 'complex128']:
                            A = A + 1j * numpy.random.random(batch_dims + [matrix_dim, matrix_dim]).astype(self.dtype)
                            tensor = A + A.swapaxes(-1, -2).conj()  # A + A^H
                        else:
                            if len(batch_dims) > 0:
                                tensor = numpy.einsum('...ij,...kj->...ik', A, A)
                            else:
                                tensor = numpy.dot(A, A.T)
                        tensor += numpy.eye(matrix_dim, dtype=self.dtype) * 1e-6
                        self.numpy_tensor = tensor
                elif api_config.api_name.endswith("lstsq"):
                    if self.check_arg(api_config, 0, "x") or self.check_arg(api_config, 1, "y"):
                        if len(self.shape) < 2:
                            raise ValueError("Shape must have at least 2 dimensions for lstsq x")
                        batch_dims = self.shape[:-2]
                        M, N = self.shape[-2], self.shape[-1]
                        self.numpy_tensor = numpy.random.random(batch_dims + [M, N]).astype(self.dtype)
                elif api_config.api_name.endswith("lu_unpack"):
                    if self.check_arg(api_config, 0, "x"):
                        if len(self.shape) < 2:
                            raise ValueError("Shape must have at least 2 dimensions for LU matrix")
                        batch_dims = self.shape[:-2]
                        LU_tensor = numpy.random.random(self.shape).astype(self.dtype)
                        K = min(self.shape[-2], self.shape[-1])
                        LU_tensor[..., range(K), range(K)] += 1e-6
                        self.numpy_tensor = LU_tensor
                    if self.check_arg(api_config, 1, "pivot"):
                        M = self.get_arg(api_config, 0, "x").shape[-2]
                        self.numpy_tensor = numpy.random.randint(1, M + 1, size=self.shape).astype(self.dtype)
                elif api_config.api_name.endswith("pca_lowrank"):
                    self.numpy_tensor = numpy.random.randn(*self.shape).astype(self.dtype)
                    
            elif api_config.api_name in ["paddle.linspace"]:
                if "int" in self.dtype:
                    self.numpy_tensor = (numpy.random.randint(0, 65535, size=self.shape)).astype(self.dtype)
                else:
                    dtype = "float32" if self.dtype == "bfloat16" else self.dtype
                    self.numpy_tensor = (numpy.random.random(self.shape)).astype(dtype)
            # m
            elif api_config.api_name in ["paddle.incubate.nn.functional.masked_multihead_attention"]:
                if self.check_arg(api_config, 4, "sequence_lengths"):
                    self.numpy_tensor = self.get_random_numpy_tensor(self.shape, self.dtype, min=1)
                elif self.check_arg(api_config, 5, "rotary_tensor"):
                    self.numpy_tensor = self.get_random_numpy_tensor(self.shape, self.dtype, min=0, max=1000)
                    
            elif api_config.api_name in ["paddle.matrix_transpose"]:
                if self.check_arg(api_config, 0, "x"):
                    if len(self.shape) < 2:
                        matrix_shape = [2, 2]
                        if "int" in self.dtype:
                            self.numpy_tensor = numpy.random.randint(-65535, 65535, size=matrix_shape).astype(self.dtype)
                        else:
                            dtype = "float32" if self.dtype == "bfloat16" else self.dtype
                            self.numpy_tensor = (numpy.random.random(matrix_shape) - 0.5).astype(dtype)
                    else:
                        if "int" in self.dtype:
                            self.numpy_tensor = (numpy.random.randint(-65535, 65535, size=self.shape)).astype(self.dtype)
                        else:
                            dtype = "float32" if self.dtype == "bfloat16" else self.dtype
                            self.numpy_tensor = (numpy.random.random(self.shape) - 0.5).astype(dtype)
            elif api_config.api_name in ["paddle.mean", "paddle.max", "paddle.min"]:
                if self.check_arg(api_config, 1, "axis"):
                    self.numpy_tensor = self.generate_random_axes(api_config)

            elif api_config.api_name in ["paddle.multinomial"]:
                if self.check_arg(api_config, 0, 'x'):
                    self.numpy_tensor = numpy.abs(numpy.random.random(self.shape)).astype(self.dtype)
                
                if key == "num_samples" or index == 1:
                    if 'replacement' in api_config.kwargs and self.get_arg(api_config,2,'replacement')==True:
                        max_allow=1024
                    else:
                        inputs=self.get_arg(api_config,0,'x')
                        inputs=inputs.numpy_tensor
                        max_allow=(inputs > 0).sum().item()
                    self.numpy_tensor=numpy.random.randint(1,max_allow+1, size=self.shape).astype(self.dtype)
                    
            elif api_config.api_name in ["paddle.multiplex"]:
                s = self.get_arg(api_config, 0, 'inputs')
                if key == "index" or index == 1:
                    self.numpy_tensor = (numpy.random.randint(0,len(s), size=self.shape)).astype(self.dtype)

            elif api_config.api_name in ["paddle.multiply"]:
                if self.dtype=='bfloat16':
                    self.dtype='float32'    
                self.numpy_tensor = numpy.random.random(self.shape).astype(self.dtype)

            elif api_config.api_name in ["paddle.nn.functional.max_unpool1d", "paddle.nn.functional.max_unpool2d", "paddle.nn.functional.max_unpool3d"] and self.check_arg(api_config, 0, "x"):
                # use max_pool to generate legal max_unpool input
                kernel_size = self.get_initialized_value(api_config, 2, "kernel_size")
                stride = self.get_initialized_value(api_config, 3, "stride")
                padding = self.get_initialized_value(api_config, 4, "padding")
                padding = 0 if padding is None else padding
                stride = kernel_size if stride is None else stride
                unpool_output_size = self.get_initialized_value(api_config, 5, "output_size")
                pool_input_size = unpool_output_size
                
                ndim = 1
                if "max_unpool2d" in api_config.api_name:
                    ndim = 2
                elif "max_unpool3d" in api_config.api_name:
                    ndim = 3
                if isinstance(kernel_size, int): 
                    kernel_size = [kernel_size] * ndim
                if isinstance(stride, int):
                    stride = [stride] * ndim
                if isinstance(padding, int):
                    padding = [padding] * ndim
                    
                # if max_unpool output_size (max_pool input_size) is not set, calculate manually
                unpool_input_size = self.get_arg(api_config, 0, "x").shape
                pool_output_size = unpool_input_size
                if pool_input_size is None:
                    if ndim == 1:
                        w_in = pool_output_size[-1]
                        w_out = (w_in - 1) * stride[0] - 2 * padding[0] + kernel_size[0]
                        pool_input_size = [*pool_output_size[:-1], w_out]
                    elif ndim == 2:
                        h_in, w_in = pool_output_size[-2], pool_output_size[-1]
                        h_out = (h_in - 1) * stride[0] - 2 * padding[0] + kernel_size[0]
                        w_out = (w_in - 1) * stride[1] - 2 * padding[1] + kernel_size[1]
                        pool_input_size = [*pool_output_size[:-2], h_out, w_out]
                    else:
                        d_in, h_in, w_in = pool_output_size[-3], pool_output_size[-2], pool_output_size[-1]
                        d_out = (d_in - 1) * stride[0] - 2 * padding[0] + kernel_size[0]
                        h_out = (h_in - 1) * stride[1] - 2 * padding[1] + kernel_size[1]
                        w_out = (w_in - 1) * stride[2] - 2 * padding[2] + kernel_size[2]
                        pool_input_size = [*pool_output_size[:-3], d_out, h_out, w_out]
                elif len(pool_input_size) == ndim:
                    # fill the lost dimensions since unpool_output_size has only last ndim dims
                    pool_input_size = [*pool_output_size[:-ndim], *pool_input_size[-ndim:]]
                elif len(pool_input_size) != len(pool_output_size):
                    raise ValueError(f"invalid argument output_size {pool_input_size} for {api_config.api_name}, len(output_size) should be {ndim} or {len(pool_output_size)} or output_size == None, got len(output_size)={len(pool_input_size)} and output_size={unpool_output_size}")
                
                # int64 handle
                data_type = "float64" if self.dtype == "int64" else self.dtype
                x = paddle.to_tensor(self.get_random_numpy_tensor(shape=pool_input_size, data_type=data_type))
                max_poolxd_func = eval(api_config.api_name.replace("max_unpool", "max_pool"))
                x, indices = max_poolxd_func(x, kernel_size, stride, padding, return_mask=True)
                self.numpy_tensor = x.numpy()
                self.set_tensor_arg_value(api_config, 1, "indices", indices)
                return self.numpy_tensor
            elif api_config.api_name in ["paddle.vision.ops.nms"]:
                if index == 0 or key == "boxes":
                    self.numpy_tensor = numpy.zeros(self.shape).astype(self.dtype)
                    for i in range(self.shape[0]):
                        self.numpy_tensor[i][0] = numpy.random.random() * 1023
                        self.numpy_tensor[i][1] = numpy.random.random() * 1023
                        self.numpy_tensor[i][2] = numpy.random.random() * (1024 - self.numpy_tensor[i][0]+1) + self.numpy_tensor[i][0]+1
                        self.numpy_tensor[i][3] = numpy.random.random() * (1024 - self.numpy_tensor[i][1]+1) + self.numpy_tensor[i][1]+1
                elif index == 3 or key == "scores":
                    self.numpy_tensor = numpy.random.random(self.shape).astype(self.dtype)
                else:
                    self.numpy_tensor = numpy.random.randint(0,1024,self.shape).astype(self.dtype)    
                              
            elif api_config.api_name in ["paddle.nn.functional.adaptive_avg_pool2d",'paddle.nn.functional.adaptive_avg_pool3d']:
                if key == "output_size" or index == 1:
                    s = self.get_arg(api_config, 0, "x")
                    s=s.shape
                    self.numpy_tensor = numpy.random.randint(1,2*numpy.max(s), size=self.shape).astype(self.dtype)
            elif api_config.api_name in ["paddle.nn.functional.adaptive_log_softmax_with_loss"]:
                if self.check_arg(api_config, 1, "label"):
                    cutoffs = self.get_arg(api_config, 4, "cutoffs")
                    n_classes = cutoffs[-1] 
                    generation_size = self.shape
                    if isinstance(self.shape, (list, tuple)) and len(self.shape) == 0:
                        generation_size = 1 
                    if n_classes == 1:
                        self.numpy_tensor = numpy.zeros(generation_size, dtype=self.dtype)
                    else:
                        self.numpy_tensor = numpy.random.randint(low=0, high=n_classes, size=generation_size, dtype=self.dtype)
            elif api_config.api_name in ['paddle.nn.functional.affine_grid']:
                if key == "out_shape" or index == 1:
                    s = self.get_arg(api_config, 0, "theta")
                    s = s.shape
                    self.numpy_tensor = numpy.random.randint(1,128, size=self.shape).astype(self.dtype)
                    self.numpy_tensor[0]=s[0]
            elif api_config.api_name in ['paddle.nn.functional.alpha_dropout']:
                if key == "x" or index == 0:
                    if self.dtype=='bfloat16':
                        self.dtype='float32'
                    self.numpy_tensor = numpy.random.random(self.shape).astype(self.dtype)
            
            elif api_config.api_name in ['paddle.nn.functional.interpolate']:
                if key == "size" or index == 1 or key == "scale_factor" or index == 2:
                    self.numpy_tensor = numpy.random.randint(1,128, size=self.shape).astype(self.dtype)
            
            elif api_config.api_name in ["paddle.nn.functional.gather_tree"]:
                if self.check_arg(api_config, 1, "parents"):
                    sequences = self.get_arg(api_config, 0, "sequences")
                    if hasattr(sequences, 'shape') and len(sequences.shape) >= 3:
                        beam_size = sequences.shape[2]
                    else:
                        beam_size = self.shape[2] if len(self.shape) >= 3 else 4
                    beam_size = 1 if beam_size < 1 else beam_size 
                    parents = numpy.zeros(self.shape, dtype=self.dtype)
                    for t in range(self.shape[0]):  
                        for b in range(self.shape[1]):  
                            for i in range(self.shape[2]): 
                                parents[t, b, i] = numpy.random.randint(0, beam_size)
                    self.numpy_tensor = parents
            
            elif api_config.api_name in ["paddle.nn.functional.gaussian_nll_loss"]:
                if self.check_arg(api_config, 2, "var"):
                    dtype = "float32" if self.dtype == "bfloat16" else self.dtype
                    self.numpy_tensor = (numpy.random.random(self.shape) + 1.0).astype(dtype)

            elif api_config.api_name in ['paddle.nn.functional.grid_sample']:
                if self.dtype=='float16':
                    self.dtype='float32'
                    self.numpy_tensor = numpy.random.random(self.shape).astype(self.dtype)

            elif api_config.api_name in ['paddle.nn.functional.hsigmoid_loss']:
                nclass = self.get_arg(api_config, 2, "num_classes")
                weight = self.get_arg(api_config, 3, "weight")
                if key == "label" or index == 1:
                    self.numpy_tensor = numpy.random.randint(0,nclass, size=self.shape).astype(self.dtype)
                elif key == "path_table" or index == 5:
                    self.numpy_tensor = numpy.random.randint(0,weight.shape[0], size=self.shape).astype(self.dtype)
                elif key == "path_code" or index == 6:
                    self.numpy_tensor = numpy.random.randint(0,2, size=self.shape).astype(self.dtype)

            elif api_config.api_name in ['paddle.nn.functional.upsample']:
                if self.get_arg(api_config, 1, 'size'):
                    self.numpy_tensor = numpy.random.randint(1,128, size=self.shape).astype(self.dtype)
                if self.get_arg(api_config, 2, 'scale_factor'):
                    self.numpy_tensor = numpy.ones(self.shape).astype(self.dtype)+numpy.abs(numpy.random.random(self.shape)).astype(self.dtype)
            
            elif api_config.api_name in ['paddle.nn.functional.binary_cross_entropy']:
                if index==0 or key=='input':
                    self.numpy_tensor = numpy.random.rand(*self.shape).astype(self.dtype)
                elif index==1 or key=='label':
                    self.numpy_tensor = numpy.random.randint(0,2,size=self.shape).astype(self.dtype)
            
            elif api_config.api_name in ["paddle.nn.functional.embedding"]:
                if self.check_arg(api_config, 0, "x") or self.check_arg(api_config, 0, "ids"):
                    weight_config = self.get_arg(api_config, 1, "weight")
                    if not weight_config:
                        weight_config = self.get_arg(api_config, None, "weight")
                    vocab_size = numpy.random.randint(10, 1000)
                    if isinstance(weight_config, TensorConfig) and weight_config.shape:
                        vocab_size = weight_config.shape[0]
                    self.numpy_tensor = numpy.random.randint(0, vocab_size, size=self.shape).astype(self.dtype)
                elif self.check_arg(api_config, 1, "weight"):
                    dtype = "float32" if self.dtype == "bfloat16" else self.dtype
                    self.numpy_tensor = numpy.random.random(self.shape).astype(dtype)

            elif api_config.api_name in ['paddle.nn.functional.margin_cross_entropy']:
                if index==1 or key=='label':
                    s=self.get_arg(api_config,0,'logits')
                    self.numpy_tensor = numpy.random.randint(0,s.shape[1], size=self.shape).astype(self.dtype)

            elif api_config.api_name in ['paddle.nn.functional.multi_margin_loss']:
                if index==1 or key=='label':
                    s=self.get_arg(api_config,0,'input')
                    self.numpy_tensor = numpy.random.randint(0,s.shape[1], size=self.shape).astype(self.dtype)
 
            elif api_config.api_name in ["paddle.nn.functional.cross_entropy"]:
                if self.check_arg(api_config, 1, "label"):
                    input_shape = self.get_arg(api_config, 0, "input").shape
                    axis = self.get_arg(api_config, 7, "axis", -1)
                    num_classes = self.get_arg(api_config, 0, "input").shape[axis]
                    soft_label = self.get_arg(api_config, 5, "soft_label", False)
                    label_smoothing = self.get_arg(api_config, 6, "label_smoothing", 0.0)
                    if (label_smoothing > 0 and self.shape == input_shape) or (label_smoothing == 0 and soft_label):
                        soft_labels = numpy.random.random(size=self.shape)
                        soft_labels = soft_labels / soft_labels.sum(axis=1, keepdims=True)
                        self.numpy_tensor = soft_labels.astype(self.dtype)
                    else:
                        self.numpy_tensor = numpy.random.randint(0, num_classes, size=self.shape).astype(self.dtype)

            elif api_config.api_name in ["paddle.nn.functional.ctc_loss"]:
                if self.check_arg(api_config, 1, "labels"):
                    num_classes = self.get_arg(api_config, 0, "log_probs").shape[2] - 1
                    blank = self.get_arg(api_config, 4, "blank", 0)
                    valid_label_indices = [i for i in range(num_classes + 1) if i != blank]
                    if not valid_label_indices:
                        self.numpy_tensor = numpy.zeros(self.shape, dtype=self.dtype)
                    else:
                        self.numpy_tensor = numpy.random.choice(valid_label_indices, size=self.shape, replace=True).astype(self.dtype)
                elif self.check_arg(api_config, 2, "input_lengths"):
                    max_logit_length = self.get_arg(api_config, 0, "log_probs").shape[0]
                    self.numpy_tensor = numpy.random.randint(1, max_logit_length + 1, size=self.shape, dtype=self.dtype)
                elif self.check_arg(api_config, 3, "label_lengths"):
                    max_label_length = self.get_arg(api_config, 1, "labels").shape[1]
                    max_logit_length = self.get_arg(api_config, 0, "log_probs").shape[0]
                    cand_label_lengths = numpy.random.randint(1, max_label_length + 1, size=self.shape, dtype=self.dtype)
                    compatible_input_lengths = numpy.random.randint(1, max_logit_length + 1, size=self.shape, dtype=self.dtype)
                    final_label_lengths = numpy.minimum(cand_label_lengths, compatible_input_lengths)
                    final_label_lengths = numpy.maximum(final_label_lengths, 1)
                    self.numpy_tensor = final_label_lengths

            elif api_config.api_name in ["paddle.nn.functional.dice_loss"]:
                if self.check_arg(api_config, 1, "label"):
                    num_classes = self.get_arg(api_config, 0, "input").shape[-1]
                    self.numpy_tensor = numpy.random.randint(0, num_classes, size=self.shape, dtype=self.dtype)

            elif api_config.api_name in ["paddle.nn.functional.nll_loss"]:
                if self.check_arg(api_config, 1, "label"):
                    input_config = self.get_arg(api_config, 0, "input")
                    n_classes = numpy.random.randint(5, 50) if not isinstance(input_config, TensorConfig) else input_config.shape[1]
                    self.numpy_tensor = numpy.random.randint(0, n_classes, size=self.shape).astype(self.dtype)  
            
            elif api_config.api_name in ["paddle.nn.functional.one_hot"]:
                num_classes_config = self.get_arg(api_config, 1, "num_classes")
                determined_num_classes = None
                default_random_num_classes = numpy.random.randint(1, 65535)
                if isinstance(num_classes_config, int):
                    determined_num_classes = num_classes_config
                elif isinstance(num_classes_config, TensorConfig):
                    if num_classes_config.numpy_tensor is None:
                        if num_classes_config.numel() == 0 or num_classes_config.numel() == 1:
                            num_classes_config.numpy_tensor = numpy.array([default_random_num_classes], dtype="int64")
                    determined_num_classes = num_classes_config.numpy_tensor.item()
                if self.check_arg(api_config, 0, "x"):
                    self.numpy_tensor = numpy.random.randint(0, determined_num_classes, size=self.shape, dtype=self.dtype)

            elif api_config.api_name in ["paddle.nn.functional.rnnt_loss"]:
                if self.check_arg(api_config, 0, "logits"):
                    if len(self.shape) != 4:
                        self.shape = [3, 4, 3, 5]  
                    self.numpy_tensor = numpy.random.random(self.shape).astype(self.dtype)
                elif self.check_arg(api_config, 1, "labels"):
                    batch_size = 3
                    max_label_len = 2
                    if len(self.shape) != 2:
                        self.shape = [batch_size, max_label_len]
                    vocab_size = 5
                    self.numpy_tensor = numpy.random.randint(1, vocab_size-1, size=self.shape).astype(self.dtype)
                elif self.check_arg(api_config, 2, "input_lengths") or self.check_arg(api_config, 3, "label_lengths"):
                    batch_size = 3
                    if len(self.shape) != 1:
                        self.shape = [batch_size]
                    if self.check_arg(api_config, 2, "input_lengths"):
                        max_possible_length = 4 
                        self.numpy_tensor = numpy.ones(self.shape, dtype=self.dtype) * max_possible_length
                    else:  
                        max_possible_length = 2  
                        self.numpy_tensor = numpy.ones(self.shape, dtype=self.dtype) * max_possible_length
            
            elif api_config.api_name in ["paddle.nn.functional.sequence_mask"]:
                if self.check_arg(api_config, 0, "x"): 
                    maxlen_config = self.get_arg(api_config, 1, "maxlen")
                    provided_maxlen = None
                    if isinstance(maxlen_config, int):
                        provided_maxlen = max(1, maxlen_config)
                    if provided_maxlen is not None:
                        self.numpy_tensor = numpy.random.randint(0, provided_maxlen + 1, size=self.shape).astype(self.dtype)
                    else:
                        high_val = numpy.random.randint(1, 2048)
                        self.numpy_tensor = numpy.random.randint(0, high_val, size=self.shape).astype(self.dtype)
                        if self.numpy_tensor.size > 0 and numpy.max(self.numpy_tensor) == 0:
                            fix_value = numpy.random.randint(1, max(2, high_val)) 
                            first_element_index = numpy.unravel_index(0, self.shape)
                            self.numpy_tensor[first_element_index] = fix_value

            elif api_config.api_name in ["paddle.nn.functional.softmax_with_cross_entropy"]:
                if self.check_arg(api_config, 1, "label"):
                    logits = None
                    if len(api_config.args) > 0 and isinstance(api_config.args[0], TensorConfig):
                        logits = api_config.args[0]
                    elif "logits" in api_config.kwargs and isinstance(api_config.kwargs["logits"], TensorConfig):
                        logits = api_config.kwargs["logits"]
                    num_classes = 10  
                    if logits is not None:
                        axis = api_config.kwargs.get("axis", -1) 
                        axis = axis if axis >= 0 else len(logits.shape) + axis
                        if 0 <= axis < len(logits.shape):
                            num_classes = logits.shape[axis]
                    else:
                        num_classes = numpy.random.randint(5, 20)
                    self.numpy_tensor = numpy.random.randint(0, num_classes, size=self.shape).astype(self.dtype)

            elif api_config.api_name in ["paddle.ones"]:
                if len(self.shape) == 0:
                    self.numpy_tensor = numpy.array(random.randint(1, 2048), dtype=self.dtype)
                else:
                    self.numpy_tensor = numpy.random.randint(1, 65535, size=self.shape).astype(self.dtype)
            elif api_config.api_name in ["paddle.nn.functional.pad"]:
                if self.check_arg(api_config, 1, "pad"):
                    x_shape = self.get_arg(api_config, 0, "x").shape
                    min_dim_len = min(x_shape)
                    self.numpy_tensor = self.get_random_numpy_tensor(shape=self.shape, data_type=self.dtype, \
                        min=0, max=min_dim_len)
            elif api_config.api_name in ["paddle.nn.functional.class_center_sample"]:
                if self.check_arg(api_config, 0, "label"):
                    num_classes = self.get_arg(api_config, 1, "num_classes")
                    self.numpy_tensor = numpy.random.randint(0, num_classes, size=self.shape).astype(self.dtype)
            elif api_config.api_name in ["paddle.prod"]:
                if self.check_arg(api_config, 1, "axis"):
                    self.numpy_tensor = self.generate_random_axes(api_config)

            elif api_config.api_name in ["paddle.vision.ops.psroi_pool"]:
                if (index is not None and index == 0) or key == "x":
                    self.numpy_tensor = ((numpy.random.random(self.shape)) * 255).astype(self.dtype)
                    if not hasattr(api_config, "x"):
                        api_config.x = self.shape
                elif index == 1 or key == "boxes":
                    if not hasattr(api_config,"boxes"):
                        api_config.boxes = self.shape
                    self.numpy_tensor = numpy.zeros(self.shape).astype(self.dtype)
                    for i in range(self.shape[0]):
                        self.numpy_tensor[i][0] = numpy.random.random() * (api_config.x[2]-2)
                        self.numpy_tensor[i][1] = numpy.random.random() * (api_config.x[3]-2)
                        self.numpy_tensor[i][2] = numpy.random.random() * (api_config.x[2]-1 - self.numpy_tensor[i][0]+1) + self.numpy_tensor[i][0]+1
                        self.numpy_tensor[i][3] = numpy.random.random() * (api_config.x[3]-1 - self.numpy_tensor[i][1]+1) + self.numpy_tensor[i][1]+1

                elif index == 2 or key =="boxes_num":
                    self.numpy_tensor = numpy.zeros(self.shape).astype(self.dtype)
                    all = api_config.boxes[0]
                    for i in range(self.numel()-1):
                        if all < self.numel():
                            self.numpy_tensor[i] = 0
                        else:
                            self.numpy_tensor[i] = numpy.random.randint(1, all-(self.numel()-1-i)+1)
                            all = all - self.numpy_tensor[i]
                    self.numpy_tensor[self.numel()-1] = all
                else:
                    self.numpy_tensor = numpy.random.randint(0,1024,self.shape).astype(self.dtype)
                
            elif api_config.api_name in ["paddle.put_along_axis", "paddle.Tensor.put_along_axis"]:
                if self.check_arg(api_config, 1, "indices"):
                    x_tensor = self.get_arg(api_config, 0, "x")
                    x_dims = len(x_tensor.shape) if x_tensor.shape else 0
                    if len(self.shape) != x_dims:
                        new_shape = []
                        for i, dim in enumerate(x_tensor.shape):
                            if i < len(self.shape):
                                new_shape.append(self.shape[i])
                            else:
                                new_shape.append(1) 
                        indices = numpy.zeros(new_shape, dtype="int64")
                        for axis in range(x_dims):
                            if axis < len(self.shape):
                                dim_size = x_tensor.shape[axis]
                                if dim_size > 0:
                                    axis_indices = numpy.random.randint(0, dim_size, size=new_shape[axis])
                                    if new_shape[axis] > 1:
                                        axis_indices[0] = 0
                                        axis_indices[-1] = dim_size - 1
                                    idx_tuple = tuple([slice(None)] * axis + [slice(None, new_shape[axis])] + [slice(None)] * (x_dims - axis - 1))
                                    indices[idx_tuple] = axis_indices.reshape([-1] + [1] * (x_dims - axis - 1))
                        self.numpy_tensor = indices
                        self.shape = new_shape  
                    else:
                        axis = self.get_arg(api_config, 3, "axis")
                        axis = axis if isinstance(axis, int) else 0
                        axis = axis if axis >= 0 else axis + x_dims
                        if 0 <= axis < x_dims:
                            dim_size = x_tensor.shape[axis]
                            indices = numpy.random.randint(0, dim_size, size=self.shape).astype("int64")
                            if numpy.prod(self.shape) > 1:
                                flat_indices = indices.flatten()
                                flat_indices[0] = 0
                                flat_indices[-1] = dim_size - 1
                                indices = flat_indices.reshape(self.shape)
                            self.numpy_tensor = indices
                    self.dtype = "int64"
                elif self.check_arg(api_config, 2, "values"):
                    x_tensor = self.get_arg(api_config, 0, "x")
                    indices = self.get_arg(api_config, 1, "indices")
                    if hasattr(indices, 'shape'):
                        if indices.shape != self.shape:
                            if numpy.prod(self.shape) == 1:
                                self.numpy_tensor = numpy.full(indices.shape, self.get_random_numpy_tensor(shape=[], data_type=self.dtype)[()], dtype=self.dtype)
                            else:
                                random_values = self.get_random_numpy_tensor(shape=numpy.prod(indices.shape), data_type=self.dtype)
                                self.numpy_tensor = random_values.reshape(indices.shape)
                        else:
                            self.numpy_tensor = self.get_random_numpy_tensor(shape=self.shape, data_type=self.dtype)
            elif api_config.api_name in ["paddle.quantile"]:
                if not (key == "x" or index == 0):
                    self.numpy_tensor = numpy.random.rand(1).astype(self.dtype)
            elif api_config.api_name in ["paddle.Tensor.reshape","paddle.reshape"]:
                if (index == 0 or key == "x"):
                    if not 0 in self.shape:
                        if not hasattr(api_config, "shape"):
                            api_config.shape = self.shape
                        if not hasattr(api_config, "maxvalue"):
                            api_config.maxvalue = self.numel()
                        if not hasattr(api_config, "tensornum"):
                            api_config.tensornum = 0
                        for arg in api_config.args:
                            if isinstance(arg, list) or isinstance(arg, tuple):
                                i = 0
                                for item in arg:
                                    if "int" in str(type(item)):
                                        if item == 0:
                                            api_config.maxvalue = api_config.maxvalue // self.shape[i]
                                        elif not item == -1:
                                            api_config.maxvalue = api_config.maxvalue // item
                                    if "Tensor" in str(type(item)):
                                        api_config.tensornum += 1
                                    i += 1
                        for thekey, thevalue in api_config.kwargs.items():
                            if isinstance(thevalue, list) or isinstance(thevalue, tuple):
                                i = 0
                                for item in thevalue:
                                    if "int" in str(type(item)):
                                        if item == 0:
                                            api_config.maxvalue = api_config.maxvalue // self.shape[i]
                                        elif not item == -1:
                                            api_config.maxvalue = api_config.maxvalue // item
                                    if "Tensor" in str(type(item)):
                                        api_config.tensornum += 1
                                    i += 1
                else:
                    if api_config.tensornum == 0:
                        api_config.tensornum = 1
                    self.dtype = "int32"
                    if self.shape != [] and self.shape != [1]:
                        self.numpy_tensor = numpy.zeros(self.shape).astype(self.dtype)
                        for i in range(self.shape[0]):
                            if i < self.shape[0]-1:
                                self.numpy_tensor[i] = numpy.random.randint(1, api_config.maxvalue+1)
                                while api_config.maxvalue % self.numpy_tensor[i]:
                                    self.numpy_tensor[i] = numpy.random.randint(1, api_config.maxvalue+1)
                                api_config.maxvalue = api_config.maxvalue // self.numpy_tensor[i] 
                            else:
                                self.numpy_tensor[i] = api_config.maxvalue
                    else:
                        if api_config.tensornum == 1:
                            self.numpy_tensor = numpy.random.randint(api_config.maxvalue, api_config.maxvalue+1, size=self.shape).astype(self.dtype)
                        else:
                            api_config.tensornum -= 1
                            self.numpy_tensor = numpy.random.randint(1, api_config.maxvalue+1, size=self.shape).astype(self.dtype)
                            while api_config.maxvalue % self.numpy_tensor:
                                self.numpy_tensor = numpy.random.randint(1, api_config.maxvalue+1, size=self.shape).astype(self.dtype)
                            api_config.maxvalue = api_config.maxvalue // self.numpy_tensor
                            
            elif api_config.api_name in ["paddle.vision.ops.roi_align", "paddle.vision.ops.roi_pool"]:
                if (index is not None and index == 0)or key == "x":
                    self.numpy_tensor = ((numpy.random.random(self.shape)) * 255).astype(self.dtype)
                    if not hasattr(api_config, "x"):
                        api_config.x = self.shape
                elif (index is not None and index == 1)or key == "boxes":
                    if not hasattr(api_config,"boxes"):
                        api_config.boxes = self.shape
                    self.numpy_tensor = numpy.zeros(self.shape).astype(self.dtype)
                    for i in range(self.shape[0]):
                        self.numpy_tensor[i][0] = numpy.random.random() * (api_config.x[2]-2)
                        self.numpy_tensor[i][1] = numpy.random.random() * (api_config.x[3]-2)
                        self.numpy_tensor[i][2] = numpy.random.random() * (api_config.x[2]-1 - self.numpy_tensor[i][0]+1) + self.numpy_tensor[i][0]+1
                        self.numpy_tensor[i][3] = numpy.random.random() * (api_config.x[3]-1 - self.numpy_tensor[i][1]+1) + self.numpy_tensor[i][1]+1
                elif index == 2 or key =="boxes_num":
                    self.numpy_tensor = numpy.zeros(self.shape).astype(self.dtype)
                    all = api_config.boxes[0]
                    for i in range(self.numel()-1):
                        if all < self.numel():
                            self.numpy_tensor[i] = 0
                        else:
                            self.numpy_tensor[i] = numpy.random.randint(1, all-(self.numel()-1-i)+1)
                            all = all - self.numpy_tensor[i]
                    self.numpy_tensor[self.numel()-1] = all
        
            elif api_config.api_name in ["paddle.repeat_interleave"]:
                if self.check_arg(api_config, 0, "x"):
                    if self.dtype=='bfloat16':
                        self.dtype='float32'
                elif self.check_arg(api_config, 1, "repeats"):
                    self.numpy_tensor = numpy.random.randint(1, 2048, size=self.shape).astype(self.dtype)
                elif self.check_arg(api_config, 2, "axis"):
                    x_tensor = self.get_arg(api_config, 0, "x")
                    input_dims = len(x_tensor.shape)
                    if len(self.shape) == 0:  
                        self.numpy_tensor = numpy.array(numpy.random.randint(-input_dims, input_dims), dtype=self.dtype)
                    else: 
                        self.numpy_tensor = numpy.random.randint(-input_dims, input_dims, size=self.shape).astype(self.dtype)
            elif api_config.api_name in ["paddle.slice"]:
                # if not hasattr(api_config, "element1"):
                #     if "axes" in api_config.kwargs:
                #         lens = len(api_config.kwargs["axes"])
                #     else:
                #         lens = len(api_config.args[1])
                #     api_config.element1 = lens + 1
                # if not hasattr(api_config, "element2"):
                #     if "starts" in api_config.kwargs:
                #         item = api_config.kwargs["starts"]
                #     else:
                #         item = api_config.args[2]
                #     if isinstance(item, list):
                #         api_config.element2 = api_config.element1 + len(item)
                #     else:
                #         api_config.element2 = api_config.element1 + 1
                if len(api_config.args) > 1:
                    axis = api_config.args[1]
                else:
                    axis = api_config.kwargs["axes"]
                if (index is not None and index == 0) or key == "input":
                    if not hasattr(api_config, "shape"):
                        api_config.shape = self.shape
                elif (index is not None and index == 2) or key == "starts":
                    num = []
                    for i in axis:
                        num.append(api_config.shape[i])
                    if not hasattr(api_config,"indice"):
                        api_config.indice = 0
                    if not hasattr(api_config,"start"):
                        api_config.start = []
                    if self.shape == []:
                        x = numpy.random.randint(0, 2)
                        if x == 0:
                            self.numpy_tensor = numpy.random.randint(0, num[api_config.indice]-1, self.shape)
                        else:
                            self.numpy_tensor = numpy.random.randint(-65535, -1, self.shape)
                        api_config.start.append(self.numpy_tensor)
                        api_config.indice += 1
                    else:
                        self.numpy_tensor = numpy.zeros(self.shape).astype(self.dtype)
                        for i in range(self.numel()):
                            x = numpy.random.randint(0, 2)
                            if x == 0:
                                self.numpy_tensor[i] = numpy.random.randint(0, num[api_config.indice]-1)
                            else:
                                self.numpy_tensor[i] = numpy.random.randint(-65535,-1)
                            api_config.start.append(self.numpy_tensor[i])
                            api_config.indice += 1
                else:
                    if not hasattr(api_config,"start"):
                        if len(api_config.args) > 2:
                            api_config.start = api_config.args[2]
                        else:
                            api_config.start = api_config.kwargs["starts"]
                    num = []
                    for i in axis:
                        num.append(api_config.shape[i])
                    start = api_config.start
                    for i in range(len(start)):
                        if start[i] < 0:
                            start[i] = start[i] if start[i] > -1*num[i] else -1*num[i] 
                            start[i] += num[i]
                    if not hasattr(api_config,"index"):
                        api_config.index = 0                    
                    if self.shape == []:
                        x = numpy.random.randint(0, 2)
                        if x == 0:
                            self.numpy_tensor = numpy.random.randint(start[api_config.index]+1, 65535, self.shape)
                        else:
                            if start[api_config.index]-num[i] == 0:
                                start[api_config.inex] -= 1
                            self.numpy_tensor = numpy.random.randint(start[api_config.index]-num[i]+1, 0, self.shape)
                        api_config.index += 1                       
                    else:
                        self.numpy_tensor = numpy.zeros(self.shape).astype(self.dtype)
                        for i in range(self.numel()):
                            x = numpy.random.randint(0, 2)
                            if x == 0:
                                self.numpy_tensor[i] = numpy.random.randint(start[api_config.index]+1, 65535)
                            else:
                                if start[api_config.index]-num[i] == 0:
                                    start[api_config.inex] -= 1
                                self.numpy_tensor[i] = numpy.random.randint(start[api_config.index]-num[api_config.index]+1, 0)
                            api_config.index += 1

            elif api_config.api_name in ["paddle.scatter"]:
                if key == "index" or index == 1:
                    d=self.get_arg(api_config, 0, "x")
                    s=d.shape[0]
                    overwrite = self.get_arg(api_config, 3, "overwrite")
                    if ( overwrite == None or overwrite == True ) and ( self.shape == [] or self.shape[0] ) <=s :
                        self.numpy_tensor = numpy.random.choice(s, size=self.shape, replace=False).astype(self.dtype)
                    else:
                        self.numpy_tensor = numpy.random.randint(0, s, size=self.shape).astype(self.dtype)

            elif api_config.api_name in ["paddle.scatter_nd"]:
                future_data=self.get_arg(api_config, 2, "shape")     
                if (key == "index" or index == 0) and future_data and len(future_data):
                    self.numpy_tensor=numpy.zeros(self.shape)
                    s=self.shape
                    for ii in range(len(future_data)):  
                        if ii>=s[-1]:
                            break
                        self.numpy_tensor[...,ii] = numpy.random.randint(-future_data[ii], future_data[ii], size=self.numpy_tensor[...,ii].shape).astype(self.dtype)

            elif api_config.api_name in ["paddle.scatter_nd_add"]:
                if key == "index" or index == 1:
                    org=self.get_arg(api_config, 0, "x")
                    org=org.shape
                    self.numpy_tensor=numpy.zeros(self.shape)
                    ind=self.get_arg(api_config, 1, "index")
                    s=ind.shape
                    for ii in range(s[-1]):  
                        self.numpy_tensor[...,ii] = numpy.random.randint(-org[ii], org[ii], size=self.numpy_tensor[...,ii].shape).astype(self.dtype)
            elif api_config.api_name in ["paddle.shard_index"]:
                if self.check_arg(api_config, 0, "input"):
                    index_num = self.get_arg(api_config, 1, "index_num")
                    if index_num is None:
                        index_num = numpy.random.randint(1, 1000)
                    self.numpy_tensor = numpy.random.randint(0, index_num, size=self.shape).astype(self.dtype)
            elif api_config.api_name in ["paddle.sum", "paddle.squeeze"]:
                if self.check_arg(api_config, 1, "axis"):
                    self.numpy_tensor = self.generate_random_axes(api_config)
            elif api_config.api_name in ["paddle.split"]:
                if self.check_arg(api_config, 2, "axis"):
                    x_shape = self.get_arg(api_config, 0, "x").shape
                    num_or_sections = self.get_arg(api_config, 1, "num_or_sections")
                    if isinstance(num_or_sections, (list, tuple)):
                        neg_one_count = sum(1 for x in num_or_sections if x == -1)
                        if neg_one_count > 1:
                            raise ValueError(
                                f"num_or_sections can contain at most one -1, but got {num_or_sections}"
                            )
                        num_splits = len(num_or_sections)
                        known_size = sum(num_or_sections) + neg_one_count
                    elif isinstance(num_or_sections, int):
                        num_splits = num_or_sections
                        known_size = None
                    else:
                        raise ValueError(
                            f"num_or_sections must be an int, list, or tuple, but got {type(num_or_sections)}"
                        )

                    target_dim = None
                    max_dim = len(x_shape)
                    if max_dim == 0:
                        target_dim = numpy.random.randint(-1, 0)
                    else:
                        for dim in range(max_dim):
                            dim_size = x_shape[dim]
                            if isinstance(num_or_sections, int) and dim_size % num_splits == 0:
                                target_dim = dim
                            elif isinstance(num_or_sections, (list, tuple)):
                                if neg_one_count == 0 and dim_size == known_size:
                                    target_dim = dim
                                elif neg_one_count == 1 and dim_size > known_size:
                                    target_dim = dim
                    if target_dim is None:
                        raise ValueError(
                            f"No valid axis found for paddle.split with x.shape={x_shape} and num_or_sections={num_or_sections}"
                        )

                    shape_len = len(self.shape)
                    if shape_len == 0:
                        self.numpy_tensor = numpy.array(target_dim, dtype=self.dtype)
                    elif shape_len == 1 and self.shape[0] == 1:
                        self.numpy_tensor = numpy.array([target_dim], dtype=self.dtype)
                    else:
                        raise ValueError(
                            f"Invalid shape for 'axis' Tensor in paddle.split. "
                            f"Expected a 0-D or 1-D Tensor, but got shape {self.shape}."
                        )

            elif api_config.api_name in ["paddle.nn.functional.softmax"]:
                # for TensorConfig axis
                x_tensor_config = self.get_arg(api_config, 0, "x")
                axis_config = self.get_arg(api_config, 1, "axis")
                
                if self.check_arg(api_config, 0, "x"):
                    self.numpy_tensor = self.get_random_numpy_tensor(self.shape, self.dtype)
                elif self.check_arg(api_config, 1, "axis"):
                    len_shape_x = len(x_tensor_config.shape)
                    # specify if axis is a scalar tensor, else is a int according to doc
                    if isinstance(axis_config, TensorConfig):
                        axis = self.get_random_numpy_tensor(axis_config.shape, axis_config.dtype, min=-len_shape_x, max=len_shape_x)
                        self.numpy_tensor = axis
                
                return self.numpy_tensor
            
            elif api_config.api_name in ["paddle.standard_normal"]:
                if index==0 or key=='shape': 
                    self.numpy_tensor =numpy.random.randint(1, 128, size=self.shape).astype(self.dtype)

            elif api_config.api_name in ["paddle.strided_slice"]:
                s=self.get_arg(api_config,0,'x')
                if self.check_arg(api_config,1,'axes'):
                    self.numpy_tensor =numpy.random.randint(0,len(s.shape), size=self.shape).astype(self.dtype)
                elif index:
                    axes=self.get_arg(api_config,1,'axes')
                    for i in range(len(axes)):
                        if isinstance(axes[i],TensorConfig):
                            axes[i]=int(axes[i].numpy_tensor)
                    if self.check_arg(api_config,2,'starts'):
                        axes=self.get_arg(api_config,1,'axes')
                        if not isinstance(axes,list):
                            axes=axes.numpy_tensor
                        ind=kwargs['list_index'][0]
                        self.numpy_tensor =numpy.random.randint(0,s.shape[axes[ind]]-1, size=self.shape).astype(self.dtype)
                    elif self.check_arg(api_config,3,'ends'):
                        ind=kwargs['list_index'][0]
                        pre=self.get_arg(api_config,2,'starts')
                        self.numpy_tensor =numpy.random.randint(pre[ind].numpy_tensor+1,s.shape[axes[ind]], size=self.shape).astype(self.dtype)
                    elif self.check_arg(api_config,4,'strides'):
                        ind=kwargs['list_index'][0]
                        self.numpy_tensor =numpy.random.randint(1,s.shape[axes[ind]], size=self.shape).astype(self.dtype)
            elif api_config.api_name in ["paddle.tensordot"]:
                if index == 0 or key == "x":
                    if not hasattr(api_config, "shape1"):
                        api_config.shape1 = self.shape
                elif index == 1 or key == "y":
                    if not hasattr(api_config, "shape2"):
                        api_config.shape2 = self.shape
                else:
                    item = self.get_arg(api_config, 2, "axes")
                    num = len(api_config.shape1)                 
                    used = []       
                    if isinstance(item,list) or isinstance(item,tuple):
                        if not hasattr(api_config, "tensor1"):
                            self.numpy_tensor = numpy.zeros(self.shape).astype(self.dtype)
                            for i in range(self.numel()):
                                self.numpy_tensor[i] = numpy.random.randint(0, num)
                                while not api_config.shape1[self.numpy_tensor[i]] in api_config.shape2 or self.numpy_tensor[i] in used:
                                    self.numpy_tensor[i] = numpy.random.randint(0, num)
                                used.append(self.numpy_tensor[i])
                            api_config.tensor1 = self.numpy_tensor
                        else:
                            self.numpy_tensor = numpy.zeros(self.shape).astype(self.dtype)
                            for i in range(self.numel()):
                                self.numpy_tensor[i] = numpy.random.randint(0, num)
                                while not api_config.shape2[self.numpy_tensor[i]] == api_config.shape1[api_config.tensor1[i]] or self.numpy_tensor[i] in used:
                                    self.numpy_tensor[i] = numpy.random.randint(0, num)
                                used.append(self.numpy_tensor[i])
                        print(api_config.tensor1)
                        print(self.numpy_tensor)
                    elif isinstance(item,TensorConfig):
                        self.tensor = numpy.random.randint(0, 2, size=self.shape).astype(self.dtype)
                        if self.numel() == 1:
                            self.numpy_tensor = numpy.random.randint(0,num,self.shape).astype(self.dtype)
                            while api_config.shape2[self.numpy_tensor[0]] != \
                                  api_config.shape1[self.numpy_tensor[0]]:
                                self.numpy_tensor = numpy.random.randint(0,num,self.shape).astype(self.dtype)
                        else:
                            used1 = []
                            used2 = []
                            self.numpy_tensor = numpy.zeros(self.shape).astype(self.dtype)
                            for i in range(self.shape[0]):
                                self.numpy_tensor[0][i] = numpy.random.randint(0,num)
                                self.numpy_tensor[1][i] = numpy.random.randint(0,num)
                                while api_config.shape1[self.numpy_tensor[0][i]] != api_config.shape2[self.numpy_tensor[1][i]] \
                                        or self.numpy_tensor[0][i] in used1 or self.numpy_tensor[1][i] in used2:
                                    self.numpy_tensor[0][i] = numpy.random.randint(0,num)
                                    self.numpy_tensor[1][i] = numpy.random.randint(0,num)
                                used1.append(self.numpy_tensor[0][i])
                                used2.append(self.numpy_tensor[1][i])

            elif api_config.api_name in ["paddle.Tensor.take_along_axis", "paddle.take_along_axis"]:
                if self.check_arg(api_config, 1, "indices"):
                    arr_config = self.get_arg(api_config, 0, "arr")
                    axis = self.get_arg(api_config, 2, "axis")
                    arr_shape = arr_config.shape
                    arr_rank = len(arr_shape)
                    axis_val = axis if axis >= 0 else axis + arr_rank
                    dim_size = arr_shape[axis_val]
                    if self.dtype not in ["int32", "int64"]:
                        self.dtype = "int64" 
                    num_elements = self.numel()
                    if num_elements == 0:
                         indices = numpy.array([], dtype=self.dtype)
                    elif dim_size == 1:
                         indices = numpy.zeros(num_elements, dtype=self.dtype)
                    elif num_elements == 1:
                         indices = numpy.array([0], dtype=self.dtype)
                    else:
                         indices = numpy.random.randint(0, dim_size, size=num_elements).astype(self.dtype)
                         positions_to_replace = numpy.random.choice(num_elements, size=2, replace=False)
                         flat_indices = indices.flatten()
                         flat_indices[positions_to_replace[0]] = 0
                         flat_indices[positions_to_replace[1]] = dim_size - 1
                         indices = flat_indices
                    self.numpy_tensor = indices.reshape(self.shape)


            elif api_config.api_name in ["paddle.Tensor.clip"]:
                if index>0 and key!='x':
                    self.numpy_tensor=numpy.random.random()-0.5
                if key == "max" or index == 2:
                    pre=self.get_arg(api_config, 1, "min")
                    self.numpy_tensor=numpy.clip(self.numpy_tensor,pre.numpy_tensor,None)
            
            elif api_config.api_name in ['paddle.Tensor.gather',"paddle.gather"]:
                if key == "index" or index == 1:
                    s=self.get_arg(api_config, 0, "x")
                    if 'axis' in api_config.kwargs:
                        tmp=self.get_arg(api_config,2,'axis')
                        if isinstance(tmp,TensorConfig):
                            tmp=tmp.shape
                            tmp=tmp[0]
                    else:
                        tmp=0
                    self.numpy_tensor = (numpy.random.randint(0,s.shape[tmp], size=self.shape)).astype(self.dtype)
                elif key == "axis" or index == 2:
                    self.numpy_tensor = (numpy.random.randint(0,2, size=self.shape)).astype(self.dtype)

            elif api_config.api_name in ["paddle.Tensor.gather_nd","paddle.gather_nd"]:
                if key == "index" or index == 1:
                    org=self.get_arg(api_config,0,'x')
                    org=org.shape
                    s=self.get_arg(api_config,1,'index')
                    s=s.shape
                    self.numpy_tensor=numpy.zeros(s)
                    for i in range(s[-1]):
                        self.numpy_tensor[...,i]=(numpy.random.randint(0,org[i], size=self.numpy_tensor[...,i].shape)).astype(self.dtype)

            elif api_config.api_name in ["paddle.Tensor.index_select", "paddle.index_select"]:
                if self.check_arg(api_config,1,'index'):
                    axis=self.get_arg(api_config, 2, 'axis')
                    if axis is None:
                        axis=0
                    inputs=self.get_arg(api_config, 0, "x")
                    self.numpy_tensor = numpy.random.randint(0,inputs.shape[axis], size=self.shape).astype(self.dtype)

            elif api_config.api_name in ["paddle.Tensor.tile"]:
                if index==1 or key=='repeat_times':
                    self.numpy_tensor = numpy.random.randint(1,128, size=self.shape).astype(self.dtype)
            
            elif api_config.api_name in ["paddle.tile"]:
                if self.check_arg(api_config, 1, "repeat_times"):
                    self.numpy_tensor = numpy.random.randint(1, 128, size=self.shape).astype(self.dtype)

            elif api_config.api_name in ["paddle.topk"]:
                if self.check_arg(api_config, 1, "k"):
                    x_config = self.get_arg(api_config, 0, "x")
                    max_k_value = 1
                    if isinstance(x_config, TensorConfig) and x_config.shape:
                        if len(x_config.shape) > 0:
                            max_k_value = x_config.shape[-1]
                        else:
                            max_k_value = 1
                    if not self.shape:
                        self.numpy_tensor = numpy.array(numpy.random.randint(1, max_k_value + 1), dtype=self.dtype)
                    else:
                        self.numpy_tensor = numpy.random.randint(1, max_k_value + 1, size=self.shape).astype(self.dtype)
            elif api_config.api_name in ["paddle.Tensor.unflatten","paddle.unflatten"]:
                if key == "x" or index == 0:
                    if not hasattr(api_config,"first_shape"):
                        api_config.first_shape = self.shape
                elif key == "axis" or index == 1:
                    self.numpy_tensor = numpy.random.randint(0, len(api_config.first_shape), size=self.shape).astype(self.dtype)
                    if not hasattr(api_config, "axis"):
                        api_config.axis = self.numpy_tensor
                elif key == "shape" or index >= 2:
                    if not hasattr(api_config, "axis"):
                        if len(api_config.args) > 1:
                            api_config.axis = api_config.args[1]
                        else:
                            api_config.axis = api_config.kwargs["axis"]
                    if not hasattr(api_config, "maxvalue"):
                        maxvalue = api_config.first_shape[api_config.axis]
                        api_config.maxvalue = maxvalue
                    if len(api_config.args) > 2:
                        arg = api_config.args[2]
                    else:
                        arg = api_config.kwargs["shape"]
                    if isinstance(arg,TensorConfig):
                        self.numpy_tensor = numpy.zeros(self.shape).astype(self.dtype)
                        for i in range(self.numel()-1):
                            self.numpy_tensor[i] = numpy.random.randint(1, maxvalue+1)
                            while maxvalue % self.numpy_tensor.any():
                                self.numpy_tensor[i] = numpy.random.randint(1, maxvalue+1)
                            maxvalue = maxvalue // self.numpy_tensor[i]
                        self.numpy_tensor[self.numel()-1] = maxvalue
                    elif isinstance(arg, list) or isinstance(arg, tuple):
                        if not hasattr(api_config,"tensornum"):    
                            api_config.tensornum = 0
                            for item in arg:
                                if "int" in str(type(item)) and not item == -1:
                                    api_config.maxvalue = api_config.maxvalue // item
                                if "Tensor" in str(type(item)):
                                    api_config.tensornum += 1
                        if api_config.tensornum > 1:
                            self.numpy_tensor = numpy.random.randint(1, api_config.maxvalue+1, size=self.shape).astype(self.dtype)
                            while maxvalue % self.numpy_tensor:
                                self.numpy_tensor[i] = numpy.random.randint(1, api_config.maxvalue+1, size=self.shape).astype(self.dtype)
                            maxvalue = maxvalue // self.numpy_tensor[i]  
                            api_config.tensor_num -= 1
                        else:
                            self.numpy_tensor = numpy.random.randint(api_config.maxvalue, api_config.maxvalue+1, size=self.shape).astype(self.dtype)
            
            elif api_config.api_name in ["paddle.unsqueeze"]:
                if self.check_arg(api_config, 1, "axis"):
                    x_shape = self.get_arg(api_config, 0, "x").shape
                    max_dim = len(x_shape) + 1
                    if len(self.shape) == 0:
                        dim = numpy.random.randint(0, max_dim)
                        if numpy.random.rand() > 0.5:
                            dim -= max_dim
                        self.numpy_tensor = numpy.array(dim, dtype=self.dtype)
                    elif len(self.shape) == 1:
                        dims = numpy.random.choice(max_dim, size=self.shape[0], replace=False)
                        mask = numpy.random.rand(self.shape[0]) > 0.5
                        dims = numpy.where(mask, dims - max_dim, dims)
                        self.numpy_tensor = numpy.array(dims, dtype=self.dtype)
                    else:
                        raise ValueError(
                            f"Invalid shape for 'axis' Tensor in paddle.unsqueeze. "
                            f"Expected a 0-D or 1-D Tensor, but got shape {self.shape}."
                        )
            elif api_config.api_name in ["paddle.incubate.nn.functional.variable_length_memory_efficient_attention"]:
                if self.check_arg(api_config, 3, "seq_lens"):
                    q_seq_len = self.get_arg(api_config, 0, "query").shape[2]
                    self.numpy_tensor = self.get_random_numpy_tensor(shape=self.shape, data_type=self.dtype, min=1, max=q_seq_len)
                elif self.check_arg(api_config, 4, "kv_seq_lens"):
                    k_seq_len = self.get_arg(api_config, 1, "key").shape[2]
                    v_seq_len = self.get_arg(api_config, 2, "value").shape[2]
                    self.numpy_tensor = self.get_random_numpy_tensor(shape=self.shape, data_type=self.dtype, min=1, max=min(k_seq_len, v_seq_len))
                elif self.check_arg(api_config, 5, "mask"):
                    # mask should between -inf and 0 (0 is included)
                    eps = numpy.finfo(self.dtype).eps
                    self.numpy_tensor = self.get_random_numpy_tensor(shape=self.shape, data_type=self.dtype, max=0 + eps)
            elif api_config.api_name in ["paddle.zeros"]:
                self.numpy_tensor = numpy.random.randint(0, 2048, size = self.shape)
                
            elif api_config.api_name in ["paddle.nn.functional.zeropad2d"]:
                if self.check_arg(api_config, 0, "x"):
                    self.numpy_tensor = self.get_random_numpy_tensor(self.shape, self.dtype)
                elif self.check_arg(api_config, 1, "padding"):
                    # padding value should not be too large 
                    self.numpy_tensor = self.get_random_numpy_tensor(self.shape, self.dtype, min=0, max=10)
                    
            elif api_config.api_name in ["paddle.Tensor.__getitem__","paddle.Tensor.__setitem__"] and (len(api_config.args) > 1 and str(api_config.args[1]) == str(self) or str(api_config.args[0]) != str(self)):
                arr = self.get_arg(api_config, 0, "arr")
                min_dim = min(arr.shape)
                indices = (numpy.random.randint(0, min_dim, size=self.numel())).astype("int64")
                self.numpy_tensor = indices.reshape(self.shape)
            
            elif api_config.api_name in ["paddle.Tensor.__pow__"]:
                # paddle.Tensor.__pow__(a, b) => a ^ b, where a is self and b is other
                if self.check_arg(api_config, 0, "self"):
                    self.numpy_tensor = self.get_random_numpy_tensor(self.shape, self.dtype, min=-10, max=10)
                else:
                    # self.check_arg(api_config, 1, "other"): 
                    self.numpy_tensor = self.get_random_numpy_tensor(self.shape, self.dtype, min=-5, max=5)
                    
            elif api_config.api_name in ["paddle.Tensor.__rpow__"]:
                # paddle.Tensor.__rpow__(a, b) => b ^ a, where a is self and b is other
                if self.check_arg(api_config, 0, "self"):
                    self.numpy_tensor = self.get_random_numpy_tensor(self.shape, self.dtype, min=-5, max=5)
                else:
                    # self.check_arg(api_config, 1, "other"): 
                    self.numpy_tensor = self.get_random_numpy_tensor(self.shape, self.dtype, min=-10, max=10)
                
            if self.numpy_tensor is None:
                if USE_CACHED_NUMPY:
                    dtype = "float32" if self.dtype == "bfloat16" else self.dtype
                    self.numpy_tensor = self.get_cached_numpy(dtype, self.shape)
                else:
                    if "int" in self.dtype:
                        self.numpy_tensor = (numpy.random.randint(-65535, 65535, size=self.shape)).astype(self.dtype)
                    else:
                        dtype = "float32" if self.dtype == "bfloat16" else self.dtype
                        self.numpy_tensor = (numpy.random.random(self.shape) - 0.5).astype(dtype)
        return self.numpy_tensor

    def get_paddle_tensor(self, api_config, index=None, key=None, **kwargs):
        if index is not None:
            self.index = index
        if key is not None:
            self.key = key

        if self.dtype in ["float8_e5m2", "float8_e4m3fn"]:
            print("Warning ", self.dtype, "not supported")
            return

        if self.paddle_tensor is None:
            self.paddle_tensor = paddle.to_tensor(
                self.get_numpy_tensor(api_config, index, key, **kwargs),
                dtype=self.dtype if self.dtype != 'bfloat16' else "float32",
                place=self.place
            )
            self.paddle_tensor.stop_gradient = False
            if self.dtype in ['float32', 'float64', 'float16', 'complex64', 'complex128', 'bfloat16']:
                if self.dtype == "bfloat16":
                    self.paddle_tensor = paddle.cast(self.paddle_tensor, dtype="uint16")
        return self.paddle_tensor

    def get_torch_tensor(self, api_config):
        if self.dtype in ["float8_e5m2", "float8_e4m3fn"]:
            print("Warning ", self.dtype, "not supported")
            return

        device = torch.device("cuda:0")
        torch.set_default_device(device)
        if self.torch_tensor is None:
            self.torch_tensor = torch.tensor(
                self.get_numpy_tensor(api_config),
                dtype=self.convert_dtype_to_torch_type(self.dtype)
                if self.dtype != 'bfloat16'
                else torch.float32,
                requires_grad=True if self.dtype in ['float32', 'float64', 'float16', 'complex64', 'complex128', 'bfloat16'] else False,
            )
            if self.dtype == "bfloat16":
                self.torch_tensor = self.torch_tensor.to(dtype=torch.bfloat16)
        return self.torch_tensor

    def clear_tensor(self):
        self.torch_tensor = None
        self.paddle_tensor = None
        self.numpy_tensor = None
        torch.cuda.empty_cache()
        paddle.device.cuda.empty_cache()

    def clear_paddle_tensor(self):
        del self.paddle_tensor
        self.paddle_tensor = None
        paddle.device.cuda.empty_cache()

    def clear_numpy_tensors(self):
        del self.numpy_tensor
        self.numpy_tensor = None

    def clear_torch_tensor(self):
        del self.torch_tensor
        self.torch_tensor = None
        torch.cuda.empty_cache()

    def fill_numpy_tensor(self, full_value):
        self.numpy_tensor = numpy.full(shape=self.shape, fill_value=full_value, dtype=self.dtype)

    def check_arg(self, api_config, arg_pos, arg_name):
        """
        检查api_config中的参数是否与当前实例匹配。
        必须同时提供参数位置与参数名称, 具体请查看API文档。

        Args:
            api_config (ApiConfig): API配置对象, 包含args和kwargs。
            arg_pos (int): 参数的位置索引。
            arg_name (str): 参数的名称。

        Returns:
            bool: 如果参数匹配当前实例，则返回 True; 否则返回 False。

        """
        return (
            (hasattr(self, "index") and self.index == arg_pos)
            or (hasattr(self, "key") and self.key == arg_name)
        )

    def get_arg(self, api_config, arg_pos, arg_name, default=None):
        """
        从api_config中获取参数值。
        必须同时提供参数位置与参数名称, 具体请查看API文档。

        Args:
            api_config (ApiConfig): API配置对象, 包含args和kwargs。
            arg_pos (int): 参数的位置索引。
            arg_name (str): 参数的名称。
            default (Any, optional): 参数的默认值。默认为None。

        Returns:
            Any: 参数的值。如果参数位置索引有效, 则返回args列表中对应位置的值;
                    如果参数名称在kwargs字典中存在, 则返回对应名称的值;
                    否则返回默认值。

        """
        if 0 <= arg_pos < len(api_config.args):
            return api_config.args[arg_pos]
        if arg_name in api_config.kwargs:
            return api_config.kwargs[arg_name]
        return default

    def get_initialized_value(self, api_config, arg_pos=None, arg_name=None):
        """Get the initialized numpy_tensor value from the api_config instead of the TensorConfig"""    
        # for uninitialized numpy_tensor, return None implicitly as numpy_tensor is None 
        if arg_pos is not None and 0 <= arg_pos < len(api_config.args):
            if isinstance(api_config.args[arg_pos], TensorConfig):
                return api_config.args[arg_pos].numpy_tensor
            else:
                return api_config.args[arg_pos]
        if arg_name and arg_name in api_config.kwargs:
            if isinstance(api_config.kwargs[arg_name], TensorConfig):
                return api_config.kwargs[arg_name].numpy_tensor
            else:
                return api_config.kwargs[arg_name]
        # for args that does not appear in api_config
        if arg_pos >= len(api_config.args) or arg_name not in api_config.kwargs:
            return None
        # error case 
        if arg_pos is None and arg_name is None:
            raise ValueError("either arg_pos or arg_name must be provided.")
        elif arg_pos:
            if arg_pos < 0:
                raise IndexError(f"argument position {arg_pos} is out of range for api_config with {len(api_config.args)} arguments.")
            else: 
                # case type(api_config.args[arg_pos]) != TensorConfig:
                raise TypeError(f"argument at position {arg_pos} is not of type TensorConfig.")
        else:
            # case type(api_config.kwargs[arg_name]) != TensorConfig:
            raise TypeError(f"argument '{arg_name}' is not of type TensorConfig.")
    
    def set_tensor_arg_value(self, api_config, arg_pos=None, arg_name=None, value=None):
        if arg_pos is not None and 0 <= arg_pos < len(api_config.args) and isinstance(api_config.args[arg_pos], TensorConfig):
            api_config.args[arg_pos].numpy_tensor = value
        elif arg_name and arg_name in api_config.kwargs and isinstance(api_config.kwargs[arg_name], TensorConfig):
            api_config.kwargs[arg_name].numpy_tensor = value
        else:
            raise ValueError(f"argument at position {arg_pos} or name '{arg_name}' is not of type TensorConfig.")
        
    def get_random_numpy_tensor(self, shape=None, data_type=None, min=None, max=None):
        """
        generate a random numpy tensor with data in [min, max) given shape and data_type
        """
        # extract default init logic 
        if USE_CACHED_NUMPY:
            dtype = "float32" if data_type == "bfloat16" else data_type
            numpy_tensor = self.get_cached_numpy(dtype, shape)
        else:
            if "int" in data_type:
                min = min if min is not None else -65535
                max = max if max is not None else 65535
                numpy_tensor = (numpy.random.randint(min, max, size=shape)).astype(data_type)
            else:
                # TO DO: check boundary and cached numpy
                dtype = "float32" if data_type == "bfloat16" else data_type
                min = min if min is not None else numpy.finfo(dtype).min / 2
                max = max if max is not None else numpy.finfo(dtype).max / 2
                numpy_tensor = (numpy.random.uniform(min, max, size=shape)).astype(dtype)
        return numpy_tensor

class APIConfig:
    def __deepcopy__(self, memo):
        cls = self.__class__
        result = cls.__new__(cls)
        memo[id(self)] = result
        result.args = copy.deepcopy(self.args)
        result.kwargs = copy.deepcopy(self.kwargs)
        result.api_name = self.api_name
        return result

    def __init__(self, config):
        config = config.replace("\n", "")
        self.config = config
        self.args = []
        self.kwargs = collections.OrderedDict()
        config = config.replace("Tensor(", "TensorConfig(")

        self.api_name, offset = self.get_api(config)

        if self.api_name == "paddle.einsum":
            tmp = config[config.index("\"") + 1:]
            value = tmp[:tmp.index("\"")]
            offset = config.index("\"") + 1 + tmp.index("\"")
            if "equation" in config:
                self.append_kwargs("equation", value)
            else:
                self.append_args(value)

        while(True):
            tocken, offset = self.get_tocken(config, offset)
            if offset is None:
                return

            is_kwarg = config[offset] == '='
            if is_kwarg:
                key = tocken
                tocken, offset = self.get_tocken(config, offset+1)

            value, offset = self.get_one_arg(tocken, config, offset)
            
            if offset is None:
                return

            if is_kwarg:
                self.append_kwargs(key, value)
            else:
                self.append_args(value)

    def append_args(self, arg):
        self.args.append(arg)
        
    def append_kwargs(self, name, arg):
        self.kwargs[name] = arg

    def dump_item_str(self, item):
        type_mapping = {
            numpy.int16: int,
            numpy.int32: int,
            numpy.int64: int,
            numpy.float16: float,
            numpy.float32: float,
            numpy.float64: float,
            numpy.integer: int,
            numpy.floating: float,
            numpy.bool_: bool,
            numpy.complexfloating: complex,
            numpy.str_: str,
            numpy.bytes_: bytes,
            # numpy.unicode_: str,
        }
        for numpy_type, builtin_type in type_mapping.items():
            if isinstance(item, numpy_type):
                item = builtin_type(item)
                break

        if isinstance(item, TensorConfig):
            return str(item)
        elif isinstance(item, paddle.base.core.DataType):
            return "Dtype(" + str(item)[7:] + ")"
        elif isinstance(item, paddle.base.core.VarDesc.VarType):
            return "VarType(" + str(item)[7:] + ")"
        elif isinstance(item, list):
            result = "list["
            for sub_item in item:
                tmp = self.dump_item_str(sub_item)
                if tmp == "":
                    return ""
                result = result + tmp + ","
            result = result + "]"
            return result
        elif isinstance(item, tuple):
            result = "tuple("
            for sub_item in item:
                tmp = self.dump_item_str(sub_item)
                if tmp == "":
                    return ""
                result = result + tmp + ","
            result = result + ")"
            return result
        elif isinstance(item, slice):
            return (
                "slice("
                + str(item.start)
                + ","
                + str(item.stop)
                + ","
                + str(item.step)
                + ")"
            )
        elif isinstance(item, complex):
            return (
                "complex("
                + self.dump_item_str(item.real)
                + ","
                + self.dump_item_str(item.imag)
                + ")"
            )
        elif item is None:
            return "None"
        elif isinstance(
            item, (paddle.base.Variable, paddle.base.libpaddle.pir.Value)
        ):
            return ""
        elif item == math.inf:
            return "math.inf"
        elif item == -math.inf:
            return "-math.inf"
        elif item == math.nan:
            return "math.nan"
        elif item == -math.nan:
            return "-math.nan"
        elif isinstance(item, (bool, int, float)):
            return str(item)
        elif isinstance(item, str):
            return '"' + item + '"'
        elif isinstance(item, type):
            return (
                "type("
                + str(item)[str(item).index("'") + 1 : str(item).rindex("'")]
                + ")"
            )
        else:
            return str(item)


    def __str__(self):
        result = ""
        result = result + self.api_name + "("
        for arg in self.args:
            result = result + self.dump_item_str(arg) + ", "
        
        for key, value in self.kwargs.items():
            result = result + key + "=" + self.dump_item_str(value) + ", "

        result = result + ")"
        return result

    # def get_tocken(self, config, offset):
    #     def is_int(tocken):
    #         try:
    #             int(tocken)
    #             return True
    #         except Exception as err:
    #             return False
    #     pattern = r'\b[A-Za-z0-9._+-]+\b|-[A-Za-z0-9._+-]+\b'
    #     match = re.search(pattern, config[offset:])
    #     if match:
    #         if is_int(match.group()) and config[offset + match.start() + len(match.group())] == ".":
    #             return match.group()+".", offset + match.start() + len(match.group()) + 1
    #         return match.group(), offset + match.start() + len(match.group())
    #     return None, None

    def get_tocken(self,config, offset):
        def is_int(token):
            try:
                int(token)
                return True
            except Exception as err:
                return False

        # Modified pattern to handle decimal numbers starting with dot
        pattern = r'\b[A-Za-z0-9._+-]+\b|-[A-Za-z0-9._+-]+\b|\.[0-9]+'
        match = re.search(pattern, config[offset:])
        if match:
            token = match.group()
            # Handle the case where token starts with dot followed by digits
            if token.startswith('.') and token[1:].isdigit():
                return token, offset + match.start() + len(token)

            if is_int(token) and offset + match.start() + len(token) < len(config) and config[
                offset + match.start() + len(token)] == ".":
                return token + ".", offset + match.start() + len(token) + 1
            return token, offset + match.start() + len(token)
        return None, None


    def get_api(self, config):
        return config[0:config.index("(")], len(config[0:config.index("(")])

    def get_tensor(self, config, offset):
        config = config[offset:]
        tensor_str = config[config.index("TensorConfig"):config.index(")")+1]
        return eval(tensor_str), offset + len(tensor_str)

    def get_dtype(self, config, offset):
        tocken, offset = self.get_tocken(config, offset)
        return paddle.pir.core.convert_np_dtype_to_dtype_(tocken), offset

    def get_vartype(self, config, offset):
        tocken, offset = self.get_tocken(config, offset)
        return paddle.base.framework.convert_np_dtype_to_proto_type(tocken), offset

    def get_list(self, config, offset):
        result = []
        tmp = 0
        last_index = offset
        for i in range(offset, len(config)):
            if config[i] == "[":
                tmp = tmp + 1
            if config[i] == "]":
                tmp = tmp - 1
            if tmp == 0:
                last_index = i
                break
        
        list_str = config[offset: last_index+1]
        if "TensorConfig" not in list_str:
            list_str = list_str.replace(",", " ")

        offset = 1
        while(True):
            tocken, offset = self.get_tocken(list_str, offset)
            if offset is None:
                break

            value, offset = self.get_one_arg(tocken, list_str, offset)

            if offset is None:
                break

            result.append(value)

        return result, last_index+1

    def get_tuple(self, config, offset):
        result = []
        tmp = 0
        last_index = offset
        for i in range(offset, len(config)):
            if config[i] == "(":
                tmp = tmp + 1
            if config[i] == ")":
                tmp = tmp - 1
            if tmp == 0:
                last_index = i
                break
        
        tuple_str = config[offset: last_index+1]

        tuple_str = tuple_str.replace(",", " , ")

        offset = 1
        while(True):
            tocken, offset = self.get_tocken(tuple_str, offset)
            if offset is None:
                break

            value, offset = self.get_one_arg(tocken, tuple_str, offset)

            if offset is None:
                break

            result.append(value)

        return tuple(result), last_index+1

    def get_slice(self, config, offset):
        config = config[offset:]
        slice_str = config[config.index("("):config.index(")")+1]
        return eval("slice"+slice_str), offset+len(slice_str)

    def get_complex(self, config, offset):
        config = config[offset:]
        complex_str = config[config.index("("):config.index(")")+1]
        if "nan" in complex_str and complex_str[complex_str.index('nan')-1] != ".":
            complex_str = complex_str.replace("nan", "float('nan')")
        return eval("complex"+complex_str), offset+len(complex_str)

    def get_numpy_type(self, config, offset):
        config = config[offset:]
        numpy_type_str = config[config.index("(")+1:config.index(")")]
        if numpy_type_str == "numpy.bool":
            return numpy.bool_, offset+len(numpy_type_str)+2
        return eval(numpy_type_str), offset+len(numpy_type_str)+2

    def get_one_arg(self, tocken, config, offset):
        if tocken == "TensorConfig":
            value, offset = self.get_tensor(config, offset-len(tocken))
        elif tocken == "Dtype":
            value, offset = self.get_dtype(config, offset)
        elif tocken == "VarType":
            value, offset = self.get_vartype(config, offset)
        elif tocken == "list":
            value, offset = self.get_list(config, offset)
        elif tocken == "tuple":
            value, offset = self.get_tuple(config, offset)
        elif tocken == "slice":
            value, offset = self.get_slice(config, offset)
        elif tocken == "complex":
            value, offset = self.get_complex(config, offset)
        elif tocken == "type":
            value, offset = self.get_numpy_type(config, offset)
        elif tocken == "nan":
            value = float('nan')
        elif tocken is not None and config[offset - len(tocken) - 1] == "\"":
            # fix tocken is not correct in str with spaces
            next_quote_idx  = config.index("\"", offset)
            value = config[offset - len(tocken):next_quote_idx]
            offset = next_quote_idx
        elif tocken is None:
            return None, None
        else:
            if tocken[0]=='.':
                tocken='0'+tocken
            value = eval(tocken)
        return value, offset


def analyse_configs(config_path):
    with open(config_path, "r") as f:
        configs = f.readlines()
        f.close()

    api_configs = []
    for config in configs:
        # print(config)
        api_config = APIConfig(config)
        api_configs.append(api_config)
    return api_configs<|MERGE_RESOLUTION|>--- conflicted
+++ resolved
@@ -429,23 +429,6 @@
 
                 return self.numpy_tensor
             elif api_config.api_name in ["paddle.vision.ops.distribute_fpn_proposals"]:
-<<<<<<< HEAD
-                if "int" in self.dtype:
-                    self.numpy_tensor = (numpy.random.randint(1, 128, size=self.shape)).astype(self.dtype)
-                else:
-                    dtype = "float32" if self.dtype == "bfloat16" else self.dtype
-                    self.numpy_tensor = numpy.random.random(self.shape).astype(dtype)
-                    
-            elif api_config.api_name in ["paddle.nn.functional.dropout", "paddle.nn.functional.dropout2d", "paddle.nn.functional.dropout3d"]:
-                if self.check_arg(api_config, 1, "p"):
-                    eps = 0.1
-                    self.numpy_tensor = self.get_random_numpy_tensor(shape=self.shape, data_type=self.dtype, min=0, max=1+eps)
-                    # include 1 in numpy tensor
-                    self.numpy_tensor = numpy.where(self.numpy_tensor > 1, 1, self.numpy_tensor)
-                elif api_config.api_name == "paddle.nn.functional.dropout" and self.check_arg(api_config, 2, "axis"):
-                    self.numpy_tensor = self.get_random_axis_on_tensor(api_config, 0, "x")
-
-=======
                 if (index is not None and index == 0) or  (key is not None and key == "fpn_rois"):
                     self.numpy_tensor = numpy.zeros(self.shape)
                     for i in range(self.shape[0]):
@@ -464,7 +447,16 @@
                         num = num - self.numpy_tensor[i]
                         re -= 1
                     self.numpy_tensor[self.shape[0]-1] = num
->>>>>>> a360ace2
+                    
+            elif api_config.api_name in ["paddle.nn.functional.dropout", "paddle.nn.functional.dropout2d", "paddle.nn.functional.dropout3d"]:
+                if self.check_arg(api_config, 1, "p"):
+                    eps = 0.1
+                    self.numpy_tensor = self.get_random_numpy_tensor(shape=self.shape, data_type=self.dtype, min=0, max=1+eps)
+                    # include 1 in numpy tensor
+                    self.numpy_tensor = numpy.where(self.numpy_tensor > 1, 1, self.numpy_tensor)
+                elif api_config.api_name == "paddle.nn.functional.dropout" and self.check_arg(api_config, 2, "axis"):
+                    self.numpy_tensor = self.get_random_axis_on_tensor(api_config, 0, "x")
+
             elif api_config.api_name in ["paddle.empty"]:
                 is_shape_param = False
                 if len(api_config.args) > 0:
