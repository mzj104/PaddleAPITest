--- conflicted
+++ resolved
@@ -220,7 +220,6 @@
                         dtype = "int64"
                         self.numpy_tensor = numpy.random.randint(0, 65535, size=self.shape).astype(dtype)
                         self.dtype = dtype
-<<<<<<< HEAD
             elif api_config.api_name in ["paddle.incubate.nn.functional.block_multihead_attention"]:
                 qkv_shape = self.get_arg(api_config, 0, "qkv").shape # [token_num, 3 * num_head * head_size].
                 bs = self.get_arg(api_config, 3, "seq_lens_encoder").shape[0]
@@ -280,8 +279,6 @@
                     self.numpy_tensor = self.get_random_numpy_tensor(self.shape, self.dtype, max = 0 + eps)
             
             # c
-=======
->>>>>>> 70d0d67c
             elif api_config.api_name in ["paddle.chunk"]:
                 if self.check_arg(api_config, 2, "axis"):
                     x_tensor = self.get_arg(api_config, 0, "x")
