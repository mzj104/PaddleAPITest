import re
import types
from abc import ABC, abstractmethod
from collections import OrderedDict
from dataclasses import dataclass, field
from typing import Dict, List, Optional, Union


@dataclass
class Code:
    """Paddle2PyTorch 转换代码数据类，封装转换后的可执行代码，自动预编译

    Attributes:
        valid: 是否有效，默认为 True
        error_message: 编译错误信息，仅当 valid = False 时有效

        preprocess: 预处理代码，在核心逻辑前执行
        core: 核心逻辑代码，应包含 Torch API
        postprocess: 后处理代码，在核心逻辑后执行

        preprocess_compiled: 预编译的预处理代码
        core_compiled: 预编译的核心逻辑代码
        postprocess_compiled: 预编译的后处理代码
    """

    valid: bool = True
    error_message: Optional[str] = field(default=None, init=False)

    preprocess: List[str] = field(default_factory=list)
    core: List[str] = field(default_factory=list)
    postprocess: List[str] = field(default_factory=list)

    preprocess_compiled: Optional[types.CodeType] = field(init=False, default=None)
    core_compiled: Optional[types.CodeType] = field(init=False, default=None)
    postprocess_compiled: Optional[types.CodeType] = field(init=False, default=None)

    def __post_init__(self):
        """自动编译代码"""
        try:
            self.preprocess_compiled = self._compile(self.preprocess)
            self.core_compiled = self._compile(self.core)
            self.postprocess_compiled = self._compile(self.postprocess)
        except Exception as e:
            self.preprocess_compiled = None
            self.core_compiled = None
            self.postprocess_compiled = None
            self.valid = False
            self.error_message = str(e)

    @classmethod
    def _compile(cls, code_lines: List[str]) -> Optional[types.CodeType]:
        """代码编译方法"""
        if not code_lines:
            return None
        try:
            return compile("\n".join(code_lines), "<string>", "exec")
        except SyntaxError as e:
            raise SyntaxError(f"Syntax error in code: {e.msg}") from e

    def is_valid(self) -> bool:
        """检查代码是否编译成功"""
        return self.valid


@dataclass
class ConvertResult:
    """Paddle2PyTorch 转换结果数据类, 封装 API 转换结果，提供成功/失败的构造方法

    Attributes:
        paddle_api (str): Paddle API 名称
        is_supported (bool): 是否支持转换, 默认为 True
        is_torch_corresponding: 是否与 Torch API 对应，默认为 True
        code (Optional[Code]): 转换后的代码数据对象
        output_var (Optional[str]): 输出变量名，默认值 None 表示 result 保存最后的输出值
        error_message (Optional[str]): 错误信息, 仅当 is_supported = False 时有效

    Methods:
        success(paddle_api, code, output_var): 创建成功转换结果
        error(paddle_api, message): 创建失败转换结果
    """

    paddle_api: str
    is_supported: bool = True
    is_torch_corresponding: bool = True

    code: Optional[Code] = None
    output_var: Optional[str] = None
    error_message: Optional[str] = None

    @classmethod
    def success(
        cls,
        paddle_api: str,
        code: Union[Code, List[str]],
        output_var: str = "result",
        is_torch_corresponding: bool = True,
    ) -> "ConvertResult":
        code_obj = Code(core=code) if isinstance(code, list) else code
        if not code_obj.is_valid():
            return cls.error(paddle_api, f"Invalid code: {code_obj.error_message}")

        if is_torch_corresponding and len(code_obj.core) > 4:
            print(
                f"Warning: The core code of {paddle_api} is too complex.",
                flush=True,
            )

        return cls(
            paddle_api,
            code=code_obj,
            output_var=output_var,
            is_torch_corresponding=is_torch_corresponding,
        )

    @classmethod
    def error(cls, paddle_api: str, message: str) -> "ConvertResult":
        return cls(paddle_api, is_supported=False, error_message=message)


class BaseRule(ABC):
    """转换规则的抽象基类"""

    @abstractmethod
    def apply(self, paddle_api: str) -> ConvertResult:
        """
        将 Paddle API 调用转换为 PyTorch 等效代码形式
        code 中可包含输入变量的占位符(如 {input}、{x}), 这些变量将被自动填充为 torch tensor

        Args:
            paddle_api (str): Paddle API 名称

        Returns:
            ConvertResult: 包含代码和输出变量的 ConvertResult 对象, 或错误信息
        """
        pass

    @classmethod
    def _format_arg(cls, arg) -> str:
        """
        将参数格式化为调用字符串的辅助方法

        Args:
            arg: 待格式化的参数

        Returns:
            str: 格式化后的参数
        """
        PLACEHOLDER_PATTERN: re.Pattern = re.compile(r"\{([^{}]+)\}")

        def replacer(match):
            placeholder = match.group(1)
            if placeholder.isdigit():
                return f"_tmp_{placeholder}"
            elif placeholder.replace("_", "").isalnum():
                return placeholder
            return match.group(0)

        if isinstance(arg, str):
            arg = PLACEHOLDER_PATTERN.sub(replacer, arg)
        return str(arg)

    def read_mapping(self, mapping: Dict):
        """
        预处理，根据传入的 json 配置初始化成员变量

        Args:
            mapping (Dict): 包含 json 配置的字典

        Returns:
            None
        """
        self.mapping: Dict = mapping
        if "Rule" in mapping:
            if "torch_api" in mapping:
                self.torch_api: str = mapping["torch_api"]
            return
        if "torch_api" not in mapping:
            raise ValueError("Missing required field 'torch_api' in the mapping.")
        self.torch_api: str = mapping.get("torch_api", "")
        self.args_map: OrderedDict = mapping.get("paddle_torch_args_map", {})
        self.torch_args: List = mapping.get("torch_args", [])
        self.torch_kwargs: OrderedDict = mapping.get("torch_kwargs", OrderedDict())
        self.is_attribute: bool = mapping.get("is_attribute", False)
        self.defaults: Dict = mapping.get("set_defaults", {})

    def apply_generic(self):
        # if "torch_api" in self.mapping:
        #     self.torch_api: str = self.mapping.get("torch_api", "")
        defaults_code = []
        if "set_defaults" in self.mapping:
            defaults = self.mapping.get("set_defaults", {})
            for default_name, default_value in defaults.items():
                defaults_code.append(
                    f"{default_name} = locals().get('{default_name}', {default_value})"
                )
        map_code = []
        if "torch_args" in self.mapping:
            args = self.mapping.get("torch_args", [])
            map_code.append("_args = []")
            for arg in args:
                map_code.append(f"_args.extend([{self._format_arg(arg)}])")
        if "torch_kwargs" in self.mapping or "paddle_torch_args_map" in self.mapping:
            map_code.append("_kwargs = {}")
        if "torch_kwargs" in self.mapping:
            kwargs = self.mapping.get("torch_kwargs", {})
            for key, value in kwargs.items():
                map_code.append(f"_kwargs['{key}'] = {self._format_arg(value)}")
        if "paddle_torch_args_map" in self.mapping:
            args_map = self.mapping.get("paddle_torch_args_map", {})
            map_code.append("for paddle_param, torch_param in {")
            for paddle_param, torch_param in args_map.items():
                map_code.append(f"    '{paddle_param}': '{torch_param}',")
            map_code.append("}.items():")
            map_code.append("    if paddle_param in locals():")
            map_code.append("        _kwargs[torch_param] = locals()[paddle_param]")
        return defaults_code, map_code


class GenericRule(BaseRule):
    def apply(self, paddle_api: str) -> ConvertResult:
<<<<<<< HEAD
        code = []
        for default_name, default_value in self.defaults.items():
            code.append(
                f"{default_name} = locals().get('{default_name}', {default_value})"
            )
        is_tensor_method = paddle_api.startswith("paddle.Tensor.")
        if is_tensor_method:
            if not self.torch_api.startswith("torch.Tensor."):
                return ConvertResult.error(
                    paddle_api,
                    "The torch api should start with 'torch.Tensor.' when direct mapping a paddle api that starts with 'paddle.Tensor.'",
                )
            code.append(
                "_tmp_tensor = args[0] if args else next(iter(kwargs.values()))"
            )
            if self.is_attribute:
                code.append(f"result = _tmp_tensor.{self.torch_api.split('.')[-1]}")
                return ConvertResult.success(paddle_api, code)
        is_inplace = (
            paddle_api.endswith("_") and not paddle_api.endswith("__")
        ) or paddle_api == "paddle.Tensor.__setitem__"

        code.append("_args = args[1:]")
        if self.torch_args:
            for arg in self.torch_args:
                code.append(f"_args.extend([{self._format_arg(arg)}])")
        code.append("_kwargs = {}")
        if self.torch_kwargs:
            for key, value in self.torch_kwargs.items():
                code.append(f"_kwargs['{key}'] = {self._format_arg(value)}")
        if self.args_map:
            code.append("for paddle_param, torch_param in {")
            for paddle_param, torch_param in self.args_map.items():
                code.append(f"    '{paddle_param}': '{torch_param}',")
            code.append("}.items():")
            code.append("    if paddle_param in locals():")
            code.append("        _kwargs[torch_param] = locals()[paddle_param]")

        if is_tensor_method:
            torch_method = self.torch_api.replace("torch.Tensor.", "")
            if is_inplace:
                code.append(f"_tmp_tensor.{torch_method}(*_args, **_kwargs)")
                code.append("result = _tmp_tensor")
            else:
                code.append(f"result = _tmp_tensor.{torch_method}(*_args, **_kwargs)")
        else:
            if is_inplace:
                code.append(f"{self.torch_api}(*_args, **_kwargs)")
                code.append("result = next(iter(kwargs.values()))")
            else:
                code.append(f"result = {self.torch_api}(*_args, **_kwargs)")
        return ConvertResult.success(paddle_api, code)
=======
        if self.direct_mapping:  # 直接映射
            pre = []
            for default_name, default_value in self.defaults.items():
                pre.append(
                    f"{default_name} = locals().get('{default_name}', {default_value})"
                )
            is_tensor_method = paddle_api.startswith("paddle.Tensor.")
            if is_tensor_method:
                if not self.torch_api.startswith("torch.Tensor."):
                    return ConvertResult.error(
                        paddle_api,
                        "The torch api should start with 'torch.Tensor.' when direct mapping a paddle api that starts with 'paddle.Tensor.'",
                    )
                pre.append(
                    "_tmp_tensor = args[0] if args else next(iter(kwargs.values()))"
                )
                pre.append("_args = list(args[1:])")
                if self.is_attribute:
                    core = [f"result = _tmp_tensor.{self.torch_api.split('.')[-1]}"]
                    code = Code(preprocess=pre, core=core)
                    return ConvertResult.success(paddle_api, code)
            is_inplace = (
                paddle_api.endswith("_") and not paddle_api.endswith("__")
            ) or paddle_api == "paddle.Tensor.__setitem__"

            if not is_tensor_method:
                pre.append("_args = []")
            if self.torch_args:
                for arg in self.torch_args:
                    pre.append(f"_args.extend([{self._format_arg(arg)}])")
            pre.append("_kwargs = {}")
            if self.torch_kwargs:
                for key, value in self.torch_kwargs.items():
                    pre.append(f"_kwargs['{key}'] = {self._format_arg(value)}")
            if self.args_map:
                pre.append("for paddle_param, torch_param in {")
                for paddle_param, torch_param in self.args_map.items():
                    pre.append(f"    '{paddle_param}': '{torch_param}',")
                pre.append("}.items():")
                pre.append("    if paddle_param in locals():")
                pre.append("        _kwargs[torch_param] = locals()[paddle_param]")

            post = []
            if is_tensor_method:
                torch_method = self.torch_api.replace("torch.Tensor.", "")
                if is_inplace:
                    core = [f"_tmp_tensor.{torch_method}(*_args, **_kwargs)"]
                    post = ["result = _tmp_tensor"]
                else:
                    core = [f"result = _tmp_tensor.{torch_method}(*_args, **_kwargs)"]
            else:
                if is_inplace:
                    core = [f"{self.torch_api}(*_args, **_kwargs)"]
                    post = ["result = next(iter(kwargs.values()))"]
                else:
                    core = [f"result = {self.torch_api}(*_args, **_kwargs)"]
            code = Code(preprocess=pre, core=core, postprocess=post)
            return ConvertResult.success(paddle_api, code)
        else:  # 简单组合映射
            code = []
            for i, step in enumerate(self.composite_steps):
                code.append(f"_args_{i} = []")
                for arg in step.get("torch_args", []):
                    code.append(f"_args_{i}.extend([{self._format_arg(arg)}])")
                code.append(f"_kwargs_{i} = {{}}")
                for key, value in step.get("torch_kwargs", {}).items():
                    code.append(f"_kwargs_{i}['{key}'] = {self._format_arg(value)}")
                code.append(
                    f"_tmp_{i} = {step['torch_api']}(*_args_{i}, **_kwargs_{i})"
                )
            code.append(f"result = _tmp_{len(self.composite_steps) - 1}")
            return ConvertResult.success(paddle_api, code)
>>>>>>> 38b80907


class ErrorRule(BaseRule):
    def __init__(self, message: str = "Error Rule"):
        super().__init__()
        self.message = message

    def apply(self, paddle_api: str) -> ConvertResult:
        return ConvertResult.error(paddle_api, self.message)


# a
class AddNRule(BaseRule):
    def apply(self, paddle_api: str) -> ConvertResult:
        pre = """
inputs = [inputs] if torch.is_tensor(inputs) else inputs
expanded_inputs = torch.broadcast_tensors(*inputs)
"""
        core = "result = torch.sum(torch.stack(expanded_inputs), dim=0)"
        code = Code(preprocess=pre.splitlines(), core=[core])
        return ConvertResult.success(paddle_api, code, is_torch_corresponding=False)


class Adaptive_log_softmax_with_lossRule(BaseRule):
    def apply(self, paddle_api: str) -> ConvertResult:
        impl = """
def scatter_nd(index, updates, shape):
    output = torch.zeros(shape, dtype=updates.dtype).to(updates.device)
    if index.numel() == 0:
        result = output + updates
    else:
        flat_index = index.view(-1, index.size(-1))
        flat_updates = updates.reshape(flat_index.size(0), *updates.shape[index.dim()-1:])
        for i in range(flat_index.size(0)):
            idx_tuple = tuple(flat_index[i])
            output[idx_tuple] += flat_updates[i]
        result = output   
    return result
        
input = locals().get('input')
label = locals().get('label')
head_weight = locals().get('head_weight')
tail_weight = locals().get('tail_weights')
cutoffs = locals().get('cutoffs')
head_bias = locals().get('head_bias', None)

target_dim = label.dim()

is_batched = target_dim > 0
input = input if is_batched else input.unsqueeze(0)
label = label if is_batched else label.unsqueeze(0)

used_rows = 0
batch_size = label.shape[0]

output = torch.zeros([batch_size], dtype = input.dtype)
gather_inds = torch.empty([batch_size], dtype = label.dtype)

cutoff_values = [0, *cutoffs]
for i in range(len(cutoff_values) - 1):
    index1 = cutoff_values[i]
    index2 = cutoff_values[i + 1]
    label_mask = (label >= index1) & (label < index2)
    row_indices = label_mask.nonzero().squeeze()
    if row_indices.numel() == 0:
        continue
    
    if i == 0:
        scatter_output = scatter_nd(
            index = torch.unsqueeze(row_indices, 1),
            updates = torch.masked_select(label, label_mask),
            shape = gather_inds.shape
        )
        gather_inds = scatter_output
    else:
        relative_label = label[label_mask] - index1
        input_subset = input.index_select(index = row_indices, dim = 0)
        cluster_output = torch.nn.functional.linear(
            input = input_subset, weight = tail_weight[i-1][0].t()
        )
        cluster_output = torch.nn.functional.linear(
            input = cluster_output, weight = tail_weight[i-1][1].t()
        )

        cluster_index = cutoffs[0] + i - 1
        
        gather_inds = torch.index_fill(
            gather_inds, 0, row_indices, cluster_index
        )

        cluster_logprob = torch.nn.functional.log_softmax(
            cluster_output, dim = 1
        )

        local_logprob = torch.gather(
            cluster_logprob, dim = 1, index = relative_label.unsqueeze(1)
        )
        
        scatter_output = scatter_nd(
            row_indices.unsqueeze(1), local_logprob.squeeze(1), output.shape
        )
        output = (
            output * (scatter_output == 0).float()
            + scatter_output
        )
    used_rows += row_indices.numel()
if head_bias is not None:
    head_output = torch.nn.functional.linear(
        input = input, weight = head_weight.t(), bias = head_bias
    )
else:
    head_output = torch.nn.functional.linear(
        input = input, weight = head_weight.t()
    )    
head_logprob = torch.nn.functional.log_softmax(head_output, dim = 1)
output += torch.gather(
    head_logprob, dim = 1, index = gather_inds.unsqueeze(1)
).squeeze()
loss = (-output).mean()

if not is_batched:
    output = output.squeeze(0)
    
result = [output, loss]
"""
        code = impl.splitlines()
        return ConvertResult.success(paddle_api, code, "result")


class PoolRule(BaseRule):
    def apply(self, paddle_api: str) -> ConvertResult:
        defaults_code, map_code = self.apply_generic()
        pre1 = """
kernel_size = tuple(kernel_size) if isinstance(kernel_size, list) else kernel_size
stride = tuple(stride) if isinstance(stride, list) else stride

def _get_same_padding_1d(input_size, kernel_size, stride):
    if stride is None:
        stride = kernel_size
    output_size = (input_size + stride - 1) // stride
    total_pad = max(0, (output_size - 1) * stride + kernel_size - input_size)
    pad_left = total_pad // 2
    pad_right = total_pad - pad_left
    return pad_left, pad_right

if isinstance(padding, str):
    if padding.upper() == "VALID":
        padding = 0
    elif padding.upper() == "SAME":
        input_size = x.shape[2]
        pad_left, pad_right = _get_same_padding_1d(input_size, kernel_size, stride)
        padding = pad_left # 对称填充
        if pad_left != pad_right:  # 非对称填充
            x = torch.nn.functional.pad(x, (pad_left, pad_right))
            padding = 0
elif isinstance(padding, (list, tuple)):
    if len(padding) == 1:  # [pad]
        padding = tuple(padding)
    elif len(padding) == 2:  # [pad_left, pad_right]
        pad_left, pad_right = padding
        x = torch.nn.functional.pad(x, (pad_left, pad_right))
        padding = 0
"""
        pre2 = """
kernel_size = tuple(kernel_size) if isinstance(kernel_size, list) else kernel_size
stride = tuple(stride) if isinstance(stride, list) else stride
if data_format == "NHWC":
    x = x.permute(0, 3, 1, 2)
            
def _get_same_padding_2d(input_size, kernel_size, stride):
    if isinstance(kernel_size, int):
        kernel_size = (kernel_size, kernel_size)
    if stride is None:
        stride = kernel_size
    if isinstance(stride, int):
        stride = (stride, stride)
    output_size_h = (input_size[0] + stride[0] - 1) // stride[0]
    output_size_w = (input_size[1] + stride[1] - 1) // stride[1]
    total_pad_h = max(0, (output_size_h - 1) * stride[0] + kernel_size[0] - input_size[0])
    total_pad_w = max(0, (output_size_w - 1) * stride[1] + kernel_size[1] - input_size[1])
    pad_h = (total_pad_h // 2, total_pad_h - total_pad_h // 2)
    pad_w = (total_pad_w // 2, total_pad_w - total_pad_w // 2)
    return pad_h, pad_w

if isinstance(padding, str):
    if padding == "VALID":
        padding = 0
    elif padding == "SAME":
        input_size = (x.shape[2], x.shape[3])
        pad_h, pad_w = _get_same_padding_2d(input_size, kernel_size, stride)
        padding = (pad_h[0], pad_w[0]) # 对称填充
        if pad_h[0] != pad_h[1] or pad_w[0] != pad_w[1]: # 非对称填充
            x = torch.nn.functional.pad(x, (pad_w[0], pad_w[1], pad_h[0], pad_h[1]))
            padding = 0
elif isinstance(padding, (list, tuple)):
    if len(padding) == 2: # [pad_height, pad_width]
        padding = tuple(padding)
    elif len(padding) == 4:
        if all(isinstance(p, (list, tuple)) for p in padding): # Paddle 的 4D 填充格式(NCHW 或 NHWC)
            if data_format == "NCHW":
                pad_top, pad_bottom = padding[2]
                pad_left, pad_right = padding[3]
            else:  # NHWC
                pad_top, pad_bottom = padding[1]
                pad_left, pad_right = padding[2]
        else: # [pad_height_top, pad_height_bottom, pad_width_left, pad_width_right]
            pad_top, pad_bottom, pad_left, pad_right = padding
        x = torch.nn.functional.pad(x, (pad_left, pad_right, pad_top, pad_bottom))
        padding = 0
"""
        pre3 = """
kernel_size = tuple(kernel_size) if isinstance(kernel_size, list) else kernel_size
stride = tuple(stride) if isinstance(stride, list) else stride
if data_format == 'NDHWC':
    x = x.permute(0, 4, 1, 2, 3)
        
def _get_same_padding_3d(input_size, kernel_size, stride):
    if isinstance(kernel_size, int):
        kernel_size = (kernel_size,) * 3
    if stride is None:
        stride = kernel_size
    if isinstance(stride, int):
        stride = (stride,) * 3
    output_size_d = (input_size[0] + stride[0] - 1) // stride[0]
    output_size_h = (input_size[1] + stride[1] - 1) // stride[1]
    output_size_w = (input_size[2] + stride[2] - 1) // stride[2]
    total_pad_d = max(0, (output_size_d - 1) * stride[0] + kernel_size[0] - input_size[0])
    total_pad_h = max(0, (output_size_h - 1) * stride[1] + kernel_size[1] - input_size[1])
    total_pad_w = max(0, (output_size_w - 1) * stride[2] + kernel_size[2] - input_size[2])
    pad_d = (total_pad_d // 2, total_pad_d - total_pad_d // 2)
    pad_h = (total_pad_h // 2, total_pad_h - total_pad_h // 2)
    pad_w = (total_pad_w // 2, total_pad_w - total_pad_w // 2)
    return pad_d, pad_h, pad_w

if isinstance(padding, str):
    if padding == "VALID":
        padding = 0
    elif padding == "SAME":
        input_size = (x.shape[2], x.shape[3], x.shape[4])  # (D, H, W)
        pad_d, pad_h, pad_w = _get_same_padding_3d(input_size, kernel_size, stride)
        padding = (pad_d[0], pad_h[0], pad_w[0]) # 对称填充
        if pad_d[0] != pad_d[1] or pad_h[0] != pad_h[1] or pad_w[0] != pad_w[1]: # 非对称填充
            x = torch.nn.functional.pad(x, (pad_w[0], pad_w[1], pad_h[0], pad_h[1], pad_d[0], pad_d[1]))
            padding = 0
elif isinstance(padding, (list, tuple)):
    if len(padding) == 3:  # [pad_depth, pad_height, pad_width]
        max_pad = [kernel_size[i] // 2 for i in range(3)]
        if any(p > m for p, m in zip(padding, max_pad)):
            pad_d, pad_h, pad_w = padding
            x = torch.nn.functional.pad(x, (pad_w, pad_w, pad_h, pad_h, pad_d, pad_d))
            padding = 0
        else:
            padding = tuple(padding)
    elif len(padding) == 6:  # [front, back, top, bottom, left, right]
        pad_front, pad_back, pad_top, pad_bottom, pad_left, pad_right = padding
        x = torch.nn.functional.pad(x, (pad_left, pad_right, pad_top, pad_bottom, pad_front, pad_back))
        padding = 0
    elif len(padding) == 5: # Paddle 的 5D 填充格式
        if data_format == "NCDHW":
            pad_front, pad_back = padding[2]
            pad_top, pad_bottom = padding[3]
            pad_left, pad_right = padding[4]
        else: # NDHWC
            pad_front, pad_back = padding[1]
            pad_top, pad_bottom = padding[2]
            pad_left, pad_right = padding[3]
        x = torch.nn.functional.pad(x, (pad_left, pad_right, pad_top, pad_bottom, pad_front, pad_back))
        padding = 0
"""
        core = f"result = {self.torch_api}(**_kwargs)"
        post2 = """
if data_format == "NHWC":
    result = result.permute(0, 2, 3, 1)
"""
        post3 = """
if data_format == "NDHWC":
    result = result.permute(0, 2, 3, 4, 1)
"""
        pre = defaults_code
        if paddle_api.endswith("_pool1d"):
            pre += pre1.splitlines()
            post = []
        elif paddle_api.endswith("_pool2d"):
            pre += pre2.splitlines()
            post = post2.splitlines()
        elif paddle_api.endswith("_pool3d"):
            pre += pre3.splitlines()
            post = post3.splitlines()
        else:
            return ConvertResult.error(
                paddle_api, f"Unsupported pooling api: {paddle_api}"
            )
        pre += map_code
        code = Code(preprocess=pre, core=[core], postprocess=post)
        return ConvertResult.success(paddle_api, code)


# b
class BroadcastShapeRule(BaseRule):
    def apply(self, paddle_api: str) -> ConvertResult:
        impl = """
x_shape = locals().get('x_shape')
y_shape = locals().get('y_shape')
result = torch.broadcast_shapes(x_shape, y_shape)
"""
        code = impl.splitlines()
        return ConvertResult.success(paddle_api, code, "result")


class BroadcastTensorsRule(BaseRule):
    def apply(self, paddle_api: str) -> ConvertResult:
        core = "result = torch.broadcast_tensors(*input)"
        code = Code(core=[core])
        return ConvertResult.success(paddle_api, code)


class BatchNormRule(BaseRule):
    def apply(self, paddle_api: str) -> ConvertResult:
        defaults_code, map_code = self.apply_generic()
        pre = """
if locals().get('data_format') == 'NHWC':
    x = x.permute(0, 3, 1, 2)
if 'running_mean' in locals():
    running_mean.requires_grad = False
if 'running_var' in locals():
    running_var.requires_grad = False
"""
        core = f"result = {self.torch_api}(**_kwargs)"
        post = """
if locals().get('data_format') == 'NHWC':
    result = result.permute(0, 2, 3, 1)
"""
        code = Code(
            preprocess=defaults_code + pre.splitlines() + map_code,
            core=[core],
            postprocess=post.splitlines(),
        )
        return ConvertResult.success(paddle_api, code)


# c
class CorrcoefRule(BaseRule):
    def apply(self, paddle_api: str) -> ConvertResult:
        impl = """
rowvar = locals().get('rowvar',True)
if rowvar:
    result = torch.corrcoef(x)
else:
    x = x.t()
    result = torch.corrcoef(x).t()
"""
        code = impl.splitlines()
        return ConvertResult.success(paddle_api, code, "result")


class CropRule(BaseRule):
    def apply(self, paddle_api: str) -> ConvertResult:
        core = """
ndim = x.dim()
offsets = locals().get('offsets')
shape = locals().get('shape')
if offsets is None:
    offsets = [0] * ndim
elif isinstance(offsets, (list, tuple)):
    offsets = [o.item() if isinstance(o, torch.Tensor) else int(o) for o in offsets]
elif isinstance(offsets, torch.Tensor):
    offsets = offsets.tolist()
if shape is None:
    shape = [x.size(i) - offsets[i] for i in range(ndim)]
elif isinstance(shape, (list, tuple)):
    shape = [s.item() if isinstance(s, torch.Tensor) else int(s) for s in shape]
elif isinstance(shape, torch.Tensor):
    shape = shape.tolist()
shape = [x.size(i) - offsets[i] if s == -1 else s for i, s in enumerate(shape)]
slices = [slice(offsets[i], offsets[i] + shape[i]) for i in range(ndim)]
result = x[slices]
"""
        code = Code(core=core.splitlines())
        return ConvertResult.success(paddle_api, code, is_torch_corresponding=False)


class CumRule(BaseRule):
    def apply(self, paddle_api: str) -> ConvertResult:
        torch_api = paddle_api.replace("paddle.", "torch.")
        pre = """
axis = locals().get('axis')
if axis is None:
    x = x.flatten()
    axis = 0
dtype = locals().get('dtype', 'int64')
if dtype is not None:
    dtype = getattr(torch, dtype)
"""
        core = f"result = {torch_api}(input=x, dim=axis)"
        post = "result.values.to(dtype)"
        code = Code(
            preprocess=pre.splitlines(), core=[core], postprocess=post.splitlines()
        )
        return ConvertResult.success(paddle_api, code)


class CumprodRule(BaseRule):
    def apply(self, paddle_api: str) -> ConvertResult:
        pre = f"""
dim = locals().get('dim')
if dim is None:
    x = x.flatten()
    axis = 0
dtype = locals().get('dtype')
if dtype is not None:
    dtype = getattr(torch, dtype)
"""
        core = "result = torch.cumprod(input=x, dim=dim, dtype=dtype)"
        code = Code(preprocess=pre.splitlines(), core=[core])
        return ConvertResult.success(paddle_api, code)


class ClassCenterSampleRule(BaseRule):
    def apply(self, paddle_api: str) -> ConvertResult:
        core = """
unique_pos_classes = torch.unique(label)
num_pos_classes = unique_pos_classes.size(0)
if num_pos_classes >= num_samples:
    sampled_classes = unique_pos_classes
    remapped_label = torch.zeros_like(label)
    for new_idx, old_class in enumerate(sampled_classes):
        remapped_label[label == old_class] = new_idx
else:
    all_classes = torch.arange(num_classes, device=label.device)
    neg_classes = all_classes[~torch.isin(all_classes, unique_pos_classes)]
    num_neg_needed = num_samples - num_pos_classes
    if num_neg_needed > 0:
        if neg_classes.numel() >= num_neg_needed:
            selected_neg = neg_classes[torch.randperm(neg_classes.size(0))[:num_neg_needed]]
        else:
            selected_neg = neg_classes
        sampled_classes = torch.cat([unique_pos_classes, selected_neg])
    else:
        sampled_classes = unique_pos_classes
    remapped_label = torch.zeros_like(label)
    for new_idx, old_class in enumerate(sampled_classes):
        remapped_label[label == old_class] = new_idx
result = (remapped_label, sampled_classes)
"""
        code = Code(core=core.splitlines())
        return ConvertResult.success(paddle_api, code, is_torch_corresponding=False)


class Conv1dTransposeRule(BaseRule):
    def apply(self, paddle_api: str) -> ConvertResult:
        defaults_code, map_code = self.apply_generic()
        pre = """
crop = None
if bias is not None:
    out_channels = weight.size(1) * groups
    bias = bias.expand(out_channels)
stride = stride[0] if isinstance(stride, (list, tuple)) else stride
output_padding = output_padding[0] if isinstance(output_padding, (list, tuple)) else output_padding
dilation = dilation[0] if isinstance(dilation, (list, tuple)) else dilation
output_size = output_size[0] if isinstance(output_size, (list, tuple)) else output_size
if data_format == "NLC":
    x = x.transpose(1, 2)
if isinstance(padding, str):
    if padding.upper() == "SAME":
        kernel_size = weight.size(-1)
        padding = (dilation * (kernel_size - 1)) // 2
    elif padding.upper() == "VALID":
        padding = 0
elif isinstance(padding, (list, tuple)):
    if len(padding) == 1:
        padding = padding[0]
    elif len(padding) == 2:
        crop = padding
        padding = 0
    elif len(padding) == 3:
        crop = padding[1] if data_format == "NLC" else padding[2]
        padding = 0
if output_size is not None:
    L_in = x.size(-1)
    kernel_size = weight.size(-1)
    L_out = (L_in - 1) * stride - 2 * padding + dilation * (kernel_size - 1) + 1
    output_padding = output_size - L_out
"""
        core = f"result = {self.torch_api}(**_kwargs)"
        post = """
if crop:
    result = result[:, :, crop[0]:result.size(-1) - crop[1]]
if data_format == "NLC":
    result = result.transpose(1, 2)
"""
        code = Code(
            preprocess=defaults_code + pre.splitlines() + map_code,
            core=[core],
            postprocess=post.splitlines(),
        )
        return ConvertResult.success(paddle_api, code)


class Conv2dTransposeRule(BaseRule):
    def apply(self, paddle_api: str) -> ConvertResult:
        defaults_code, map_code = self.apply_generic()
        pre = """
crop = None
if bias is not None:
    out_channels = weight.size(1) * groups
    bias = bias.expand(out_channels)
stride = tuple(stride) if isinstance(stride, list) else stride
output_padding = tuple(output_padding) if isinstance(output_padding, list) else output_padding
dilation = tuple(dilation) if isinstance(dilation, list) else dilation
if data_format == "NHWC":
    x = x.permute(0, 3, 1, 2)
if isinstance(padding, str):
    if padding.upper() == "SAME":
        padding = []
        for i in range(2):
            dilation_i = dilation[i] if isinstance(dilation, tuple) else dilation
            kernel_size = weight.size(2 + i)
            padding.append((dilation_i * (kernel_size - 1)) // 2)
        padding = tuple(padding)
    elif padding.upper() == "VALID":
        padding = 0
elif isinstance(padding, (list, tuple)):
    if len(padding) == 2:
        padding = tuple(padding)
    elif len(padding) == 4 and all(isinstance(pad, int) for pad in padding):
        crop = padding
        padding = 0
    elif len(padding) == 4:
        crop = []
        if data_format == "NHWC":
            for i in range(1, 3):
                crop.extend(padding[i])
        else:
            for i in range(2, 4):
                crop.extend(padding[i])
        padding = 0
if output_size is not None:
    output_padding = []
    for i in range(2):
        L_in = x.size(2 + i)
        kernel_size = weight.size(2 + i)
        stride_i = stride[i] if isinstance(stride, tuple) else stride
        padding_i = padding[i] if isinstance(padding, tuple) else padding
        dilation_i = dilation[i] if isinstance(dilation, tuple) else dilation
        L_out = (L_in - 1) * stride_i - 2 * padding_i + dilation_i * (kernel_size - 1) + 1
        output_padding.append(output_size[i] - L_out)
    output_padding = tuple(output_padding)
"""
        core = f"result = {self.torch_api}(**_kwargs)"
        post = """
if crop:
    result = result[:, :, crop[0]:result.size(-1) - crop[1], crop[2]:result.size(-2) - crop[3]]
if data_format == "NHWC":
    result = result.permute(0, 2, 3, 1)
"""
        code = Code(
            preprocess=defaults_code + pre.splitlines() + map_code,
            core=[core],
            postprocess=post.splitlines(),
        )
        return ConvertResult.success(paddle_api, code)


class Conv3dTransposeRule(BaseRule):
    def apply(self, paddle_api: str) -> ConvertResult:
        defaults_code, map_code = self.apply_generic()
        pre = """
crop = None
if bias is not None:
    out_channels = weight.size(1) * groups
    bias = bias.expand(out_channels)
stride = tuple(stride) if isinstance(stride, list) else stride
output_padding = tuple(output_padding) if isinstance(output_padding, list) else output_padding
dilation = tuple(dilation) if isinstance(dilation, list) else dilation
if data_format == "NDHWC":
    x = x.permute(0, 4, 1, 2, 3)
if isinstance(padding, str):
    if padding.upper() == "SAME":
        padding = []
        for i in range(3):
            dilation_i = dilation[i] if isinstance(dilation, tuple) else dilation
            kernel_size = weight.size(2 + i)
            padding.append((dilation_i * (kernel_size - 1)) // 2)
        padding = tuple(padding)
    elif padding.upper() == "VALID":
        padding = 0
elif isinstance(padding, (list, tuple)):
    if len(padding) == 3:
        padding = tuple(padding)
    elif len(padding) == 6:
        crop = padding
        padding = 0
    elif len(padding) == 5:
        crop = []
        if data_format == "NDHWC":
            for i in range(1, 4):
                crop.extend(padding[i])
        else:
            for i in range(2, 5):
                crop.extend(padding[i])
        padding = 0
if output_size is not None:
    output_padding = []
    for i in range(3):
        L_in = x.size(2 + i)
        kernel_size = weight.size(2 + i)
        stride_i = stride[i] if isinstance(stride, tuple) else stride
        padding_i = padding[i] if isinstance(padding, tuple) else padding
        dilation_i = dilation[i] if isinstance(dilation, tuple) else dilation
        L_out = (L_in - 1) * stride_i - 2 * padding_i + dilation_i * (kernel_size - 1) + 1
        output_padding.append(output_size[i] - L_out)
    output_padding = tuple(output_padding)
"""
        core = f"result = {self.torch_api}(**_kwargs)"
        post = """
if crop:
    result = result[:, :, crop[0]:result.size(-3) - crop[1], crop[2]:result.size(-2) - crop[3], crop[4]:result.size(-1) - crop[5]]
if data_format == "NDHWC":
    result = result.permute(0, 2, 3, 4, 1)
"""
        code = Code(
            preprocess=defaults_code + pre.splitlines() + map_code,
            core=[core],
            postprocess=post.splitlines(),
        )
        return ConvertResult.success(paddle_api, code)


class Conv1dRule(BaseRule):
    def apply(self, paddle_api: str) -> ConvertResult:
        defaults_code, map_code = self.apply_generic()
        pre = """
if data_format == "NLC":
    x = x.permute(0, 2, 1)
stride = tuple(stride) if isinstance(stride, list) else stride
dilation = tuple(dilation) if isinstance(dilation, list) else dilation
if isinstance(padding, str):
    if padding.lower() == "same":
        padding = "same"
    elif padding.lower() == "valid":
        padding = "valid"
elif isinstance(padding, list):
    if len(padding) == 2:
        pad_left, pad_right = padding
        x = torch.nn.functional.pad(x, (pad_left, pad_right))
        padding = 0
    else:
        padding = tuple(padding)
"""
        core = f"result = {self.torch_api}(**_kwargs)"
        post = """
if data_format == "NLC":
    result = result.permute(0, 2, 1)
"""
        code = Code(
            preprocess=defaults_code + pre.splitlines() + map_code,
            core=[core],
            postprocess=post.splitlines(),
        )
        return ConvertResult.success(paddle_api, code)


class Conv2dRule(BaseRule):
    def apply(self, paddle_api: str) -> ConvertResult:
        defaults_code, map_code = self.apply_generic()
        pre = """
if data_format == "NHWC":
    x = x.permute(0, 3, 1, 2)
stride = tuple(stride) if isinstance(stride, list) else stride
dilation = tuple(dilation) if isinstance(dilation, list) else dilation
if isinstance(padding, str):
    if padding.lower() == "same":
        padding = "same"
    elif padding.lower() == "valid":
        padding = "valid"
elif isinstance(padding, list):
    if len(padding) == 2:  # [pad_height, pad_width]
        padding = tuple(padding)
    elif len(padding) == 4:
        if all(isinstance(pad, int) for pad in padding): # [pad_height_top, pad_height_bottom, pad_width_left, pad_width_right]
            pad_top, pad_bottom, pad_left, pad_right = padding
        else: # Paddle 的 4D 填充格式(NCHW 或 NHWC)
            if data_format == "NCHW":
                pad_top, pad_bottom = padding[2][0], padding[2][1]
                pad_left, pad_right = padding[3][0], padding[3][1]
            else:  # NHWC
                pad_top, pad_bottom = padding[1][0], padding[1][1]
                pad_left, pad_right = padding[2][0], padding[2][1]
        x = torch.nn.functional.pad(x, (pad_left, pad_right, pad_top, pad_bottom))
        padding = 0
"""
        core = f"result = {self.torch_api}(**_kwargs)"
        post = """
if data_format == "NHWC":
    result = result.permute(0, 2, 3, 1)
"""
        code = Code(
            preprocess=defaults_code + pre.splitlines() + map_code,
            core=[core],
            postprocess=post.splitlines(),
        )
        return ConvertResult.success(paddle_api, code)


class Conv3dRule(BaseRule):
    def apply(self, paddle_api: str) -> ConvertResult:
        defaults_code, map_code = self.apply_generic()
        pre = """
if data_format == "NDHWC":
    x = x.permute(0, 4, 1, 2, 3)
stride = tuple(stride) if isinstance(stride, list) else stride
dilation = tuple(dilation) if isinstance(dilation, list) else dilation
if isinstance(padding, str):
    if padding.lower() == "same":
        padding = "same"
    elif padding.lower() == "valid":
        padding = "valid"
elif isinstance(padding, list):
    if len(padding) == 3:  # [pad_depth, pad_height, pad_width]
        padding = tuple(padding)
    elif len(padding) == 6:  # [front, back, top, bottom, left, right]
        pad_front, pad_back, pad_top, pad_bottom, pad_left, pad_right = padding
        x = torch.nn.functional.pad(x, (pad_left, pad_right, pad_top, pad_bottom, pad_front, pad_back))
        padding = 0
    elif len(padding) == 5: # Paddle 的 5D 填充格式
        if data_format == "NCDHW":
            pad_front, pad_back = padding[2][0], padding[2][1]
            pad_top, pad_bottom = padding[3][0], padding[3][1]
            pad_left, pad_right = padding[4][0], padding[4][1]
        else: # NDHWC
            pad_front, pad_back = padding[1][0], padding[1][1]
            pad_top, pad_bottom = padding[2][0], padding[2][1]
            pad_left, pad_right = padding[3][0], padding[3][1]
        x = torch.nn.functional.pad(x, (pad_left, pad_right, pad_top, pad_bottom, pad_front, pad_back))
        padding = 0
"""
        core = f"result = {self.torch_api}(**_kwargs)"
        post = """
if data_format == "NDHWC":
    result = result.permute(0, 2, 3, 4, 1)
"""
        code = Code(
            preprocess=defaults_code + pre.splitlines() + map_code,
            core=[core],
            postprocess=post.splitlines(),
        )
        return ConvertResult.success(paddle_api, code)


# d
class DataFormatRule(BaseRule):
    def apply(self, paddle_api: str) -> ConvertResult:
        defaults_code, map_code = self.apply_generic()
        pre = """
if data_format == "NHWC":
    x = x.permute(0, 3, 1, 2)
"""
        core = f"result = {self.torch_api}(**_kwargs)"
        post = """
if data_format == "NHWC":
    result = result.permute(0, 2, 3, 1)
"""
        code = Code(
            preprocess=defaults_code + pre.splitlines() + map_code,
            core=[core],
            postprocess=post.splitlines(),
        )
        return ConvertResult.success(paddle_api, code)


class Distribute_fpn_proposalsRule(BaseRule):
    def apply(self, paddle_api: str) -> ConvertResult:
        impl = """
import math
        
def BBoxArea(box, pixel_offset):
    w = box[2] - box[0]
    h = box[3] - box[1]
    if pixel_offset:
        return (w+1) * (h+1)
    else:
        return w * h     

pixel_offset = locals().get('pixel_offset',False)
rois_num = locals().get('rois_num', None)
num_level = max_level - min_level + 1
if rois_num is not None:
    for i in range(1, rois_num.numel()):
        rois_num[i] += rois_num[i-1]
    fpn_rois_lod = torch.concat([torch.tensor([0]), rois_num])
else:
    fpn_rois_lod = torch.tensor([0, fpn_rois.shape[0]])   

size = fpn_rois_lod.numel() - 1
fpn_rois_num = (int)(fpn_rois_lod[size])
# 计算roi所属的level
num_rois_level = torch.zeros([num_level])
target_level = []
for i in range(fpn_rois_lod.numel() - 1):
    fpn_rois_slice = fpn_rois[fpn_rois_lod[i]:fpn_rois_lod[i+1]]
    for rois_data in fpn_rois_slice:
        roi_scale = math.sqrt(BBoxArea(rois_data, pixel_offset))
        tgt_lvl = math.floor(math.log2(roi_scale / refer_scale) + refer_level)
        tgt_lvl = min(max_level, max(tgt_lvl, min_level))
        target_level.append(tgt_lvl)
        num_rois_level[tgt_lvl - min_level] += 1 
# 初始化结果
multi_rois = []
for i in range(num_level):
    multi_rois.append([])
restore_ind = torch.empty(fpn_rois.shape[0], 1)
rois_num_per_level = []
for i in range(num_level):
    rois_num_per_level.append(
        torch.zeros([rois_num.numel()])
    )
# 计算结果
index = 0
for i in range(fpn_rois_lod.numel() - 1):
    fpn_rois_slice = fpn_rois[fpn_rois_lod[i]:fpn_rois_lod[i+1]]
    for rois_data in fpn_rois_slice:
        level = target_level[index]
        if multi_rois[level-min_level] == []:
            multi_rois[level-min_level].append(rois_data)
        else:
            multi_rois[level-min_level].append(rois_data)
        rois_num_per_level[level - min_level][i] += 1
        index += 1
for i in range(num_level):
    if multi_rois[i] == []:
        multi_rois[i] = torch.zeros([0,4])
    else:
        multi_rois[i] = torch.stack(multi_rois[i])
index = 0
for i in range(num_level):
    for j in range(fpn_rois.shape[0]):
        if target_level[j] == i + min_level:
            restore_ind[j] = index
            index += 1

result = (multi_rois, restore_ind, rois_num_per_level)
"""
        code = impl.splitlines()
        return ConvertResult.success(paddle_api, code)


class DropoutRule(BaseRule):
    def apply(self, paddle_api: str) -> ConvertResult:
        impl = """
def axis_dropout(x, p, axis, training=True, mode='upscale_in_train'):
    if isinstance(axis, int):
        axis = [axis]
    mask_shape = [x.shape[i] if i in axis else 1 for i in range(x.dim())]
    mask = torch.bernoulli(torch.full(mask_shape, 1-p)).to(x.device)
    if mode == 'upscale_in_train':
        if training:
            return x * mask / (1.0 - p)
        else:
            return x
    elif mode == 'downscale_in_infer':
        if training:
            return x * mask
        else:
            return x * (1.0 - p)
    else:
        raise ValueError(f"Invalid mode: {mode}")
        
x = locals().get('x')
p = locals().get('p')
axis = locals().get('axis')
training = locals().get('training')
mode = locals().get('mode')
result = axis_dropout(x, p, axis, training, mode) if axis is not None else torch.nn.functional.dropout(input=x, p=float(p), training=training)
"""
        code = impl.splitlines()
        return ConvertResult.success(paddle_api, code, "result")


class Dropout2dRule(BaseRule):
    def apply(self, paddle_api: str) -> ConvertResult:
        impl = """
x = locals().get('x')
p = locals().get('p')
training = locals().get('training')
data_format = locals().get('data_format')

if data_format == "NHWC":
    x = x.permute(0, 3, 1, 2)
result = torch.nn.functional.dropout(input=x, p=float(p), training=training)
if data_format == "NHWC":
    result = result.permute(0, 2, 3, 1)
"""
        code = impl.splitlines()
        return ConvertResult.success(paddle_api, code, "result")


class Dropout3dRule(BaseRule):
    def apply(self, paddle_api: str) -> ConvertResult:
        impl = """
x = locals().get('x')
p = locals().get('p')
training = locals().get('training')
data_format = locals().get('data_format')

if data_format == "NDHWC":
    x = x.permute(0, 4, 1, 2, 3)
result = torch.nn.functional.dropout3d(input=x, p=float(p), training=training)
if data_format == "NDHWC":
    result = result.permute(0, 2, 3, 4, 1)
"""
        code = impl.splitlines()
        return ConvertResult.success(paddle_api, code, "result")


# e
class EmptyRule(BaseRule):
    def apply(self, paddle_api: str) -> ConvertResult:
        pre = """
if isinstance(shape, torch.Tensor):
    size_list = shape.tolist()
elif isinstance(shape, (list, tuple)):
    size_list = []
    for s in shape:
        if isinstance(s, torch.Tensor):
            size_list.append(s.item())
        else:
            size_list.append(s)
"""
        core = "result = torch.empty(*size_list)"
        code = Code(preprocess=pre.splitlines(), core=[core])
        return ConvertResult.success(paddle_api, code)


class ExpandRule(BaseRule):
    def apply(self, paddle_api: str) -> ConvertResult:
        impl = """
result = x.expand(*shape)  
"""
        code = impl.splitlines()
        return ConvertResult.success(paddle_api, code)


class ExpandasRule(BaseRule):
    def apply(self, paddle_api: str) -> ConvertResult:
        impl = """
result = x.expand_as(y)  
"""
        code = impl.splitlines()
        return ConvertResult.success(paddle_api, code)


# f
class FractionalMaxPoolRule(BaseRule):
    def apply(self, paddle_api: str) -> ConvertResult:
        defaults_code, map_code = self.apply_generic()
        pre1 = """
batch_size, C = x.shape[0], x.shape[1]
if locals().get('random_u') is not None:
    random_u = torch.tensor([[[random_u] * 2] * C] * batch_size, dtype=x.dtype, device=x.device)

def compute_kernel_size(x, output_size):
    H_in, W_in = x.shape[2], x.shape[3]
    if isinstance(output_size, int):
        H_out = W_out = output_size
    else:
        H_out, W_out = output_size
    
    def compute_k(input_size, output_size):
        if output_size is None or output_size == input_size:
            return 1  # No pooling
        else:
            return (input_size + output_size - 1) // output_size  # ceil(input_size / output_size)
    
    kH = compute_k(H_in, H_out)
    kW = compute_k(W_in, W_out)
    return (kH, kW)
"""
        pre2 = """
batch_size, C = x.shape[0], x.shape[1]
if locals().get('random_u') is not None:
    random_u = torch.tensor([[[random_u] * 3] * C] * batch_size, dtype=x.dtype, device=x.device)

def compute_kernel_size(x, output_size):
    D_in, H_in, W_in = x.shape[2], x.shape[3], x.shape[4]
    if isinstance(output_size, int):
        D_out = H_out = W_out = output_size
    else:
        D_out, H_out, W_out = output_size

    def compute_k(input_size, output_size):
        if output_size is None or output_size == input_size:
            return 1  # No pooling
        else:
            return (input_size + output_size - 1) // output_size  # ceil(input_size / output_size)

    kD = compute_k(D_in, D_out)
    kH = compute_k(H_in, H_out)
    kW = compute_k(W_in, W_out)
    return (kD, kH, kW)  
"""
        pre3 = """
kernel_size = locals().get('kernel_size')
if kernel_size is None:
    kernel_size = compute_kernel_size(x, output_size)
elif isinstance(kernel_size, list):
    kernel_size = tuple(kernel_size)
if isinstance(output_size, (list, tuple)):
    output_size = tuple([x.shape[i + 2] if size is None else size 
                       for i, size in enumerate(output_size)])
"""
        core = f"result = {self.torch_api}(**_kwargs)"
        pre = defaults_code
        if paddle_api == "paddle.nn.functional.fractional_max_pool2d":
            pre += pre1.splitlines()
        else:
            pre += pre2.splitlines()
        pre += pre3.splitlines()
        code = Code(preprocess=pre, core=[core])
        return ConvertResult.success(paddle_api, code)


# g


class GatherRule(BaseRule):
    def apply(self, paddle_api: str) -> ConvertResult:
        # 抽取对应维度的tensor直接进行stack操作
        impl = """
x = locals().get('x')
index = locals().get('index')
axis = locals().get('axis', 0)
if len(index.shape) == 0:
    result = torch.squeeze(torch.narrow(x, axis, index, 1),axis)
else:
    ans = []
    for i in index:
        temp = torch.narrow(x, axis, i.reshape([]), 1)
        ans.append(torch.squeeze(temp, axis))
    result = torch.stack(ans,axis)
"""
        code = impl.splitlines()
        return ConvertResult.success(paddle_api, code)


class Gather_ndRule(BaseRule):
    def apply(self, paddle_api: str) -> ConvertResult:
        impl = """
class _func:
    def func(self,x,index):
        if index.dim() == 1:
            temp = x
            for i in range(index.numel()):
                temp = torch.narrow(temp, 0, index[i].reshape([]), 1)
                temp = torch.squeeze(temp, 0)
            return temp
        ans = []
        for i in index:
            ans.append(self.func(x, i))
        return torch.stack(ans, 0)
f = _func()
x = locals().get('x')
index = locals().get('index')
result = f.func(x,index)
"""
        code = impl.splitlines()
        return ConvertResult.success(paddle_api, code)


class Gather_treeRule(BaseRule):
    def apply(self, paddle_api: str) -> ConvertResult:
        impl = """
parents = locals().get('parents')
ids = locals().get('ids')
result = torch.empty(ids.shape)
max_time = ids.shape[0]
batch_size = ids.shape[1]
beam_size = ids.shape[2]
for batch in range(batch_size):
    for beam in range(beam_size):
        result[max_time-1,batch,beam] = ids[max_time-1,batch,beam]
        pa = parents[max_time-1,batch,beam]
        for step in range(max_time-2,-1,-1):
            result[step,batch,beam] = ids[step,batch,pa]
            pa = parents[step,batch,pa]
"""
        code = impl.splitlines()
        return ConvertResult.success(paddle_api, code)


class GenerateProposalsRule(BaseRule):
    def apply(self, paddle_api: str) -> ConvertResult:
        impl = """    
import torchvision
import math
def nms(box1, box2, normaloized):
    if box2[0] > box1[2] or box2[2] < box1[0] or box2[1] > box1[3] or box2[3] < box1[1]:
        return 0
    if normaloized:
        norm = 0
    else:
        norm = 1
    x_min = max(box1[0], box2[0])
    y_min = max(box1[1], box2[1])
    x_max = min(box1[2], box2[2])
    y_max = min(box1[3], box2[3])
    w = x_max - x_min + norm
    h = y_max - y_min + norm
    area = w * h
    if box1[0] > box1[2] or box1[1] > box1[3]:
        area1 = 0
    else:
        area1 = (box1[2] - box1[0] + norm) * (box1[3] - box1[1] + norm)
    if box2[0] > box2[2] or box2[1] > box2[3]:
        area2 = 0
    else:
        area2 = (box2[2] - box2[0] + norm) * (box2[3] - box2[1] + norm)
    return area / (area1 + area2 - area)
    
pre_nms_top_n = locals().get('pre_nms_top_n', 6000)
post_nms_top_n = locals().get('post_nms_top_n', 1000)
nms_thresh = locals().get('nms_thresh', 0.5)
min_size = locals().get('min_size', 0.1)
eta = locals().get('eta', 1.0)
pixel_offset = locals().get('pixel_offset', False)
return_rois_num = locals().get('return_rois_num', False)

# 初始化结果
rpn_rois = []
rpn_roi_probs = []

# 调整大小
scores = scores.permute(0,2,3,1)
bbox_deltas = bbox_deltas.permute(0,2,3,1)
scores = scores.reshape([scores.shape[0],-1, 1])
bbox_deltas = bbox_deltas.reshape([bbox_deltas.shape[0],-1, 4])
anchors = anchors.reshape([-1,4])
variances = variances.reshape([-1,4])
proposal = torch.empty([scores.shape[0], scores.shape[1],4])

#逐张图片进行处理
for ii in range(scores.shape[0]):
    scores_i = scores[ii]
    bbox_deltas_i = bbox_deltas[ii]
    img_size_i = img_size[ii]
    proposal_i = proposal[ii]

    class cls:
        def __init__(self, scores, index):
            self.scores = scores
            self.index = index
    ind = []
    for j in range(scores_i.numel()):
        c = cls(scores_i[j,0], j)
        ind.append(c)    
    ind = sorted(ind, key = lambda x : x.scores, reverse = True)   
    for j in range(len(ind)):
        ind[j] = ind[j].index    
    if pre_nms_top_n < scores_i.numel():
        ind = torch.tensor(ind[:pre_nms_top_n]).squeeze()
    else:
        ind = torch.tensor(ind).squeeze()
    scores_i = scores_i.index_select(0, ind)
    bbox_deltas_i = bbox_deltas_i.index_select(0, ind)
    anchors_i = anchors.index_select(0, ind)
    variances_i = variances.index_select(0, ind)
    proposal_i = proposal_i.index_select(0, ind)

    #计算候选框的位置 
    if pixel_offset == True:
        offset = 1
    else:
        offset = 0
    for i in range(anchors_i.shape[0]):
        anchor_width = anchors_i[i][2] - anchors_i[i][0] + offset
        anchor_height = anchors_i[i][3] - anchors_i[i][1] + offset
        anchor_center_x = anchors_i[i][0] + 0.5 * anchor_width
        anchor_center_y = anchors_i[i][1] + 0.5 * anchor_height
        bbox_center_x = variances_i[i][0] * bbox_deltas_i[i, 0] * anchor_width + anchor_center_x
        bbox_center_y = variances_i[i][1] * bbox_deltas_i[i, 1] * anchor_height + anchor_center_y
        bbox_width = anchor_width * torch.exp(min(variances_i[i][2] * bbox_deltas_i[i, 2], math.log(1000.0 / 16.0)))
        bbox_height = anchor_height * torch.exp(min(variances_i[i][3] * bbox_deltas_i[i, 3], math.log(1000.0 / 16.0)))

        proposal_i[i,0] = bbox_center_x - 0.5 * bbox_width
        proposal_i[i,1] = bbox_center_y - 0.5 * bbox_height
        proposal_i[i,2] = bbox_center_x + 0.5 * bbox_width - offset
        proposal_i[i,3] = bbox_center_y + 0.5 * bbox_height - offset

    # 将检测框的坐标限定到图像尺寸范围内。
    for i in range(proposal_i.shape[0]):
        proposal_i[i,0] = max(min(float(proposal_i[i,0]), img_size_i[1]), 0)
        proposal_i[i,1] = max(min(float(proposal_i[i,1]), img_size_i[0]), 0)
        proposal_i[i,2] = max(min(float(proposal_i[i,2]), img_size_i[1]), 0)
        proposal_i[i,3] = max(min(float(proposal_i[i,3]), img_size_i[0]), 0)

    # 源码将这里限制为1 如果取消注释 这里将和源码一样
    # min_size = max(min_size,1.)
    #删除面积较小的候选框
    proposal_i = proposal_i.reshape([-1, 4])
    keep = []
    for i in range(proposal_i.shape[0]):
        w = proposal_i[i,2] - proposal_i[i,0]
        h = proposal_i[i,3] - proposal_i[i,1]
        if pixel_offset:
            x_cen = proposal_i[i,0] + 0.5 * w
            y_cen = proposal_i[i,1] + 0.5 * h
            if w >= min_size and h >= min_size and x_cen <= img_size_i[1] and y_cen <= img_size_i[0]:
                keep.append(i)
        elif w >= min_size and h >= min_size:
            keep.append(i)
    keep = torch.tensor(keep).squeeze()
    proposal_i = proposal_i.index_select(0,keep)
    scores_i = scores_i.index_select(0,keep)

    # 通过非极大抑制，选出合适的候选框
    adaptive_threshold = nms_thresh
    nomormalized = not pixel_offset
    selected_index = []
    selected_num = 0
    for num in range(proposal_i.shape[0]):
        flag =True
        for i in selected_index:
            if flag:
                overlap = nms(proposal_i[i], proposal_i[num], nomormalized)
                flag = overlap <= adaptive_threshold
            else:
                break
        if flag:
            selected_index.append(num)
            selected_num += 1
        if flag and eta < 1 and adaptive_threshold > 0.5:
            adaptive_threshold = adaptive_threshold * eta
    if selected_num > post_nms_top_n:
        selected_index = selected_index[:post_nms_top_n]
    proposal_i = proposal_i.index_select(0,torch.tensor(selected_index).squeeze())
    scores_i = scores_i.index_select(0,torch.tensor(selected_index).squeeze())

    #汇集结果
    rpn_rois.append(proposal_i)
    rpn_roi_probs.append(scores_i)

# 返回结果
if return_rois_num:
    num = []
    for i in range(len(rpn_rois)):
        num.append(rpn_rois[i].numel()//4)
    result = (torch.stack(rpn_rois).squeeze(), torch.stack(rpn_roi_probs).squeeze(0), torch.tensor(num).squeeze())
else:
    result = (torch.stack(rpn_rois).squeeze(), torch.stack(rpn_roi_probs).squeeze())
"""
        code = impl.splitlines()
        return ConvertResult.success(paddle_api, code)


class GetWindowRule(BaseRule):
    def apply(self, paddle_api: str) -> ConvertResult:
        core = """

def general_gaussian(M, p, sig, sym=True, dtype=torch.float64):
    if M < 1:
        return torch.tensor([], dtype=dtype)
    if M == 1:
        return torch.ones(1, dtype=dtype)
    odd = M % 2
    if not sym and not odd:
        M = M + 1
    n = torch.arange(0, M, dtype=dtype)
    w = n.new_empty(n.shape)
    if not sym and not odd:
        n = n[:-1]
    sig2 = 2 * sig * sig
    w = torch.exp(-torch.pow(n - (M - 1.0) / 2.0, 2.0 * p) / sig2)
    return w

def triang(M, sym=True, dtype=torch.float64):
    if M < 1:
        return torch.tensor([], dtype=dtype)
    if M == 1:
        return torch.ones(1, dtype=dtype)
    odd = M % 2
    if not sym and not odd:
        M = M + 1
    n = torch.arange(1, (M + 1) // 2 + 1, dtype=dtype)
    if M % 2 == 0:
        w = (2 * n - 1.0) / M
        w = torch.cat([w, w.flip(0)])
    else:
        w = 2 * n / (M + 1.0)
        w = torch.cat([w, w[-2::-1]])
    if not sym and not odd:
        w = w[:-1]
    return w

def bohman(M, sym=True, dtype=torch.float64):
    if M < 1:
        return torch.tensor([], dtype=dtype)
    if M == 1:
        return torch.ones(1, dtype=dtype)
    odd = M % 2
    if not sym and not odd:
        M = M + 1
    fac = torch.linspace(-1, 1, M, dtype=dtype)
    w = (1 - torch.abs(fac)) * torch.cos(torch.pi * torch.abs(fac)) + 1.0 / torch.pi * torch.sin(torch.pi * torch.abs(fac))
    if not sym and not odd:
        w = w[:-1]
    return w

def tukey(M, alpha=0.5, sym=True, dtype=torch.float64):
    if M < 1:
        return torch.tensor([], dtype=dtype)
    if M == 1:
        return torch.ones(1, dtype=dtype)
    if alpha <= 0:
        return torch.ones(M, dtype=dtype)
    if alpha >= 1:
        return torch.hann_window(M, periodic=not sym, dtype=dtype)
    odd = M % 2
    if not sym and not odd:
        M = M + 1
    n = torch.arange(0, M, dtype=dtype)
    width = int(alpha * (M - 1) / 2.0)
    n1 = n[0:width+1]
    n2 = n[width+1:M-width-1]
    n3 = n[M-width-1:]
    w1 = 0.5 * (1 + torch.cos(torch.pi * (-1 + 2.0*n1/alpha/(M-1))))
    w2 = torch.ones(len(n2), dtype=dtype)
    w3 = 0.5 * (1 + torch.cos(torch.pi * (-2.0/alpha + 1 + 2.0*n3/alpha/(M-1))))
    w = torch.cat([w1, w2, w3])
    if not sym and not odd:
        w = w[:-1]
    return w

def taylor(M, nbar=4, sll=30, norm=True, sym=True, dtype=torch.float64):
    if M < 1:
        return torch.tensor([], dtype=dtype)
    if M == 1:
        return torch.ones(1, dtype=dtype)
    odd = M % 2
    if not sym and not odd:
        M = M + 1
    B = 10**(sll / 20)
    A = torch.log(B + torch.sqrt(B**2 - 1)) / torch.pi
    sigma2 = nbar**2 / (A**2 + (nbar - 0.5)**2)
    fm = lambda m: torch.prod(torch.tensor([(1 - (m/torch.sqrt(sigma2))**2/(n**2 + (n-0.5)**2)) 
                                          for n in range(1, nbar)], dtype=dtype))
    coefficients = torch.tensor([fm(i) for i in range(nbar)], dtype=dtype)
    n = torch.arange(-(M-1)/2, (M+1)/2, dtype=dtype) * 2/M
    w = coefficients[0]
    for i in range(1, nbar):
        w = w + coefficients[i] * torch.cos(2 * torch.pi * i * torch.arange(M, dtype=dtype) / M)
    if norm:
        w = w / w.max()
    if not sym and not odd:
        w = w[:-1]
    return w

if isinstance(window, tuple):
    window_name, param = window[0], window[1:]
else:
    window_name, param = window, None
fftbins = locals().get('fftbins', True)
dtype = locals().get('dtype', 'float64')
dtype = getattr(torch, dtype)
if window_name == 'hamming':
    window = torch.signal.windows.hamming(win_length, sym=not fftbins, dtype=dtype)
elif window_name == 'hann':
    window = torch.signal.windows.hann(win_length, sym=not fftbins, dtype=dtype)
elif window_name == 'gaussian':
    window = torch.signal.windows.gaussian(win_length, std=param[0], sym=not fftbins, dtype=dtype)
elif window_name == 'general_gaussian':
    window = general_gaussian(win_length, p=param[0], sig=param[1], sym=not fftbins, dtype=dtype)
elif window_name == 'exponential':
    window = torch.signal.windows.exponential(win_length, center=param[0], tau=param[1], sym=not fftbins, dtype=dtype)
elif window_name == 'triang':
    window = triang(win_length, sym=not fftbins, dtype=dtype)
elif window_name == 'bohman':
    window = bohman(win_length, sym=not fftbins, dtype=dtype)
elif window_name == 'blackman':
    window = torch.signal.windows.blackman(win_length, sym=not fftbins, dtype=dtype)
elif window_name == 'cosine':
    window = torch.signal.windows.cosine(win_length, sym=not fftbins, dtype=dtype)
elif window_name == 'tukey':
    window = tukey(win_length, sym=not fftbins, dtype=dtype)
elif window_name == 'taylor':
    window = taylor(win_length, sym=not fftbins, dtype=dtype)
elif window_name == 'bartlett':
    window = torch.signal.windows.bartlett(win_length, sym=not fftbins, dtype=dtype)
elif window_name == 'kaiser':
    window = torch.signal.windows.kaiser(win_length, beta=param[0], sym=not fftbins, dtype=dtype)
elif window_name == 'nuttall':
    window = torch.signal.windows.nuttall(win_length, sym=not fftbins, dtype=dtype)
result = window
"""
        code = Code(core=core.splitlines())
        return ConvertResult.success(paddle_api, code)


# h


# i
class IndexSelectRule(BaseRule):
    def apply(self, paddle_api: str) -> ConvertResult:
        impl = """
_kwargs = {}
for paddle_param, torch_param in {
    'x': 'input',
    'index': 'index',
    'axis': 'dim'
}.items():
    if paddle_param in locals():
        _kwargs[torch_param] = locals()[paddle_param]
    else:
        _kwargs[torch_param] = 0
_kwargs['index'] = torch.squeeze(_kwargs['index'])
result = torch.index_select( **_kwargs)
"""
        code = impl.splitlines()
        return ConvertResult.success(paddle_api, code, "result")


class ItemRule(BaseRule):
    def apply(self, paddle_api: str) -> ConvertResult:
        core = """
x = next(iter(kwargs.values()))
args = locals().get('args')
if args:
    if len(args) == 1:
        x = x.flatten()
    result = x[*args].item()
else:
    result = x.item()
"""
        code = Code(core=core.splitlines())
        return ConvertResult.success(paddle_api, code, is_torch_corresponding=False)


class IncrementRule(BaseRule):
    def apply(self, paddle_api: str) -> ConvertResult:
        pre = "value = locals().get('value', 1)"
        core = "result = x + value"
        code = Code(preprocess=[pre], core=[core])
        return ConvertResult.success(paddle_api, code, is_torch_corresponding=False)


# j


# k


# l
class LcmRule(BaseRule):
    def apply(self, paddle_api: str) -> ConvertResult:
        impl = """
x, y = torch.broadcast_tensors(x, y)
x_abs = torch.abs(x)
y_abs = torch.abs(y)
gcd = torch.gcd(x_abs, y_abs)
lcm = torch.zeros_like(gcd)
nonzero_mask = gcd != 0
lcm[nonzero_mask] = (x_abs[nonzero_mask] * y_abs[nonzero_mask]) // gcd[nonzero_mask]
result = torch.abs(lcm)
"""
        code = impl.splitlines()
        return ConvertResult.success(paddle_api, code)


# m
class Matrix_transposeRule(BaseRule):
    def apply(self, paddle_api: str) -> ConvertResult:
        impl = """
result = x.transpose(-1, -2)
"""
        code = impl.splitlines()
        return ConvertResult.success(paddle_api, code)


class MedianRule(BaseRule):
    def apply(self, paddle_api: str) -> ConvertResult:
        core = """
axis = locals().get('axis')
keepdim = locals().get('keepdim', False)
mode = locals().get('mode', 'avg')
if axis is None:
    x_flat = x.flatten()
    length = x_flat.numel()
    if length % 2 == 0 and mode == 'avg':
        sorted_x = torch.sort(x_flat).values
        mid = length // 2
        median = (sorted_x[mid - 1] + sorted_x[mid]) / 2
    else:
        median = torch.median(x_flat)
else:
    if mode == 'avg':
        length = x.shape[axis] if x.ndim > 0 else 1
        if length % 2 == 0:
            sorted_x = torch.sort(x, dim=axis).values
            mid = length // 2
            median = (sorted_x.index_select(axis, torch.tensor([mid - 1])) + 
                      sorted_x.index_select(axis, torch.tensor([mid]))) / 2
            if not keepdim:
                median = median.squeeze(axis)
        else:
            median = torch.median(x, dim=axis, keepdim=keepdim).values
    else:
        median = torch.median(x, dim=axis, keepdim=keepdim)
result = median
"""
        code = Code(core=core.splitlines())
        return ConvertResult.success(paddle_api, code, is_torch_corresponding=False)


class MultiplexRule(BaseRule):
    def apply(self, paddle_api: str) -> ConvertResult:
        impl = """
input = locals().get("inputs")
index = locals().get("index")
temp = []
for i in range(index.shape[0]):
    j = index[i].item()
    temp.append(input[j][i])
result = torch.stack(temp)
"""
        code = impl.splitlines()
        return ConvertResult.success(paddle_api, code)


# n
class NanmedianRule(BaseRule):
    def apply(self, paddle_api: str) -> ConvertResult:
        core = """
axis = locals().get("axis")
keepdim = locals().get("keepdim", False)
mode = locals().get("mode", "avg")

def single_axis_nanmedian(x, axis, keepdim, mode):
    if mode == "avg":
        valid_mask = ~torch.isnan(x)
        if x.ndim == 0:
            valid_x = x.masked_select(valid_mask).reshape(1)
            length = valid_x.numel()
        else:
            valid_x = x.masked_select(valid_mask).reshape(
                *[s if i != axis else -1 for i, s in enumerate(x.shape)]
            )
            length = valid_x.shape[axis]
        if length % 2 == 0:
            sorted_x = torch.sort(valid_x, dim=axis).values
            non_nan_mask = ~torch.isnan(sorted_x)
            sorted_x = sorted_x.masked_select(non_nan_mask).reshape(
                *[s if i != axis else -1 for i, s in enumerate(sorted_x.shape)]
            )
            mid = length // 2
            median = (
                sorted_x.index_select(axis, torch.tensor([mid - 1]))
                + sorted_x.index_select(axis, torch.tensor([mid]))
            ) / 2
            if not keepdim:
                median = median.squeeze(axis)
        else:
            median = torch.nanmedian(x, dim=axis, keepdim=keepdim).values
    else:
        median = torch.nanmedian(x, dim=axis, keepdim=keepdim)
    return median

if axis is None:
    x = x.flatten()
    valid_mask = ~torch.isnan(x)
    valid_x = x[valid_mask]
    length = valid_x.numel()
    if length % 2 == 0 and mode == "avg":
        sorted_x = torch.sort(valid_x).values
        mid = length // 2
        median = (sorted_x[mid - 1] + sorted_x[mid]) / 2
    else:
        median = torch.nanmedian(x)
elif isinstance(axis, int):
    median = single_axis_nanmedian(x, axis, keepdim, mode)
else:
    axes = [ax % x.ndim for ax in axis]
    non_axes = [i for i in range(x.ndim) if i not in axes]
    perm = non_axes + list(axes)
    x_permuted = x.permute(perm)
    non_axes_shape = [x.shape[i] for i in non_axes]
    flattened_size = 1
    for ax in axes:
        flattened_size *= x.shape[ax]
    new_shape = non_axes_shape + [flattened_size]
    x_flat = x_permuted.reshape(new_shape)
    median = single_axis_nanmedian(x_flat, -1, False, mode)
    if mode == "min":
        median = median.values
    if keepdim:
        output_shape = [1 if i in axes else x.shape[i] for i in range(x.ndim)]
        median = median.reshape(output_shape)
result = median
"""
        code = Code(core=core.splitlines())
        return ConvertResult.success(paddle_api, code, is_torch_corresponding=False)


class NmsRule(BaseRule):
    def apply(self, paddle_api: str) -> ConvertResult:
        impl = """
import torchvision
class scores_pair:
    def __init__(self, scores, index):
        self.scores = scores
        self.index = index
scores = locals().get('scores', None)
top_k = locals().get('top_k', None)
category_idxs = locals().get('category_idxs', None)
category = locals().get('categories', None)
iou_threshold = locals().get('iou_threshold', 0.3)

# 没有scores时自行生成scores
if scores is None:
    scores = torch.arange(1,0,(0.-1.)/boxes.shape[0])
    scores = scores[:boxes.shape[0]]

# 存在category时, 按照类别进行nms
if category_idxs is not None:
    result = []
    for cls in category:
        sele = []
        for i in range(len(category_idxs)):
            if category_idxs[i] == cls:
                sele.append(i)
        box = boxes.index_select(0, torch.tensor(sele))
        score = scores.index_select(0, torch.tensor(sele))
        result.append(torchvision.ops.nms(box, score, iou_threshold))
    result = torch.concat(result) 
else:
    result = torchvision.ops.nms(boxes, scores, iou_threshold)

# 对结果从大到小进行排序输出
ind = []
scores = scores.index_select(0,result)
for j in range(scores.numel()):
    tmp = scores_pair(scores[j], j)
    ind.append(tmp)
ind = sorted(ind, key = lambda x : x.scores, reverse = True)
for j in range(len(ind)):
    ind[j] = ind[j].index
result = result.index_select(0, torch.tensor(ind))
if top_k is not None:
    result = result[:top_k]
"""
        code = impl.splitlines()
        return ConvertResult.success(paddle_api, code)


class NumelRule(BaseRule):
    def apply(self, paddle_api: str) -> ConvertResult:
        impl = """
num_elements = x.numel()
result = torch.tensor(num_elements, dtype=torch.int64)
"""
        code = impl.splitlines()
        return ConvertResult.success(paddle_api, code)


# o


# p
class Put_along_axisRule(BaseRule):
    def apply(self, paddle_api: str) -> ConvertResult:
        impl = """
input = locals().get('arr')
dim = locals().get('axis')
index = locals().get('indices')
src = locals().get('values')
reduce = locals().get('reduce', 'assign')
if reduce == 'add':
    reduce = 'sum'
if reduce == 'mul':
    reduce = 'prod'
include_self = locals().get('include_self', True)
broadcast = locals().get('broadcast', True)

def infer_broadcast_shape(input, index, dim):
    broadcast_shape_list = list(input.shape)
    broadcast_shape_list[dim] = list(index.shape)[dim]
    broadcast_shape = tuple(broadcast_shape_list)
    for i in range(len(input.shape)):
        if input.shape[i] < index.shape[i]:
            # if indices matrix has larger size than arr matrix, do not broadcast.
            return None
    return broadcast_shape

if broadcast == True:
    broadcast_shape = infer_broadcast_shape(arr, indices, axis)
    if broadcast_shape:
        index = torch.broadcast_to(index, broadcast_shape)
        src = torch.broadcast_to(src, broadcast_shape)
if reduce == 'assign':
    result = torch.scatter(input, dim, index, src)
else:
    result = torch.scatter_reduce(input, dim, index, src, reduce, include_self=include_self)  
"""
        code = impl.splitlines()
        return ConvertResult.success(paddle_api, code, "result")


# q
class QrRule(BaseRule):
    def apply(self, paddle_api: str) -> ConvertResult:
        impl = """
mode = locals().get('mode', 'reduced')
result = torch.linalg.qr(x, mode)
if mode == "r":
    result = result[1]
"""
        code = impl.splitlines()
        return ConvertResult.success(paddle_api, code, "result")


# r
class RankRule(BaseRule):
    def apply(self, paddle_api: str) -> ConvertResult:
        core = f"result = torch.tensor(input.dim(),dtype=torch.int64)"
        code = Code(
            core=core.splitlines(),
        )
        return ConvertResult.success(paddle_api, code)


class Roi_aignRule(BaseRule):
    def apply(self, paddle_api: str) -> ConvertResult:
        impl = """
import torchvision
_kwargs = {}
for paddle_param, torch_param in {
    'x': 'input',
    'output_size': 'output_size',
    'spatial_scale': 'spatial_scale',
    'sampling_ratio': 'sampling_ratio',
    'aligned': 'aligned'
}.items():
    if paddle_param in locals():
        _kwargs[torch_param] = locals()[paddle_param]
boxes = locals().get('boxes')
boxnum = locals().get('boxes_num')
ans = []
end = 0
for i in range(boxnum.shape[0]):
    begin = end
    end = end + int(boxnum[i])
    ans.append(boxes[begin:end,])
result = torchvision.ops.roi_align( **_kwargs, boxes = ans)
"""
        code = impl.splitlines()
        return ConvertResult.success(paddle_api, code, "result")


class Roi_poolRule(BaseRule):
    def apply(self, paddle_api: str) -> ConvertResult:
        impl = """
import torchvision
_kwargs = {}
for paddle_param, torch_param in {
    'x': 'input',
    'output_size': 'output_size',
    'spatial_scale': 'spatial_scale'
}.items():
    if paddle_param in locals():
        _kwargs[torch_param] = locals()[paddle_param]
    else:
        _kwargs[torch_param] = 1.0
boxes = locals().get('boxes')
boxnum = locals().get('boxes_num')
ans = []
end = 0
for i in range(boxnum.shape[0]):
    begin = end
    end = end + int(boxnum[i])
    ans.append(boxes[begin:end,])
"""
        code = impl.splitlines()
        code.append(f"result = {self.torch_api}(boxes = ans, **_kwargs)")  # type: ignore
        return ConvertResult.success(paddle_api, code, "result")


# s
class SampleNeighborsRule(BaseRule):
    def apply(self, paddle_api: str) -> ConvertResult:
        impl = """
eids = locals().get('eids', None)
sample_size = locals().get('sample_size', -1)
return_ids = locals().get('return_eids', False)
out_neighbors = []
out_count = []
out_eids = []
for node in input_nodes:
    start = colptr[node]
    end = colptr[node + 1]        
    neighbors = row[start:end]
    num_neighbors = neighbors.numel()
    edge_ids = torch.arange(start,end,dtype=torch.int64)

    if num_neighbors == 0:
        sampled = torch.tensor([], dtype=row.dtype)
        sampled_eids = torch.tensor([], dtype=torch.int64)
    elif sample_size == -1 or num_neighbors <= sample_size:
        sampled = neighbors
        sampled_eids = edge_ids
    else:
        sampled = neighbors[:sample_size]
        sampled_eids = edge_ids[:sample_size]

    out_neighbors.append(sampled)
    out_count.append(sampled.numel())
    out_eids.append(sampled_eids)

out_neighbors = torch.cat(out_neighbors) if out_neighbors else torch.tensor([], dtype=row.dtype)
out_count = torch.tensor(out_count, dtype=torch.int64)
if return_ids:
    out_eids = eids.index_select(0,torch.cat(out_eids)) if out_eids else torch.tensor([], dtype=eids.dtype)

if return_ids:
    result = (out_neighbors, out_count, out_eids)
else:
    result = (out_neighbors, out_count)

"""
        code = impl.splitlines()
        return ConvertResult.success(paddle_api, code)


class SegmentMaxRule(BaseRule):
    def apply(self, paddle_api: str) -> ConvertResult:
        impl = """
num = int(segment_ids.max().item()) + 1
ans = torch.full((num,)+data.shape[1:], float('-inf'), dtype = data.dtype)
for idx in range(data.shape[0]): 
    seg_id = segment_ids[idx]
    val = data[idx]
    ans[seg_id][val > ans[seg_id]] = val[val > ans[seg_id]]
ans[ans == float('-inf')] = 0
result = ans
"""
        code = impl.splitlines()
        return ConvertResult.success(paddle_api, code)


class ScatterRule(BaseRule):
    def apply(self, paddle_api: str) -> ConvertResult:
        impl = """
overwrite = locals().get('overwrite', True)
x = x.clone()
index = index.view(-1, 1)
try:
    updates = updates.expand_as(x)
except:
    pass
if not overwrite:
    for i in range(index.shape[0]):
        x[index[i]] = torch.zeros_like(x[index[i]])
    for i in range(index.shape[0]):
        x[index[i]] += updates[i]
else:
    for i in range(index.shape[0]):
        x[index[i]] = updates[i]
result = x    
"""
        code = impl.splitlines()
        return ConvertResult.success(paddle_api, code)


class ScatterndRule(BaseRule):
    def apply(self, paddle_api: str) -> ConvertResult:
        impl = """
output = torch.zeros(shape, dtype=updates.dtype).to(updates.device)
if index.numel() == 0:
    result = output + updates
else:
    flat_index = index.view(-1, index.size(-1))
    flat_updates = updates.reshape(flat_index.size(0), *updates.shape[index.dim()-1:])
    for i in range(flat_index.size(0)):
        idx_tuple = tuple(flat_index[i])
        output[idx_tuple] += flat_updates[i]
    result = output    
"""
        code = impl.splitlines()
        return ConvertResult.success(paddle_api, code)


class ScatterndaddRule(BaseRule):
    def apply(self, paddle_api: str) -> ConvertResult:
        impl = """
x = x.clone()
if index.numel() == 0:
    result = x + updates
else:
    flat_index = index.view(-1, index.size(-1))
    flat_updates = updates.reshape(flat_index.size(0), *updates.shape[index.dim()-1:])
    for i in range(flat_index.size(0)):
        idx_tuple = tuple(flat_index[i])
        x[idx_tuple] += flat_updates[i]
    result = x    
"""
        code = impl.splitlines()
        return ConvertResult.success(paddle_api, code)


class SlogdetRule(BaseRule):
    def apply(self, paddle_api: str) -> ConvertResult:
        impl = """
result = torch.linalg.slogdet(x)
result = torch.stack(result,0)
"""
        code = impl.splitlines()
        return ConvertResult.success(paddle_api, code)


<<<<<<< HEAD
=======
class ScaleRule(BaseRule):
    def apply(self, paddle_api: str) -> ConvertResult:
        defaults_code, _ = self.apply_generic()
        core = """
if bias_after_scale:
    result = scale * x + bias
else:
    result = scale * (x + bias)
if act is not None:
    if act == 'tanh':
        result = torch.tanh(result)
    elif act == 'sigmoid':
        result = torch.sigmoid(result)
    elif act == 'relu':
        result = torch.relu(result)
    elif act == 'softmax':
        result = torch.softmax(result, dim=-1)
"""
        code = Code(preprocess=defaults_code, core=core.splitlines())
        return ConvertResult.success(paddle_api, code, is_torch_corresponding=False)


class ShapeRule(BaseRule):
    def apply(self, paddle_api: str) -> ConvertResult:
        core = "result = torch.tensor(input.shape)"
        code = Code(core=[core])
        return ConvertResult.success(paddle_api, code, is_torch_corresponding=False)


>>>>>>> 38b80907
# t
class TriangularSolveRule(BaseRule):
    def apply(self, paddle_api: str) -> ConvertResult:
        impl = """
transpose = locals().get('transpose', False)
upper = locals().get('upper', True)
unitriangular = locals().get('unitriangular', False)
if transpose:
    x = x.transpose(-1,-2)
result = torch.linalg.solve_triangular(x,y,upper=upper,left=True,unitriangular=unitriangular)
"""
        code = impl.splitlines()
        return ConvertResult.success(paddle_api, code)


# u


# v
class ViewRule(BaseRule):
    def apply(self, paddle_api: str) -> ConvertResult:
        impl = """
result = x.view(shape_or_dtype)
"""
        code = impl.splitlines()
        return ConvertResult.success(paddle_api, code)


# w


# x


# y


# z


# __
class __Pow__Rule(BaseRule):
    def apply(self, paddle_api: str) -> ConvertResult:
        impl = """
tensor = locals().get('self')
other = locals().get('y')
result = tensor.__pow__(other)
"""
        code = impl.splitlines()
        return ConvertResult.success(paddle_api, code)


class __rshift__Rule(BaseRule):
    def apply(self, paddle_api: str) -> ConvertResult:
        impl = """
tensor = locals().get('x')
other = locals().get('y')
is_arithmetic = locals().get('is_arithmetic')
# setting default value for is_arithmetic
if is_arithmetic is None:
    is_arithmetic = True

def logical_right_shift(x: torch.Tensor, y: torch.Tensor):
    mask = (1 << (x.element_size() * 8 - 1)) - 1
    x_arithmetic, mask = x >> y, mask >> (y - 1)
    shifted = torch.where(y >= 1, x_arithmetic & mask, x)
    shifted = torch.where(y < 0, torch.zeros_like(x), shifted)
    return shifted
    
if is_arithmetic:
    result = tensor.__rshift__(other)
else:
    # logical right shift 
    result = logical_right_shift(tensor, other)
"""
        code = impl.splitlines()
        return ConvertResult.success(paddle_api, code)


__all__ = [  # type: ignore
    cls.__name__
    for cls in globals().values()
    if isinstance(cls, type) and issubclass(cls, BaseRule) and cls != BaseRule
]<|MERGE_RESOLUTION|>--- conflicted
+++ resolved
@@ -218,10 +218,9 @@
 
 class GenericRule(BaseRule):
     def apply(self, paddle_api: str) -> ConvertResult:
-<<<<<<< HEAD
-        code = []
+        pre = []
         for default_name, default_value in self.defaults.items():
-            code.append(
+            pre.append(
                 f"{default_name} = locals().get('{default_name}', {default_value})"
             )
         is_tensor_method = paddle_api.startswith("paddle.Tensor.")
@@ -231,120 +230,49 @@
                     paddle_api,
                     "The torch api should start with 'torch.Tensor.' when direct mapping a paddle api that starts with 'paddle.Tensor.'",
                 )
-            code.append(
-                "_tmp_tensor = args[0] if args else next(iter(kwargs.values()))"
-            )
+            pre.append("_tmp_tensor = args[0] if args else next(iter(kwargs.values()))")
+            pre.append("_args = list(args[1:])")
             if self.is_attribute:
-                code.append(f"result = _tmp_tensor.{self.torch_api.split('.')[-1]}")
+                core = [f"result = _tmp_tensor.{self.torch_api.split('.')[-1]}"]
+                code = Code(preprocess=pre, core=core)
                 return ConvertResult.success(paddle_api, code)
         is_inplace = (
             paddle_api.endswith("_") and not paddle_api.endswith("__")
         ) or paddle_api == "paddle.Tensor.__setitem__"
 
-        code.append("_args = args[1:]")
+        if not is_tensor_method:
+            pre.append("_args = []")
         if self.torch_args:
             for arg in self.torch_args:
-                code.append(f"_args.extend([{self._format_arg(arg)}])")
-        code.append("_kwargs = {}")
+                pre.append(f"_args.extend([{self._format_arg(arg)}])")
+        pre.append("_kwargs = {}")
         if self.torch_kwargs:
             for key, value in self.torch_kwargs.items():
-                code.append(f"_kwargs['{key}'] = {self._format_arg(value)}")
+                pre.append(f"_kwargs['{key}'] = {self._format_arg(value)}")
         if self.args_map:
-            code.append("for paddle_param, torch_param in {")
+            pre.append("for paddle_param, torch_param in {")
             for paddle_param, torch_param in self.args_map.items():
-                code.append(f"    '{paddle_param}': '{torch_param}',")
-            code.append("}.items():")
-            code.append("    if paddle_param in locals():")
-            code.append("        _kwargs[torch_param] = locals()[paddle_param]")
-
+                pre.append(f"    '{paddle_param}': '{torch_param}',")
+            pre.append("}.items():")
+            pre.append("    if paddle_param in locals():")
+            pre.append("        _kwargs[torch_param] = locals()[paddle_param]")
+
+        post = []
         if is_tensor_method:
             torch_method = self.torch_api.replace("torch.Tensor.", "")
             if is_inplace:
-                code.append(f"_tmp_tensor.{torch_method}(*_args, **_kwargs)")
-                code.append("result = _tmp_tensor")
+                core = [f"_tmp_tensor.{torch_method}(*_args, **_kwargs)"]
+                post = ["result = _tmp_tensor"]
             else:
-                code.append(f"result = _tmp_tensor.{torch_method}(*_args, **_kwargs)")
+                core = [f"result = _tmp_tensor.{torch_method}(*_args, **_kwargs)"]
         else:
             if is_inplace:
-                code.append(f"{self.torch_api}(*_args, **_kwargs)")
-                code.append("result = next(iter(kwargs.values()))")
+                core = [f"{self.torch_api}(*_args, **_kwargs)"]
+                post = ["result = next(iter(kwargs.values()))"]
             else:
-                code.append(f"result = {self.torch_api}(*_args, **_kwargs)")
-        return ConvertResult.success(paddle_api, code)
-=======
-        if self.direct_mapping:  # 直接映射
-            pre = []
-            for default_name, default_value in self.defaults.items():
-                pre.append(
-                    f"{default_name} = locals().get('{default_name}', {default_value})"
-                )
-            is_tensor_method = paddle_api.startswith("paddle.Tensor.")
-            if is_tensor_method:
-                if not self.torch_api.startswith("torch.Tensor."):
-                    return ConvertResult.error(
-                        paddle_api,
-                        "The torch api should start with 'torch.Tensor.' when direct mapping a paddle api that starts with 'paddle.Tensor.'",
-                    )
-                pre.append(
-                    "_tmp_tensor = args[0] if args else next(iter(kwargs.values()))"
-                )
-                pre.append("_args = list(args[1:])")
-                if self.is_attribute:
-                    core = [f"result = _tmp_tensor.{self.torch_api.split('.')[-1]}"]
-                    code = Code(preprocess=pre, core=core)
-                    return ConvertResult.success(paddle_api, code)
-            is_inplace = (
-                paddle_api.endswith("_") and not paddle_api.endswith("__")
-            ) or paddle_api == "paddle.Tensor.__setitem__"
-
-            if not is_tensor_method:
-                pre.append("_args = []")
-            if self.torch_args:
-                for arg in self.torch_args:
-                    pre.append(f"_args.extend([{self._format_arg(arg)}])")
-            pre.append("_kwargs = {}")
-            if self.torch_kwargs:
-                for key, value in self.torch_kwargs.items():
-                    pre.append(f"_kwargs['{key}'] = {self._format_arg(value)}")
-            if self.args_map:
-                pre.append("for paddle_param, torch_param in {")
-                for paddle_param, torch_param in self.args_map.items():
-                    pre.append(f"    '{paddle_param}': '{torch_param}',")
-                pre.append("}.items():")
-                pre.append("    if paddle_param in locals():")
-                pre.append("        _kwargs[torch_param] = locals()[paddle_param]")
-
-            post = []
-            if is_tensor_method:
-                torch_method = self.torch_api.replace("torch.Tensor.", "")
-                if is_inplace:
-                    core = [f"_tmp_tensor.{torch_method}(*_args, **_kwargs)"]
-                    post = ["result = _tmp_tensor"]
-                else:
-                    core = [f"result = _tmp_tensor.{torch_method}(*_args, **_kwargs)"]
-            else:
-                if is_inplace:
-                    core = [f"{self.torch_api}(*_args, **_kwargs)"]
-                    post = ["result = next(iter(kwargs.values()))"]
-                else:
-                    core = [f"result = {self.torch_api}(*_args, **_kwargs)"]
-            code = Code(preprocess=pre, core=core, postprocess=post)
-            return ConvertResult.success(paddle_api, code)
-        else:  # 简单组合映射
-            code = []
-            for i, step in enumerate(self.composite_steps):
-                code.append(f"_args_{i} = []")
-                for arg in step.get("torch_args", []):
-                    code.append(f"_args_{i}.extend([{self._format_arg(arg)}])")
-                code.append(f"_kwargs_{i} = {{}}")
-                for key, value in step.get("torch_kwargs", {}).items():
-                    code.append(f"_kwargs_{i}['{key}'] = {self._format_arg(value)}")
-                code.append(
-                    f"_tmp_{i} = {step['torch_api']}(*_args_{i}, **_kwargs_{i})"
-                )
-            code.append(f"result = _tmp_{len(self.composite_steps) - 1}")
-            return ConvertResult.success(paddle_api, code)
->>>>>>> 38b80907
+                core = [f"result = {self.torch_api}(*_args, **_kwargs)"]
+        code = Code(preprocess=pre, core=core, postprocess=post)
+        return ConvertResult.success(paddle_api, code)
 
 
 class ErrorRule(BaseRule):
@@ -2261,8 +2189,6 @@
         return ConvertResult.success(paddle_api, code)
 
 
-<<<<<<< HEAD
-=======
 class ScaleRule(BaseRule):
     def apply(self, paddle_api: str) -> ConvertResult:
         defaults_code, _ = self.apply_generic()
@@ -2292,7 +2218,6 @@
         return ConvertResult.success(paddle_api, code, is_torch_corresponding=False)
 
 
->>>>>>> 38b80907
 # t
 class TriangularSolveRule(BaseRule):
     def apply(self, paddle_api: str) -> ConvertResult:
