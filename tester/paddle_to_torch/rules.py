--- conflicted
+++ resolved
@@ -648,9 +648,6 @@
         return ConvertResult.success(paddle_api, code)
 
 
-<<<<<<< HEAD
-class Conv1dRule(BaseRule):
-=======
 class Conv1dTransposeRule(BaseRule):
     def apply(self, paddle_api: str) -> ConvertResult:
         head_code, map_code = self.apply_generic()
@@ -837,9 +834,7 @@
         return ConvertResult.success(paddle_api, code)
 
 
-# d
-class DataFormatRule(BaseRule):
->>>>>>> c75692da
+class Conv1dRule(BaseRule):
     def apply(self, paddle_api: str) -> ConvertResult:
         head_code, map_code = self.apply_generic()
         impl1 = """
@@ -916,7 +911,7 @@
             + impl2.splitlines()
         )
         return ConvertResult.success(paddle_api, code)
-    
+
 
 class Conv3dRule(BaseRule):
     def apply(self, paddle_api: str) -> ConvertResult:
@@ -963,6 +958,7 @@
             + impl2.splitlines()
         )
         return ConvertResult.success(paddle_api, code)
+
 
 # d
 class DataFormatRule(BaseRule):
