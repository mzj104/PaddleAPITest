import re
import types
from abc import ABC, abstractmethod
from collections import OrderedDict
from dataclasses import dataclass, field
from typing import Dict, List, Optional, Union


@dataclass
class Code:
    """Paddle2PyTorch 转换代码数据类，封装转换后的可执行代码，自动预编译

    Attributes:
        valid: 是否有效，默认为 True
        error_message: 编译错误信息，仅当 valid = False 时有效

        preprocess: 预处理代码，在核心逻辑前执行
        core: 核心逻辑代码，应包含 Torch API
        postprocess: 后处理代码，在核心逻辑后执行

        preprocess_compiled: 预编译的预处理代码
        core_compiled: 预编译的核心逻辑代码
        postprocess_compiled: 预编译的后处理代码
    """

    valid: bool = True
    error_message: Optional[str] = field(default=None, init=False)

    preprocess: List[str] = field(default_factory=list)
    core: List[str] = field(default_factory=list)
    postprocess: List[str] = field(default_factory=list)

    preprocess_compiled: Optional[types.CodeType] = field(init=False, default=None)
    core_compiled: Optional[types.CodeType] = field(init=False, default=None)
    postprocess_compiled: Optional[types.CodeType] = field(init=False, default=None)

    def __post_init__(self):
        """自动编译代码"""
        try:
            self.preprocess_compiled = self._compile(self.preprocess)
            self.core_compiled = self._compile(self.core)
            self.postprocess_compiled = self._compile(self.postprocess)
        except Exception as e:
            self.preprocess_compiled = None
            self.core_compiled = None
            self.postprocess_compiled = None
            self.valid = False
            self.error_message = str(e)

    @classmethod
    def _compile(cls, code_lines: List[str]) -> Optional[types.CodeType]:
        """代码编译方法"""
        if not code_lines:
            return None
        try:
            return compile("\n".join(code_lines), "<string>", "exec")
        except SyntaxError as e:
            raise SyntaxError(f"Syntax error in code: {e.msg}") from e

    def is_valid(self) -> bool:
        """检查代码是否编译成功"""
        return self.valid


@dataclass
class ConvertResult:
    """Paddle2PyTorch 转换结果数据类, 封装 API 转换结果，提供成功/失败的构造方法

    Attributes:
        paddle_api (str): Paddle API 名称
        is_supported (bool): 是否支持转换, 默认为 True
        is_torch_corresponding: 是否与 Torch API 对应，默认为 True
        code (Optional[Code]): 转换后的代码数据对象
        output_var (Optional[str]): 输出变量名，默认值 None 表示 result 保存最后的输出值
        error_message (Optional[str]): 错误信息, 仅当 is_supported = False 时有效

    Methods:
        success(paddle_api, code, output_var): 创建成功转换结果
        error(paddle_api, message): 创建失败转换结果
    """

    paddle_api: str
    is_supported: bool = True
    is_torch_corresponding: bool = True

    code: Optional[Code] = None
    output_var: Optional[str] = None
    error_message: Optional[str] = None

    @classmethod
    def success(
        cls,
        paddle_api: str,
        code: Union[Code, List[str]],
        output_var: str = "result",
        is_torch_corresponding: bool = True,
    ) -> "ConvertResult":
        code_obj = Code(core=code) if isinstance(code, list) else code
        if not code_obj.is_valid():
            return cls.error(paddle_api, f"Invalid code: {code_obj.error_message}")

        if len(code_obj.core) > 4:
            print(
                f"Warning: The core code of {paddle_api} is too complex.",
                flush=True,
            )

        return cls(
            paddle_api,
            code=code_obj,
            output_var=output_var,
            is_torch_corresponding=is_torch_corresponding,
        )

    @classmethod
    def error(cls, paddle_api: str, message: str) -> "ConvertResult":
        return cls(paddle_api, is_supported=False, error_message=message)


class BaseRule(ABC):
    """转换规则的抽象基类"""

    @abstractmethod
    def apply(self, paddle_api: str) -> ConvertResult:
        """
        将 Paddle API 调用转换为 PyTorch 等效代码形式
        code 中可包含输入变量的占位符(如 {input}、{x}), 这些变量将被自动填充为 torch tensor

        Args:
            paddle_api (str): Paddle API 名称

        Returns:
            ConvertResult: 包含代码和输出变量的 ConvertResult 对象, 或错误信息
        """
        pass

    @classmethod
    def _format_arg(cls, arg) -> str:
        """
        将参数格式化为调用字符串的辅助方法

        Args:
            arg: 待格式化的参数

        Returns:
            str: 格式化后的参数
        """
        PLACEHOLDER_PATTERN: re.Pattern = re.compile(r"\{([^{}]+)\}")

        def replacer(match):
            placeholder = match.group(1)
            if placeholder.isdigit():
                return f"_tmp_{placeholder}"
            elif placeholder.replace("_", "").isalnum():
                return placeholder
            return match.group(0)

        if isinstance(arg, str):
            arg = PLACEHOLDER_PATTERN.sub(replacer, arg)
        return str(arg)

    def read_mapping(self, mapping: Dict):
        """
        预处理，根据传入的 json 配置初始化成员变量

        Args:
            mapping (Dict): 包含 json 配置的字典

        Returns:
            None
        """
        self.mapping: Dict = mapping
        if "Rule" in mapping:
            if "torch_api" in mapping:
                self.torch_api: str = mapping["torch_api"]
            return
        self.direct_mapping: bool = not mapping.get("composite_steps")
        if self.direct_mapping:
            if "torch_api" not in mapping:
                raise ValueError("Missing required field 'torch_api' in the mapping.")
            self.torch_api: str = mapping.get("torch_api", "")
            self.args_map: OrderedDict = mapping.get("paddle_torch_args_map", {})
            self.torch_args: List = mapping.get("torch_args", [])
            self.torch_kwargs: OrderedDict = mapping.get("torch_kwargs", OrderedDict())
            self.is_attribute: bool = mapping.get("is_attribute", False)
            self.defaults: Dict = mapping.get("set_defaults", {})
        else:
            self.composite_steps: List = mapping.get("composite_steps", [])
            for step in self.composite_steps:
                if "torch_api" not in step:
                    raise ValueError(
                        f"Missing required field 'torch_api' in composite step: {step}"
                    )

    def apply_generic(self):
        # if "torch_api" in self.mapping:
        #     self.torch_api: str = self.mapping.get("torch_api", "")
        defaults_code = []
        if "set_defaults" in self.mapping:
            defaults = self.mapping.get("set_defaults", {})
            for default_name, default_value in defaults.items():
                defaults_code.append(
                    f"{default_name} = locals().get('{default_name}', {default_value})"
                )
        map_code = []
        if "torch_args" in self.mapping:
            args = self.mapping.get("torch_args", [])
            map_code.append("_args = []")
            for arg in args:
                map_code.append(f"_args.extend([{self._format_arg(arg)}])")
        if "torch_kwargs" in self.mapping or "paddle_torch_args_map" in self.mapping:
            map_code.append("_kwargs = {}")
        if "torch_kwargs" in self.mapping:
            kwargs = self.mapping.get("torch_kwargs", {})
            for key, value in kwargs.items():
                map_code.append(f"_kwargs['{key}'] = {self._format_arg(value)}")
        if "paddle_torch_args_map" in self.mapping:
            args_map = self.mapping.get("paddle_torch_args_map", {})
            map_code.append("for paddle_param, torch_param in {")
            for paddle_param, torch_param in args_map.items():
                map_code.append(f"    '{paddle_param}': '{torch_param}',")
            map_code.append("}.items():")
            map_code.append("    if paddle_param in locals():")
            map_code.append("        _kwargs[torch_param] = locals()[paddle_param]")
        return defaults_code, map_code


class GenericRule(BaseRule):
    def apply(self, paddle_api: str) -> ConvertResult:
        if self.direct_mapping:  # 直接映射
            pre = []
            for default_name, default_value in self.defaults.items():
                pre.append(
                    f"{default_name} = locals().get('{default_name}', {default_value})"
                )
            is_tensor_method = paddle_api.startswith("paddle.Tensor.")
            if is_tensor_method:
                if not self.torch_api.startswith("torch.Tensor."):
                    return ConvertResult.error(
                        paddle_api,
                        "The torch api should start with 'torch.Tensor.' when direct mapping a paddle api that starts with 'paddle.Tensor.'",
                    )
                pre.append(
                    "_tmp_tensor = args[0] if args else next(iter(kwargs.values()))"
                )
                pre.append("_args = list(args[1:])")
                if self.is_attribute:
                    core = [f"result = _tmp_tensor.{self.torch_api.split('.')[-1]}"]
                    code = Code(preprocess=pre, core=core)
                    return ConvertResult.success(paddle_api, code)
            is_inplace = (
                paddle_api.endswith("_") and not paddle_api.endswith("__")
            ) or paddle_api == "paddle.Tensor.__setitem__"

            if not is_tensor_method:
                pre.append("_args = []")
            if self.torch_args:
                for arg in self.torch_args:
                    pre.append(f"_args.extend([{self._format_arg(arg)}])")
            pre.append("_kwargs = {}")
            if self.torch_kwargs:
                for key, value in self.torch_kwargs.items():
                    pre.append(f"_kwargs['{key}'] = {self._format_arg(value)}")
            if self.args_map:
                pre.append("for paddle_param, torch_param in {")
                for paddle_param, torch_param in self.args_map.items():
                    pre.append(f"    '{paddle_param}': '{torch_param}',")
                pre.append("}.items():")
                pre.append("    if paddle_param in locals():")
                pre.append("        _kwargs[torch_param] = locals()[paddle_param]")

            post = []
            if is_tensor_method:
                torch_method = self.torch_api.replace("torch.Tensor.", "")
                if is_inplace:
                    core = [f"_tmp_tensor.{torch_method}(*_args, **_kwargs)"]
                    post = ["result = _tmp_tensor"]
                else:
                    core = [f"result = _tmp_tensor.{torch_method}(*_args, **_kwargs)"]
            else:
                if is_inplace:
                    core = [f"{self.torch_api}(*_args, **_kwargs)"]
                    post = ["result = next(iter(kwargs.values()))"]
                else:
                    core = [f"result = {self.torch_api}(*_args, **_kwargs)"]
            code = Code(preprocess=pre, core=core, postprocess=post)
            return ConvertResult.success(paddle_api, code)
        else:  # 简单组合映射
            code = []
            for i, step in enumerate(self.composite_steps):
                code.append(f"_args_{i} = []")
                for arg in step.get("torch_args", []):
                    code.append(f"_args_{i}.extend([{self._format_arg(arg)}])")
                code.append(f"_kwargs_{i} = {{}}")
                for key, value in step.get("torch_kwargs", {}).items():
                    code.append(f"_kwargs_{i}['{key}'] = {self._format_arg(value)}")
                code.append(
                    f"_tmp_{i} = {step['torch_api']}(*_args_{i}, **_kwargs_{i})"
                )
            code.append(f"result = _tmp_{len(self.composite_steps) - 1}")
            return ConvertResult.success(paddle_api, code)


class ErrorRule(BaseRule):
    def __init__(self, message: str = "Error Rule"):
        super().__init__()
        self.message = message

    def apply(self, paddle_api: str) -> ConvertResult:
        return ConvertResult.error(paddle_api, self.message)


# a
class Adaptive_log_softmax_with_lossRule(BaseRule):
    def apply(self, paddle_api: str) -> ConvertResult:
        impl = """
def scatter_nd(index, updates, shape):
    output = torch.zeros(shape, dtype=updates.dtype).to(updates.device)
    if index.numel() == 0:
        result = output + updates
    else:
        flat_index = index.view(-1, index.size(-1))
        flat_updates = updates.reshape(flat_index.size(0), *updates.shape[index.dim()-1:])
        for i in range(flat_index.size(0)):
            idx_tuple = tuple(flat_index[i])
            output[idx_tuple] += flat_updates[i]
        result = output   
    return result
        
input = locals().get('input')
label = locals().get('label')
head_weight = locals().get('head_weight')
tail_weight = locals().get('tail_weights')
cutoffs = locals().get('cutoffs')
head_bias = locals().get('head_bias', None)

target_dim = label.dim()

is_batched = target_dim > 0
input = input if is_batched else input.unsqueeze(0)
label = label if is_batched else label.unsqueeze(0)

used_rows = 0
batch_size = label.shape[0]

output = torch.zeros([batch_size], dtype = input.dtype)
gather_inds = torch.empty([batch_size], dtype = label.dtype)

cutoff_values = [0, *cutoffs]
for i in range(len(cutoff_values) - 1):
    index1 = cutoff_values[i]
    index2 = cutoff_values[i + 1]
    label_mask = (label >= index1) & (label < index2)
    row_indices = label_mask.nonzero().squeeze()
    if row_indices.numel() == 0:
        continue
    
    if i == 0:
        scatter_output = scatter_nd(
            index = torch.unsqueeze(row_indices, 1),
            updates = torch.masked_select(label, label_mask),
            shape = gather_inds.shape
        )
        gather_inds = scatter_output
    else:
        relative_label = label[label_mask] - index1
        input_subset = input.index_select(index = row_indices, dim = 0)
        cluster_output = torch.nn.functional.linear(
            input = input_subset, weight = tail_weight[i-1][0].t()
        )
        cluster_output = torch.nn.functional.linear(
            input = cluster_output, weight = tail_weight[i-1][1].t()
        )

        cluster_index = cutoffs[0] + i - 1
        
        gather_inds = torch.index_fill(
            gather_inds, 0, row_indices, cluster_index
        )

        cluster_logprob = torch.nn.functional.log_softmax(
            cluster_output, dim = 1
        )

        local_logprob = torch.gather(
            cluster_logprob, dim = 1, index = relative_label.unsqueeze(1)
        )
        
        scatter_output = scatter_nd(
            row_indices.unsqueeze(1), local_logprob.squeeze(1), output.shape
        )
        output = (
            output * (scatter_output == 0).float()
            + scatter_output
        )
    used_rows += row_indices.numel()
if head_bias is not None:
    head_output = torch.nn.functional.linear(
        input = input, weight = head_weight.t(), bias = head_bias
    )
else:
    head_output = torch.nn.functional.linear(
        input = input, weight = head_weight.t()
    )    
head_logprob = torch.nn.functional.log_softmax(head_output, dim = 1)
output += torch.gather(
    head_logprob, dim = 1, index = gather_inds.unsqueeze(1)
).squeeze()
loss = (-output).mean()

if not is_batched:
    output = output.squeeze(0)
    
result = [output, loss]
"""
        code = impl.splitlines()
        return ConvertResult.success(paddle_api, code, "result")


# b
class BroadcastShapeRule(BaseRule):
    def apply(self, paddle_api: str) -> ConvertResult:
        impl = """
x_shape = locals().get('x_shape')
y_shape = locals().get('y_shape')
result = torch.broadcast_shapes(x_shape, y_shape)
"""
        code = impl.splitlines()
        return ConvertResult.success(paddle_api, code, "result")


class BroadcastTensorsRule(BaseRule):
    def apply(self, paddle_api: str) -> ConvertResult:
        code = ["result = torch.broadcast_tensors(*input)"]
        return ConvertResult.success(paddle_api, code, "result")


class BatchNormRule(BaseRule):
    def apply(self, paddle_api: str) -> ConvertResult:
        head_code, map_code = self.apply_generic()
        impl1 = """
if locals().get('data_format') == 'NHWC':
    x = x.permute(0, 3, 1, 2)
if 'running_mean' in locals():
    running_mean.requires_grad = False
if 'running_var' in locals():
    running_var.requires_grad = False
"""
        core = f"result = {self.torch_api}(**_kwargs)"
        impl2 = """
if locals().get('data_format') == 'NHWC':
    result = result.permute(0, 2, 3, 1)
"""
        code = (
            head_code
            + impl1.splitlines()
            + map_code
            + core.splitlines()
            + impl2.splitlines()
        )
        return ConvertResult.success(paddle_api, code)


# c
class CorrcoefRule(BaseRule):
    def apply(self, paddle_api: str) -> ConvertResult:
        impl = """
rowvar = locals().get('rowvar',True)
if rowvar:
    result = torch.corrcoef(x)
else:
    x = x.t()
    result = torch.corrcoef(x).t()
"""
        code = impl.splitlines()
        return ConvertResult.success(paddle_api, code, "result")


class CropRule(BaseRule):
    def apply(self, paddle_api: str) -> ConvertResult:
        impl = """
ndim = x.dim()
offsets = locals().get('offsets')
shape = locals().get('shape')
if offsets is None:
    offsets = [0] * ndim
elif isinstance(offsets, (list, tuple)):
    offsets = [o.item() if isinstance(o, torch.Tensor) else int(o) for o in offsets]
elif isinstance(offsets, torch.Tensor):
    offsets = offsets.tolist()
if shape is None:
    shape = [x.size(i) - offsets[i] for i in range(ndim)]
elif isinstance(shape, (list, tuple)):
    shape = [s.item() if isinstance(s, torch.Tensor) else int(s) for s in shape]
elif isinstance(shape, torch.Tensor):
    shape = shape.tolist()
shape = [x.size(i) - offsets[i] if s == -1 else s for i, s in enumerate(shape)]
slices = [slice(offsets[i], offsets[i] + shape[i]) for i in range(ndim)]
result = x[slices]
"""
        code = impl.splitlines()
        return ConvertResult.success(paddle_api, code, "result")


class CumRule(BaseRule):
    def apply(self, paddle_api: str) -> ConvertResult:
        torch_api = paddle_api.replace("paddle.", "torch.")
        impl = f"""
axis = locals().get('axis')
if axis is None:
    x = x.flatten()
    axis = 0
dtype = locals().get('dtype', 'int64')
if dtype is not None:
    dtype = getattr(torch, dtype)
result = {torch_api}(input=x, dim=axis)
result.values.to(dtype)
"""
        code = impl.splitlines()
        return ConvertResult.success(paddle_api, code)


class CumprodRule(BaseRule):
    def apply(self, paddle_api: str) -> ConvertResult:
        impl = f"""
dim = locals().get('dim')
if dim is None:
    x = x.flatten()
    axis = 0
dtype = locals().get('dtype')
if dtype is not None:
    dtype = getattr(torch, dtype)
result = torch.cumprod(input=x, dim=dim, dtype=dtype)
"""
        code = impl.splitlines()
        return ConvertResult.success(paddle_api, code)


class ClassCenterSampleRule(BaseRule):
    def apply(self, paddle_api: str) -> ConvertResult:
        impl = """
unique_pos_classes = torch.unique(label)
num_pos_classes = unique_pos_classes.size(0)
if num_pos_classes >= num_samples:
    sampled_classes = unique_pos_classes
    remapped_label = torch.zeros_like(label)
    for new_idx, old_class in enumerate(sampled_classes):
        remapped_label[label == old_class] = new_idx
else:
    all_classes = torch.arange(num_classes, device=label.device)
    neg_classes = all_classes[~torch.isin(all_classes, unique_pos_classes)]
    num_neg_needed = num_samples - num_pos_classes
    if num_neg_needed > 0:
        if neg_classes.numel() >= num_neg_needed:
            selected_neg = neg_classes[torch.randperm(neg_classes.size(0))[:num_neg_needed]]
        else:
            selected_neg = neg_classes
        sampled_classes = torch.cat([unique_pos_classes, selected_neg])
    else:
        sampled_classes = unique_pos_classes
    remapped_label = torch.zeros_like(label)
    for new_idx, old_class in enumerate(sampled_classes):
        remapped_label[label == old_class] = new_idx
result = (remapped_label, sampled_classes)
"""
        code = impl.splitlines()
        return ConvertResult.success(paddle_api, code)


class Conv1dTransposeRule(BaseRule):
    def apply(self, paddle_api: str) -> ConvertResult:
        head_code, map_code = self.apply_generic()
        impl1 = """
crop = None
if bias is not None:
    out_channels = weight.size(1) * groups
    bias = bias.expand(out_channels)
stride = stride[0] if isinstance(stride, (list, tuple)) else stride
output_padding = output_padding[0] if isinstance(output_padding, (list, tuple)) else output_padding
dilation = dilation[0] if isinstance(dilation, (list, tuple)) else dilation
output_size = output_size[0] if isinstance(output_size, (list, tuple)) else output_size
if data_format == "NLC":
    x = x.transpose(1, 2)
if isinstance(padding, str):
    if padding.upper() == "SAME":
        kernel_size = weight.size(-1)
        padding = (dilation * (kernel_size - 1)) // 2
    elif padding.upper() == "VALID":
        padding = 0
elif isinstance(padding, (list, tuple)):
    if len(padding) == 1:
        padding = padding[0]
    elif len(padding) == 2:
        crop = padding
        padding = 0
    elif len(padding) == 3:
        crop = padding[1] if data_format == "NLC" else padding[2]
        padding = 0
if output_size is not None:
    L_in = x.size(-1)
    kernel_size = weight.size(-1)
    L_out = (L_in - 1) * stride - 2 * padding + dilation * (kernel_size - 1) + 1
    output_padding = output_size - L_out
"""
        core = f"result = {self.torch_api}(**_kwargs)"
        impl2 = """
if crop:
    result = result[:, :, crop[0]:result.size(-1) - crop[1]]
if data_format == "NLC":
    result = result.transpose(1, 2)
"""
        code = (
            head_code
            + impl1.splitlines()
            + map_code
            + core.splitlines()
            + impl2.splitlines()
        )
        return ConvertResult.success(paddle_api, code)


class Conv2dTransposeRule(BaseRule):
    def apply(self, paddle_api: str) -> ConvertResult:
        head_code, map_code = self.apply_generic()
        impl1 = """
crop = None
if bias is not None:
    out_channels = weight.size(1) * groups
    bias = bias.expand(out_channels)
stride = tuple(stride) if isinstance(stride, list) else stride
output_padding = tuple(output_padding) if isinstance(output_padding, list) else output_padding
dilation = tuple(dilation) if isinstance(dilation, list) else dilation
if data_format == "NHWC":
    x = x.permute(0, 3, 1, 2)
if isinstance(padding, str):
    if padding.upper() == "SAME":
        padding = []
        for i in range(2):
            dilation_i = dilation[i] if isinstance(dilation, tuple) else dilation
            kernel_size = weight.size(2 + i)
            padding.append((dilation_i * (kernel_size - 1)) // 2)
        padding = tuple(padding)
    elif padding.upper() == "VALID":
        padding = 0
elif isinstance(padding, (list, tuple)):
    if len(padding) == 2:
        padding = tuple(padding)
    elif len(padding) == 4 and all(isinstance(pad, int) for pad in padding):
        crop = padding
        padding = 0
    elif len(padding) == 4:
        crop = []
        if data_format == "NHWC":
            for i in range(1, 3):
                crop.extend(padding[i])
        else:
            for i in range(2, 4):
                crop.extend(padding[i])
        padding = 0
if output_size is not None:
    output_padding = []
    for i in range(2):
        L_in = x.size(2 + i)
        kernel_size = weight.size(2 + i)
        stride_i = stride[i] if isinstance(stride, tuple) else stride
        padding_i = padding[i] if isinstance(padding, tuple) else padding
        dilation_i = dilation[i] if isinstance(dilation, tuple) else dilation
        L_out = (L_in - 1) * stride_i - 2 * padding_i + dilation_i * (kernel_size - 1) + 1
        output_padding.append(output_size[i] - L_out)
    output_padding = tuple(output_padding)
"""
        core = f"result = {self.torch_api}(**_kwargs)"
        impl2 = """
if crop:
    result = result[:, :, crop[0]:result.size(-1) - crop[1], crop[2]:result.size(-2) - crop[3]]
if data_format == "NHWC":
    result = result.permute(0, 2, 3, 1)
"""
        code = (
            head_code
            + impl1.splitlines()
            + map_code
            + core.splitlines()
            + impl2.splitlines()
        )
        return ConvertResult.success(paddle_api, code)


class Conv3dTransposeRule(BaseRule):
    def apply(self, paddle_api: str) -> ConvertResult:
        head_code, map_code = self.apply_generic()
        impl1 = """
crop = None
if bias is not None:
    out_channels = weight.size(1) * groups
    bias = bias.expand(out_channels)
stride = tuple(stride) if isinstance(stride, list) else stride
output_padding = tuple(output_padding) if isinstance(output_padding, list) else output_padding
dilation = tuple(dilation) if isinstance(dilation, list) else dilation
if data_format == "NDHWC":
    x = x.permute(0, 4, 1, 2, 3)
if isinstance(padding, str):
    if padding.upper() == "SAME":
        padding = []
        for i in range(3):
            dilation_i = dilation[i] if isinstance(dilation, tuple) else dilation
            kernel_size = weight.size(2 + i)
            padding.append((dilation_i * (kernel_size - 1)) // 2)
        padding = tuple(padding)
    elif padding.upper() == "VALID":
        padding = 0
elif isinstance(padding, (list, tuple)):
    if len(padding) == 3:
        padding = tuple(padding)
    elif len(padding) == 6:
        crop = padding
        padding = 0
    elif len(padding) == 5:
        crop = []
        if data_format == "NDHWC":
            for i in range(1, 4):
                crop.extend(padding[i])
        else:
            for i in range(2, 5):
                crop.extend(padding[i])
        padding = 0
if output_size is not None:
    output_padding = []
    for i in range(3):
        L_in = x.size(2 + i)
        kernel_size = weight.size(2 + i)
        stride_i = stride[i] if isinstance(stride, tuple) else stride
        padding_i = padding[i] if isinstance(padding, tuple) else padding
        dilation_i = dilation[i] if isinstance(dilation, tuple) else dilation
        L_out = (L_in - 1) * stride_i - 2 * padding_i + dilation_i * (kernel_size - 1) + 1
        output_padding.append(output_size[i] - L_out)
    output_padding = tuple(output_padding)
"""
        core = f"result = {self.torch_api}(**_kwargs)"
        impl2 = """
if crop:
    result = result[:, :, crop[0]:result.size(-3) - crop[1], crop[2]:result.size(-2) - crop[3], crop[4]:result.size(-1) - crop[5]]
if data_format == "NDHWC":
    result = result.permute(0, 2, 3, 4, 1)
"""
        code = (
            head_code
            + impl1.splitlines()
            + map_code
            + core.splitlines()
            + impl2.splitlines()
        )
        return ConvertResult.success(paddle_api, code)


class Conv1dRule(BaseRule):
    def apply(self, paddle_api: str) -> ConvertResult:
        defaults_code, map_code = self.apply_generic()
        pre = """
if data_format == "NLC":
    x = x.permute(0, 2, 1)
stride = tuple(stride) if isinstance(stride, list) else stride
dilation = tuple(dilation) if isinstance(dilation, list) else dilation
if isinstance(padding, str):
    if padding.lower() == "same":
        padding = "same"
    elif padding.lower() == "valid":
        padding = "valid"
elif isinstance(padding, list):
    if len(padding) == 2:
        pad_left, pad_right = padding
        x = torch.nn.functional.pad(x, (pad_left, pad_right))
        padding = 0
    else:
        padding = tuple(padding)
"""
        core = f"result = {self.torch_api}(**_kwargs)"
        post = """
if data_format == "NLC":
    result = result.permute(0, 2, 1)
"""
        code = Code(
            preprocess=defaults_code + pre.splitlines() + map_code,
            core=core.splitlines(),
            postprocess=post.splitlines(),
        )
        return ConvertResult.success(paddle_api, code)


class Conv2dRule(BaseRule):
    def apply(self, paddle_api: str) -> ConvertResult:
        head_code, map_code = self.apply_generic()
        impl1 = """
if data_format == "NHWC":
    x = x.permute(0, 3, 1, 2)
stride = tuple(stride) if isinstance(stride, list) else stride
dilation = tuple(dilation) if isinstance(dilation, list) else dilation
if isinstance(padding, str):
    if padding.lower() == "same":
        padding = "same"
    elif padding.lower() == "valid":
        padding = "valid"
elif isinstance(padding, list):
    if len(padding) == 2:  # [pad_height, pad_width]
        padding = tuple(padding)
    elif len(padding) == 4:
        if all(isinstance(pad, int) for pad in padding): # [pad_height_top, pad_height_bottom, pad_width_left, pad_width_right]
            pad_top, pad_bottom, pad_left, pad_right = padding
        else: # Paddle 的 4D 填充格式(NCHW 或 NHWC)
            if data_format == "NCHW":
                pad_top, pad_bottom = padding[2][0], padding[2][1]
                pad_left, pad_right = padding[3][0], padding[3][1]
            else:  # NHWC
                pad_top, pad_bottom = padding[1][0], padding[1][1]
                pad_left, pad_right = padding[2][0], padding[2][1]
        x = torch.nn.functional.pad(x, (pad_left, pad_right, pad_top, pad_bottom))
        padding = 0
"""
        core = f"result = {self.torch_api}(**_kwargs)"
        impl2 = """
if data_format == "NHWC":
    result = result.permute(0, 2, 3, 1)
"""
        code = (
            head_code
            + impl1.splitlines()
            + map_code
            + core.splitlines()
            + impl2.splitlines()
        )
        return ConvertResult.success(paddle_api, code)


class Conv3dRule(BaseRule):
    def apply(self, paddle_api: str) -> ConvertResult:
        head_code, map_code = self.apply_generic()
        impl1 = """
if data_format == "NDHWC":
    x = x.permute(0, 4, 1, 2, 3)
stride = tuple(stride) if isinstance(stride, list) else stride
dilation = tuple(dilation) if isinstance(dilation, list) else dilation
if isinstance(padding, str):
    if padding.lower() == "same":
        padding = "same"
    elif padding.lower() == "valid":
        padding = "valid"
elif isinstance(padding, list):
    if len(padding) == 3:  # [pad_depth, pad_height, pad_width]
        padding = tuple(padding)
    elif len(padding) == 6:  # [front, back, top, bottom, left, right]
        pad_front, pad_back, pad_top, pad_bottom, pad_left, pad_right = padding
        x = torch.nn.functional.pad(x, (pad_left, pad_right, pad_top, pad_bottom, pad_front, pad_back))
        padding = 0
    elif len(padding) == 5: # Paddle 的 5D 填充格式
        if data_format == "NCDHW":
            pad_front, pad_back = padding[2][0], padding[2][1]
            pad_top, pad_bottom = padding[3][0], padding[3][1]
            pad_left, pad_right = padding[4][0], padding[4][1]
        else: # NDHWC
            pad_front, pad_back = padding[1][0], padding[1][1]
            pad_top, pad_bottom = padding[2][0], padding[2][1]
            pad_left, pad_right = padding[3][0], padding[3][1]
        x = torch.nn.functional.pad(x, (pad_left, pad_right, pad_top, pad_bottom, pad_front, pad_back))
        padding = 0
"""
        core = f"result = {self.torch_api}(**_kwargs)"
        impl2 = """
if data_format == "NDHWC":
    result = result.permute(0, 2, 3, 4, 1)
"""
        code = (
            head_code
            + impl1.splitlines()
            + map_code
            + core.splitlines()
            + impl2.splitlines()
        )
        return ConvertResult.success(paddle_api, code)


# d
class DataFormatRule(BaseRule):
    def apply(self, paddle_api: str) -> ConvertResult:
        head_code, map_code = self.apply_generic()
        impl1 = """
if data_format == "NDHWC":
    x = x.permute(0, 4, 1, 2, 3)
"""
        core = f"result = {self.torch_api}(**_kwargs)"
        impl2 = """
if data_format == "NDHWC":
    result = result.permute(0, 2, 3, 4, 1)
"""
        code = (
            head_code
            + impl1.splitlines()
            + map_code
            + core.splitlines()
            + impl2.splitlines()
        )
        return ConvertResult.success(paddle_api, code)


class Distribute_fpn_proposalsRule(BaseRule):
    def apply(self, paddle_api: str) -> ConvertResult:
        impl = """
import math
        
def BBoxArea(box, pixel_offset):
    w = box[2] - box[0]
    h = box[3] - box[1]
    if pixel_offset:
        return (w+1) * (h+1)
    else:
        return w * h     

pixel_offset = locals().get('pixel_offset',False)
rois_num = locals().get('rois_num', None)
num_level = max_level - min_level + 1
if rois_num is not None:
    for i in range(1, rois_num.numel()):
        rois_num[i] += rois_num[i-1]
    fpn_rois_lod = torch.concat([torch.tensor([0]), rois_num])
else:
    fpn_rois_lod = torch.tensor([0, fpn_rois.shape[0]])   

size = fpn_rois_lod.numel() - 1
fpn_rois_num = (int)(fpn_rois_lod[size])
# 计算roi所属的level
num_rois_level = torch.zeros([num_level])
target_level = []
for i in range(fpn_rois_lod.numel() - 1):
    fpn_rois_slice = fpn_rois[fpn_rois_lod[i]:fpn_rois_lod[i+1]]
    for rois_data in fpn_rois_slice:
        roi_scale = math.sqrt(BBoxArea(rois_data, pixel_offset))
        tgt_lvl = math.floor(math.log2(roi_scale / refer_scale) + refer_level)
        tgt_lvl = min(max_level, max(tgt_lvl, min_level))
        target_level.append(tgt_lvl)
        num_rois_level[tgt_lvl - min_level] += 1 
# 初始化结果
multi_rois = []
for i in range(num_level):
    multi_rois.append([])
restore_ind = torch.empty(fpn_rois.shape[0], 1)
rois_num_per_level = []
for i in range(num_level):
    rois_num_per_level.append(
        torch.zeros([rois_num.numel()])
    )
# 计算结果
index = 0
for i in range(fpn_rois_lod.numel() - 1):
    fpn_rois_slice = fpn_rois[fpn_rois_lod[i]:fpn_rois_lod[i+1]]
    for rois_data in fpn_rois_slice:
        level = target_level[index]
        if multi_rois[level-min_level] == []:
            multi_rois[level-min_level].append(rois_data)
        else:
            multi_rois[level-min_level].append(rois_data)
        rois_num_per_level[level - min_level][i] += 1
        index += 1
for i in range(num_level):
    if multi_rois[i] == []:
        multi_rois[i] = torch.zeros([0,4])
    else:
        multi_rois[i] = torch.stack(multi_rois[i])
index = 0
for i in range(num_level):
    for j in range(fpn_rois.shape[0]):
        if target_level[j] == i + min_level:
            restore_ind[j] = index
            index += 1

result = (multi_rois, restore_ind, rois_num_per_level)
"""
        code = impl.splitlines()
        return ConvertResult.success(paddle_api, code)


class DropoutRule(BaseRule):
    def apply(self, paddle_api: str) -> ConvertResult:
        impl = """
def axis_dropout(x, p, axis, training=True, mode='upscale_in_train'):
    if isinstance(axis, int):
        axis = [axis]
    mask_shape = [x.shape[i] if i in axis else 1 for i in range(x.dim())]
    mask = torch.bernoulli(torch.full(mask_shape, 1-p)).to(x.device)
    if mode == 'upscale_in_train':
        if training:
            return x * mask / (1.0 - p)
        else:
            return x
    elif mode == 'downscale_in_infer':
        if training:
            return x * mask
        else:
            return x * (1.0 - p)
    else:
        raise ValueError(f"Invalid mode: {mode}")
        
x = locals().get('x')
p = locals().get('p')
axis = locals().get('axis')
training = locals().get('training')
mode = locals().get('mode')
result = axis_dropout(x, p, axis, training, mode) if axis is not None else torch.nn.functional.dropout(input=x, p=float(p), training=training)
"""
        code = impl.splitlines()
        return ConvertResult.success(paddle_api, code, "result")


class Dropout2dRule(BaseRule):
    def apply(self, paddle_api: str) -> ConvertResult:
        impl = """
x = locals().get('x')
p = locals().get('p')
training = locals().get('training')
data_format = locals().get('data_format')

if data_format == "NHWC":
    x = x.permute(0, 3, 1, 2)
result = torch.nn.functional.dropout(input=x, p=float(p), training=training)
if data_format == "NHWC":
    result = result.permute(0, 2, 3, 1)
"""
        code = impl.splitlines()
        return ConvertResult.success(paddle_api, code, "result")


class Dropout3dRule(BaseRule):
    def apply(self, paddle_api: str) -> ConvertResult:
        impl = """
x = locals().get('x')
p = locals().get('p')
training = locals().get('training')
data_format = locals().get('data_format')

if data_format == "NDHWC":
    x = x.permute(0, 4, 1, 2, 3)
result = torch.nn.functional.dropout3d(input=x, p=float(p), training=training)
if data_format == "NDHWC":
    result = result.permute(0, 2, 3, 4, 1)
"""
        code = impl.splitlines()
        return ConvertResult.success(paddle_api, code, "result")


# e
class EmptyRule(BaseRule):
    def apply(self, paddle_api: str) -> ConvertResult:
        impl = """
if isinstance(shape, torch.Tensor):
    size_list = shape.tolist()
elif isinstance(shape, (list, tuple)):
    size_list = []
    for s in shape:
        if isinstance(s, torch.Tensor):
            size_list.append(s.item())
        else:
            size_list.append(s)
result = torch.empty(*size_list)     
"""
        code = impl.splitlines()
        return ConvertResult.success(paddle_api, code)


class ExpandRule(BaseRule):
    def apply(self, paddle_api: str) -> ConvertResult:
        impl = """
result = x.expand(*shape)  
"""
        code = impl.splitlines()
        return ConvertResult.success(paddle_api, code)


class ExpandasRule(BaseRule):
    def apply(self, paddle_api: str) -> ConvertResult:
        impl = """
result = x.expand_as(y)  
"""
        code = impl.splitlines()
        return ConvertResult.success(paddle_api, code)


# f
class FractionalMaxPoolRule(BaseRule):
    def apply(self, paddle_api: str) -> ConvertResult:
        head_code, map_code = self.apply_generic()
        func1 = """
batch_size, C = x.shape[0], x.shape[1]
if locals().get('random_u') is not None:
    random_u = torch.tensor([[[random_u] * 2] * C] * batch_size, dtype=x.dtype, device=x.device)

def compute_kernel_size(x, output_size):
    H_in, W_in = x.shape[2], x.shape[3]
    if isinstance(output_size, int):
        H_out = W_out = output_size
    else:
        H_out, W_out = output_size
    
    def compute_k(input_size, output_size):
        if output_size is None or output_size == input_size:
            return 1  # No pooling
        else:
            return (input_size + output_size - 1) // output_size  # ceil(input_size / output_size)
    
    kH = compute_k(H_in, H_out)
    kW = compute_k(W_in, W_out)
    return (kH, kW)
"""
        func2 = """
batch_size, C = x.shape[0], x.shape[1]
if locals().get('random_u') is not None:
    random_u = torch.tensor([[[random_u] * 3] * C] * batch_size, dtype=x.dtype, device=x.device)

def compute_kernel_size(x, output_size):
    D_in, H_in, W_in = x.shape[2], x.shape[3], x.shape[4]
    if isinstance(output_size, int):
        D_out = H_out = W_out = output_size
    else:
        D_out, H_out, W_out = output_size

    def compute_k(input_size, output_size):
        if output_size is None or output_size == input_size:
            return 1  # No pooling
        else:
            return (input_size + output_size - 1) // output_size  # ceil(input_size / output_size)

    kD = compute_k(D_in, D_out)
    kH = compute_k(H_in, H_out)
    kW = compute_k(W_in, W_out)
    return (kD, kH, kW)  
"""
        impl = """
kernel_size = locals().get('kernel_size')
if kernel_size is None:
    kernel_size = compute_kernel_size(x, output_size)
elif isinstance(kernel_size, list):
    kernel_size = tuple(kernel_size)
if isinstance(output_size, (list, tuple)):
    output_size = tuple([x.shape[i + 2] if size is None else size 
                       for i, size in enumerate(output_size)])
"""
        core = f"result = {self.torch_api}(**_kwargs)"
        code = head_code
        if paddle_api == "paddle.nn.functional.fractional_max_pool2d":
            code += func1.splitlines()
        else:
            code += func2.splitlines()
        code += impl.splitlines() + map_code + core.splitlines()
        return ConvertResult.success(paddle_api, code)


# g


class GatherRule(BaseRule):
    def apply(self, paddle_api: str) -> ConvertResult:
        # 抽取对应维度的tensor直接进行stack操作
        impl = """
x = locals().get('x')
index = locals().get('index')
axis = locals().get('axis', 0)
if len(index.shape) == 0:
    result = torch.squeeze(torch.narrow(x, axis, index, 1),axis)
else:
    ans = []
    for i in index:
        temp = torch.narrow(x, axis, i.reshape([]), 1)
        ans.append(torch.squeeze(temp, axis))
    result = torch.stack(ans,axis)
"""
        code = impl.splitlines()
        return ConvertResult.success(paddle_api, code)


class Gather_ndRule(BaseRule):
    def apply(self, paddle_api: str) -> ConvertResult:
        impl = """
class _func:
    def func(self,x,index):
        if index.dim() == 1:
            temp = x
            for i in range(index.numel()):
                temp = torch.narrow(temp, 0, index[i].reshape([]), 1)
                temp = torch.squeeze(temp, 0)
            return temp
        ans = []
        for i in index:
            ans.append(self.func(x, i))
        return torch.stack(ans, 0)
f = _func()
x = locals().get('x')
index = locals().get('index')
result = f.func(x,index)
"""
        code = impl.splitlines()
        return ConvertResult.success(paddle_api, code)


class Gather_treeRule(BaseRule):
    def apply(self, paddle_api: str) -> ConvertResult:
        impl = """
parents = locals().get('parents')
ids = locals().get('ids')
result = torch.empty(ids.shape)
max_time = ids.shape[0]
batch_size = ids.shape[1]
beam_size = ids.shape[2]
for batch in range(batch_size):
    for beam in range(beam_size):
        result[max_time-1,batch,beam] = ids[max_time-1,batch,beam]
        pa = parents[max_time-1,batch,beam]
        for step in range(max_time-2,-1,-1):
            result[step,batch,beam] = ids[step,batch,pa]
            pa = parents[step,batch,pa]
"""
        code = impl.splitlines()
        return ConvertResult.success(paddle_api, code)


class GenerateProposalsRule(BaseRule):
    def apply(self, paddle_api: str) -> ConvertResult:
        impl = """    
import torchvision
import math
def nms(box1, box2, normaloized):
    if box2[0] > box1[2] or box2[2] < box1[0] or box2[1] > box1[3] or box2[3] < box1[1]:
        return 0
    if normaloized:
        norm = 0
    else:
        norm = 1
    x_min = max(box1[0], box2[0])
    y_min = max(box1[1], box2[1])
    x_max = min(box1[2], box2[2])
    y_max = min(box1[3], box2[3])
    w = x_max - x_min + norm
    h = y_max - y_min + norm
    area = w * h
    if box1[0] > box1[2] or box1[1] > box1[3]:
        area1 = 0
    else:
        area1 = (box1[2] - box1[0] + norm) * (box1[3] - box1[1] + norm)
    if box2[0] > box2[2] or box2[1] > box2[3]:
        area2 = 0
    else:
        area2 = (box2[2] - box2[0] + norm) * (box2[3] - box2[1] + norm)
    return area / (area1 + area2 - area)
    
pre_nms_top_n = locals().get('pre_nms_top_n', 6000)
post_nms_top_n = locals().get('post_nms_top_n', 1000)
nms_thresh = locals().get('nms_thresh', 0.5)
min_size = locals().get('min_size', 0.1)
eta = locals().get('eta', 1.0)
pixel_offset = locals().get('pixel_offset', False)
return_rois_num = locals().get('return_rois_num', False)

# 初始化结果
rpn_rois = []
rpn_roi_probs = []

# 调整大小
scores = scores.permute(0,2,3,1)
bbox_deltas = bbox_deltas.permute(0,2,3,1)
scores = scores.reshape([scores.shape[0],-1, 1])
bbox_deltas = bbox_deltas.reshape([bbox_deltas.shape[0],-1, 4])
anchors = anchors.reshape([-1,4])
variances = variances.reshape([-1,4])
proposal = torch.empty([scores.shape[0], scores.shape[1],4])

#逐张图片进行处理
for ii in range(scores.shape[0]):
    scores_i = scores[ii]
    bbox_deltas_i = bbox_deltas[ii]
    img_size_i = img_size[ii]
    proposal_i = proposal[ii]

    class cls:
        def __init__(self, scores, index):
            self.scores = scores
            self.index = index
    ind = []
    for j in range(scores_i.numel()):
        c = cls(scores_i[j,0], j)
        ind.append(c)    
    ind = sorted(ind, key = lambda x : x.scores, reverse = True)   
    for j in range(len(ind)):
        ind[j] = ind[j].index    
    if pre_nms_top_n < scores_i.numel():
        ind = torch.tensor(ind[:pre_nms_top_n]).squeeze()
    else:
        ind = torch.tensor(ind).squeeze()
    scores_i = scores_i.index_select(0, ind)
    bbox_deltas_i = bbox_deltas_i.index_select(0, ind)
    anchors_i = anchors.index_select(0, ind)
    variances_i = variances.index_select(0, ind)
    proposal_i = proposal_i.index_select(0, ind)

    #计算候选框的位置 
    if pixel_offset == True:
        offset = 1
    else:
        offset = 0
    for i in range(anchors_i.shape[0]):
        anchor_width = anchors_i[i][2] - anchors_i[i][0] + offset
        anchor_height = anchors_i[i][3] - anchors_i[i][1] + offset
        anchor_center_x = anchors_i[i][0] + 0.5 * anchor_width
        anchor_center_y = anchors_i[i][1] + 0.5 * anchor_height
        bbox_center_x = variances_i[i][0] * bbox_deltas_i[i, 0] * anchor_width + anchor_center_x
        bbox_center_y = variances_i[i][1] * bbox_deltas_i[i, 1] * anchor_height + anchor_center_y
        bbox_width = anchor_width * torch.exp(min(variances_i[i][2] * bbox_deltas_i[i, 2], math.log(1000.0 / 16.0)))
        bbox_height = anchor_height * torch.exp(min(variances_i[i][3] * bbox_deltas_i[i, 3], math.log(1000.0 / 16.0)))

        proposal_i[i,0] = bbox_center_x - 0.5 * bbox_width
        proposal_i[i,1] = bbox_center_y - 0.5 * bbox_height
        proposal_i[i,2] = bbox_center_x + 0.5 * bbox_width - offset
        proposal_i[i,3] = bbox_center_y + 0.5 * bbox_height - offset

    # 将检测框的坐标限定到图像尺寸范围内。
    for i in range(proposal_i.shape[0]):
        proposal_i[i,0] = max(min(float(proposal_i[i,0]), img_size_i[1]), 0)
        proposal_i[i,1] = max(min(float(proposal_i[i,1]), img_size_i[0]), 0)
        proposal_i[i,2] = max(min(float(proposal_i[i,2]), img_size_i[1]), 0)
        proposal_i[i,3] = max(min(float(proposal_i[i,3]), img_size_i[0]), 0)

    # 源码将这里限制为1 如果取消注释 这里将和源码一样
    # min_size = max(min_size,1.)
    #删除面积较小的候选框
    proposal_i = proposal_i.reshape([-1, 4])
    keep = []
    for i in range(proposal_i.shape[0]):
        w = proposal_i[i,2] - proposal_i[i,0]
        h = proposal_i[i,3] - proposal_i[i,1]
        if pixel_offset:
            x_cen = proposal_i[i,0] + 0.5 * w
            y_cen = proposal_i[i,1] + 0.5 * h
            if w >= min_size and h >= min_size and x_cen <= img_size_i[1] and y_cen <= img_size_i[0]:
                keep.append(i)
        elif w >= min_size and h >= min_size:
            keep.append(i)
    keep = torch.tensor(keep).squeeze()
    proposal_i = proposal_i.index_select(0,keep)
    scores_i = scores_i.index_select(0,keep)

    # 通过非极大抑制，选出合适的候选框
    adaptive_threshold = nms_thresh
    nomormalized = not pixel_offset
    selected_index = []
    selected_num = 0
    for num in range(proposal_i.shape[0]):
        flag =True
        for i in selected_index:
            if flag:
                overlap = nms(proposal_i[i], proposal_i[num], nomormalized)
                flag = overlap <= adaptive_threshold
            else:
                break
        if flag:
            selected_index.append(num)
            selected_num += 1
        if flag and eta < 1 and adaptive_threshold > 0.5:
            adaptive_threshold = adaptive_threshold * eta
    if selected_num > post_nms_top_n:
        selected_index = selected_index[:post_nms_top_n]
    proposal_i = proposal_i.index_select(0,torch.tensor(selected_index).squeeze())
    scores_i = scores_i.index_select(0,torch.tensor(selected_index).squeeze())

    #汇集结果
    rpn_rois.append(proposal_i)
    rpn_roi_probs.append(scores_i)

# 返回结果
if return_rois_num:
    num = []
    for i in range(len(rpn_rois)):
        num.append(rpn_rois[i].numel()//4)
    result = (torch.stack(rpn_rois).squeeze(), torch.stack(rpn_roi_probs).squeeze(0), torch.tensor(num).squeeze())
else:
    result = (torch.stack(rpn_rois).squeeze(), torch.stack(rpn_roi_probs).squeeze())
"""
        code = impl.splitlines()
        return ConvertResult.success(paddle_api, code)


class GetWindowRule(BaseRule):
    def apply(self, paddle_api: str) -> ConvertResult:
        impl = """

def general_gaussian(M, p, sig, sym=True, dtype=torch.float64):
    if M < 1:
        return torch.tensor([], dtype=dtype)
    if M == 1:
        return torch.ones(1, dtype=dtype)
    odd = M % 2
    if not sym and not odd:
        M = M + 1
    n = torch.arange(0, M, dtype=dtype)
    w = n.new_empty(n.shape)
    if not sym and not odd:
        n = n[:-1]
    sig2 = 2 * sig * sig
    w = torch.exp(-torch.pow(n - (M - 1.0) / 2.0, 2.0 * p) / sig2)
    return w

def triang(M, sym=True, dtype=torch.float64):
    if M < 1:
        return torch.tensor([], dtype=dtype)
    if M == 1:
        return torch.ones(1, dtype=dtype)
    odd = M % 2
    if not sym and not odd:
        M = M + 1
    n = torch.arange(1, (M + 1) // 2 + 1, dtype=dtype)
    if M % 2 == 0:
        w = (2 * n - 1.0) / M
        w = torch.cat([w, w.flip(0)])
    else:
        w = 2 * n / (M + 1.0)
        w = torch.cat([w, w[-2::-1]])
    if not sym and not odd:
        w = w[:-1]
    return w

def bohman(M, sym=True, dtype=torch.float64):
    if M < 1:
        return torch.tensor([], dtype=dtype)
    if M == 1:
        return torch.ones(1, dtype=dtype)
    odd = M % 2
    if not sym and not odd:
        M = M + 1
    fac = torch.linspace(-1, 1, M, dtype=dtype)
    w = (1 - torch.abs(fac)) * torch.cos(torch.pi * torch.abs(fac)) + 1.0 / torch.pi * torch.sin(torch.pi * torch.abs(fac))
    if not sym and not odd:
        w = w[:-1]
    return w

def tukey(M, alpha=0.5, sym=True, dtype=torch.float64):
    if M < 1:
        return torch.tensor([], dtype=dtype)
    if M == 1:
        return torch.ones(1, dtype=dtype)
    if alpha <= 0:
        return torch.ones(M, dtype=dtype)
    if alpha >= 1:
        return torch.hann_window(M, periodic=not sym, dtype=dtype)
    odd = M % 2
    if not sym and not odd:
        M = M + 1
    n = torch.arange(0, M, dtype=dtype)
    width = int(alpha * (M - 1) / 2.0)
    n1 = n[0:width+1]
    n2 = n[width+1:M-width-1]
    n3 = n[M-width-1:]
    w1 = 0.5 * (1 + torch.cos(torch.pi * (-1 + 2.0*n1/alpha/(M-1))))
    w2 = torch.ones(len(n2), dtype=dtype)
    w3 = 0.5 * (1 + torch.cos(torch.pi * (-2.0/alpha + 1 + 2.0*n3/alpha/(M-1))))
    w = torch.cat([w1, w2, w3])
    if not sym and not odd:
        w = w[:-1]
    return w

def taylor(M, nbar=4, sll=30, norm=True, sym=True, dtype=torch.float64):
    if M < 1:
        return torch.tensor([], dtype=dtype)
    if M == 1:
        return torch.ones(1, dtype=dtype)
    odd = M % 2
    if not sym and not odd:
        M = M + 1
    B = 10**(sll / 20)
    A = torch.log(B + torch.sqrt(B**2 - 1)) / torch.pi
    sigma2 = nbar**2 / (A**2 + (nbar - 0.5)**2)
    fm = lambda m: torch.prod(torch.tensor([(1 - (m/torch.sqrt(sigma2))**2/(n**2 + (n-0.5)**2)) 
                                          for n in range(1, nbar)], dtype=dtype))
    coefficients = torch.tensor([fm(i) for i in range(nbar)], dtype=dtype)
    n = torch.arange(-(M-1)/2, (M+1)/2, dtype=dtype) * 2/M
    w = coefficients[0]
    for i in range(1, nbar):
        w = w + coefficients[i] * torch.cos(2 * torch.pi * i * torch.arange(M, dtype=dtype) / M)
    if norm:
        w = w / w.max()
    if not sym and not odd:
        w = w[:-1]
    return w

if isinstance(window, tuple):
    window_name, param = window[0], window[1:]
else:
    window_name, param = window, None
fftbins = locals().get('fftbins', True)
dtype = locals().get('dtype', 'float64')
dtype = getattr(torch, dtype)
if window_name == 'hamming':
    window = torch.signal.windows.hamming(win_length, sym=not fftbins, dtype=dtype)
elif window_name == 'hann':
    window = torch.signal.windows.hann(win_length, sym=not fftbins, dtype=dtype)
elif window_name == 'gaussian':
    window = torch.signal.windows.gaussian(win_length, std=param[0], sym=not fftbins, dtype=dtype)
elif window_name == 'general_gaussian':
    window = general_gaussian(win_length, p=param[0], sig=param[1], sym=not fftbins, dtype=dtype)
elif window_name == 'exponential':
    window = torch.signal.windows.exponential(win_length, center=param[0], tau=param[1], sym=not fftbins, dtype=dtype)
elif window_name == 'triang':
    window = triang(win_length, sym=not fftbins, dtype=dtype)
elif window_name == 'bohman':
    window = bohman(win_length, sym=not fftbins, dtype=dtype)
elif window_name == 'blackman':
    window = torch.signal.windows.blackman(win_length, sym=not fftbins, dtype=dtype)
elif window_name == 'cosine':
    window = torch.signal.windows.cosine(win_length, sym=not fftbins, dtype=dtype)
elif window_name == 'tukey':
    window = tukey(win_length, sym=not fftbins, dtype=dtype)
elif window_name == 'taylor':
    window = taylor(win_length, sym=not fftbins, dtype=dtype)
elif window_name == 'bartlett':
    window = torch.signal.windows.bartlett(win_length, sym=not fftbins, dtype=dtype)
elif window_name == 'kaiser':
    window = torch.signal.windows.kaiser(win_length, beta=param[0], sym=not fftbins, dtype=dtype)
elif window_name == 'nuttall':
    window = torch.signal.windows.nuttall(win_length, sym=not fftbins, dtype=dtype)
result = window
"""
        code = impl.splitlines()
        return ConvertResult.success(paddle_api, code)


# h


# i
class IndexSelectRule(BaseRule):
    def apply(self, paddle_api: str) -> ConvertResult:
        impl = """
_kwargs = {}
for paddle_param, torch_param in {
    'x': 'input',
    'index': 'index',
    'axis': 'dim'
}.items():
    if paddle_param in locals():
        _kwargs[torch_param] = locals()[paddle_param]
    else:
        _kwargs[torch_param] = 0
_kwargs['index'] = torch.squeeze(_kwargs['index'])
result = torch.index_select( **_kwargs)
"""
        code = impl.splitlines()
        return ConvertResult.success(paddle_api, code, "result")


class ItemRule(BaseRule):
    def apply(self, paddle_api: str) -> ConvertResult:
        impl = """
x = next(iter(kwargs.values()))
args = locals().get('args')
if args:
    if len(args) == 1:
        x = x.flatten()
    result = x[*args].item()
else:
    result = x.item()
"""
        code = impl.splitlines()
        return ConvertResult.success(paddle_api, code)


class IncrementRule(BaseRule):
    def apply(self, paddle_api: str) -> ConvertResult:
        pre = "value = locals().get('value', 1)"
        core = "result = x + value"
        code = Code(preprocess=[pre], core=[core])
        return ConvertResult.success(paddle_api, code, is_torch_corresponding=False)


# j


# k


# l
class LcmRule(BaseRule):
    def apply(self, paddle_api: str) -> ConvertResult:
        impl = """
x, y = torch.broadcast_tensors(x, y)
x_abs = torch.abs(x)
y_abs = torch.abs(y)
gcd = torch.gcd(x_abs, y_abs)
lcm = torch.zeros_like(gcd)
nonzero_mask = gcd != 0
lcm[nonzero_mask] = (x_abs[nonzero_mask] * y_abs[nonzero_mask]) // gcd[nonzero_mask]
result = torch.abs(lcm)
"""
        code = impl.splitlines()
        return ConvertResult.success(paddle_api, code)


# m
class Matrix_transposeRule(BaseRule):
    def apply(self, paddle_api: str) -> ConvertResult:
        impl = """
result = x.transpose(-1, -2)
"""
        code = impl.splitlines()
        return ConvertResult.success(paddle_api, code)


class MedianRule(BaseRule):
    def apply(self, paddle_api: str) -> ConvertResult:
        impl = """
axis = locals().get('axis')
keepdim = locals().get('keepdim', False)
mode = locals().get('mode', 'avg')
if axis is None:
    x_flat = x.flatten()
    length = x_flat.numel()
    if length % 2 == 0 and mode == 'avg':
        sorted_x = torch.sort(x_flat).values
        mid = length // 2
        median = (sorted_x[mid - 1] + sorted_x[mid]) / 2
    else:
        median = torch.median(x_flat)
else:
    if mode == 'avg':
        length = x.shape[axis] if x.ndim > 0 else 1
        if length % 2 == 0:
            sorted_x = torch.sort(x, dim=axis).values
            mid = length // 2
            median = (sorted_x.index_select(axis, torch.tensor([mid - 1])) + 
                      sorted_x.index_select(axis, torch.tensor([mid]))) / 2
            if not keepdim:
                median = median.squeeze(axis)
        else:
            median = torch.median(x, dim=axis, keepdim=keepdim).values
    else:
        median = torch.median(x, dim=axis, keepdim=keepdim)
result = median
"""
        code = impl.splitlines()
        return ConvertResult.success(paddle_api, code)


class MultiplexRule(BaseRule):
    def apply(self, paddle_api: str) -> ConvertResult:
        impl = """
input = locals().get("inputs")
index = locals().get("index")
temp = []
for i in range(index.shape[0]):
    j = index[i].item()
    temp.append(input[j][i])
result = torch.stack(temp)
"""
        code = impl.splitlines()
        return ConvertResult.success(paddle_api, code)


# n
class NanmedianRule(BaseRule):
    def apply(self, paddle_api: str) -> ConvertResult:
        impl = """
axis = locals().get("axis")
keepdim = locals().get("keepdim", False)
mode = locals().get("mode", "avg")

def single_axis_nanmedian(x, axis, keepdim, mode):
    if mode == "avg":
        valid_mask = ~torch.isnan(x)
        if x.ndim == 0:
            valid_x = x.masked_select(valid_mask).reshape(1)
            length = valid_x.numel()
        else:
            valid_x = x.masked_select(valid_mask).reshape(
                *[s if i != axis else -1 for i, s in enumerate(x.shape)]
            )
            length = valid_x.shape[axis]
        if length % 2 == 0:
            sorted_x = torch.sort(valid_x, dim=axis).values
            non_nan_mask = ~torch.isnan(sorted_x)
            sorted_x = sorted_x.masked_select(non_nan_mask).reshape(
                *[s if i != axis else -1 for i, s in enumerate(sorted_x.shape)]
            )
            mid = length // 2
            median = (
                sorted_x.index_select(axis, torch.tensor([mid - 1]))
                + sorted_x.index_select(axis, torch.tensor([mid]))
            ) / 2
            if not keepdim:
                median = median.squeeze(axis)
        else:
            median = torch.nanmedian(x, dim=axis, keepdim=keepdim).values
    else:
        median = torch.nanmedian(x, dim=axis, keepdim=keepdim)
    return median

if axis is None:
    x = x.flatten()
    valid_mask = ~torch.isnan(x)
    valid_x = x[valid_mask]
    length = valid_x.numel()
    if length % 2 == 0 and mode == "avg":
        sorted_x = torch.sort(valid_x).values
        mid = length // 2
        median = (sorted_x[mid - 1] + sorted_x[mid]) / 2
    else:
        median = torch.nanmedian(x)
elif isinstance(axis, int):
    median = single_axis_nanmedian(x, axis, keepdim, mode)
else:
    axes = [ax % x.ndim for ax in axis]
    non_axes = [i for i in range(x.ndim) if i not in axes]
    perm = non_axes + list(axes)
    x_permuted = x.permute(perm)
    non_axes_shape = [x.shape[i] for i in non_axes]
    flattened_size = 1
    for ax in axes:
        flattened_size *= x.shape[ax]
    new_shape = non_axes_shape + [flattened_size]
    x_flat = x_permuted.reshape(new_shape)
    median = single_axis_nanmedian(x_flat, -1, False, mode)
    if mode == "min":
        median = median.values
    if keepdim:
        output_shape = [1 if i in axes else x.shape[i] for i in range(x.ndim)]
        median = median.reshape(output_shape)
result = median
"""
        code = impl.splitlines()
        return ConvertResult.success(paddle_api, code)


class NmsRule(BaseRule):
    def apply(self, paddle_api: str) -> ConvertResult:
        impl = """
import torchvision
class scores_pair:
    def __init__(self, scores, index):
        self.scores = scores
        self.index = index
scores = locals().get('scores', None)
top_k = locals().get('top_k', None)
category_idxs = locals().get('category_idxs', None)
category = locals().get('categories', None)
iou_threshold = locals().get('iou_threshold', 0.3)

# 没有scores时自行生成scores
if scores is None:
    scores = torch.arange(1,0,(0.-1.)/boxes.shape[0])
    scores = scores[:boxes.shape[0]]

# 存在category时, 按照类别进行nms
if category_idxs is not None:
    result = []
    for cls in category:
        sele = []
        for i in range(len(category_idxs)):
            if category_idxs[i] == cls:
                sele.append(i)
        box = boxes.index_select(0, torch.tensor(sele))
        score = scores.index_select(0, torch.tensor(sele))
        result.append(torchvision.ops.nms(box, score, iou_threshold))
    result = torch.concat(result) 
else:
    result = torchvision.ops.nms(boxes, scores, iou_threshold)

# 对结果从大到小进行排序输出
ind = []
scores = scores.index_select(0,result)
for j in range(scores.numel()):
    tmp = scores_pair(scores[j], j)
    ind.append(tmp)
ind = sorted(ind, key = lambda x : x.scores, reverse = True)
for j in range(len(ind)):
    ind[j] = ind[j].index
result = result.index_select(0, torch.tensor(ind))
if top_k is not None:
    result = result[:top_k]
"""
        code = impl.splitlines()
        return ConvertResult.success(paddle_api, code)


class NumelRule(BaseRule):
    def apply(self, paddle_api: str) -> ConvertResult:
        impl = """
num_elements = x.numel()
result = torch.tensor(num_elements, dtype=torch.int64)
"""
        code = impl.splitlines()
        return ConvertResult.success(paddle_api, code)


# o


# p
class Put_along_axisRule(BaseRule):
    def apply(self, paddle_api: str) -> ConvertResult:
        impl = """
input = locals().get('arr')
dim = locals().get('axis')
index = locals().get('indices')
src = locals().get('values')
reduce = locals().get('reduce', 'assign')
if reduce == 'add':
    reduce = 'sum'
if reduce == 'mul':
    reduce = 'prod'
include_self = locals().get('include_self', True)
broadcast = locals().get('broadcast', True)

def infer_broadcast_shape(input, index, dim):
    broadcast_shape_list = list(input.shape)
    broadcast_shape_list[dim] = list(index.shape)[dim]
    broadcast_shape = tuple(broadcast_shape_list)
    for i in range(len(input.shape)):
        if input.shape[i] < index.shape[i]:
            # if indices matrix has larger size than arr matrix, do not broadcast.
            return None
    return broadcast_shape

if broadcast == True:
    broadcast_shape = infer_broadcast_shape(arr, indices, axis)
    if broadcast_shape:
        index = torch.broadcast_to(index, broadcast_shape)
        src = torch.broadcast_to(src, broadcast_shape)
if reduce == 'assign':
    result = torch.scatter(input, dim, index, src)
else:
    result = torch.scatter_reduce(input, dim, index, src, reduce, include_self=include_self)  
"""
        code = impl.splitlines()
        return ConvertResult.success(paddle_api, code, "result")


class PoolRule(BaseRule):
    def apply(self, paddle_api: str) -> ConvertResult:
        head_code, map_code = self.apply_generic()
        func1 = """
kernel_size = tuple(kernel_size) if isinstance(kernel_size, list) else kernel_size
stride = tuple(stride) if isinstance(stride, list) else stride

def _get_same_padding_1d(input_size, kernel_size, stride):
    if stride is None:
        stride = kernel_size
    output_size = (input_size + stride - 1) // stride
    total_pad = max(0, (output_size - 1) * stride + kernel_size - input_size)
    pad_left = total_pad // 2
    pad_right = total_pad - pad_left
    return pad_left, pad_right

if isinstance(padding, str):
    if padding.upper() == "VALID":
        padding = 0
    elif padding.upper() == "SAME":
        input_size = x.shape[2]
        pad_left, pad_right = _get_same_padding_1d(input_size, kernel_size, stride)
        padding = pad_left # 对称填充
        if pad_left != pad_right:  # 非对称填充
            x = torch.nn.functional.pad(x, (pad_left, pad_right))
            padding = 0
elif isinstance(padding, (list, tuple)):
    if len(padding) == 1:  # [pad]
        padding = tuple(padding)
    elif len(padding) == 2:  # [pad_left, pad_right]
        pad_left, pad_right = padding
        x = torch.nn.functional.pad(x, (pad_left, pad_right))
        padding = 0
"""
        func2 = """
kernel_size = tuple(kernel_size) if isinstance(kernel_size, list) else kernel_size
stride = tuple(stride) if isinstance(stride, list) else stride
if data_format == "NHWC":
    x = x.permute(0, 3, 1, 2)
            
def _get_same_padding_2d(input_size, kernel_size, stride):
    if isinstance(kernel_size, int):
        kernel_size = (kernel_size, kernel_size)
    if stride is None:
        stride = kernel_size
    if isinstance(stride, int):
        stride = (stride, stride)
    output_size_h = (input_size[0] + stride[0] - 1) // stride[0]
    output_size_w = (input_size[1] + stride[1] - 1) // stride[1]
    total_pad_h = max(0, (output_size_h - 1) * stride[0] + kernel_size[0] - input_size[0])
    total_pad_w = max(0, (output_size_w - 1) * stride[1] + kernel_size[1] - input_size[1])
    pad_h = (total_pad_h // 2, total_pad_h - total_pad_h // 2)
    pad_w = (total_pad_w // 2, total_pad_w - total_pad_w // 2)
    return pad_h, pad_w

if isinstance(padding, str):
    if padding == "VALID":
        padding = 0
    elif padding == "SAME":
        input_size = (x.shape[2], x.shape[3])
        pad_h, pad_w = _get_same_padding_2d(input_size, kernel_size, stride)
        padding = (pad_h[0], pad_w[0]) # 对称填充
        if pad_h[0] != pad_h[1] or pad_w[0] != pad_w[1]: # 非对称填充
            x = torch.nn.functional.pad(x, (pad_w[0], pad_w[1], pad_h[0], pad_h[1]))
            padding = 0
elif isinstance(padding, (list, tuple)):
    if len(padding) == 2: # [pad_height, pad_width]
        padding = tuple(padding)
    elif len(padding) == 4:
        if all(isinstance(p, (list, tuple)) for p in padding): # Paddle 的 4D 填充格式(NCHW 或 NHWC)
            if data_format == "NCHW":
                pad_top, pad_bottom = padding[2]
                pad_left, pad_right = padding[3]
            else:  # NHWC
                pad_top, pad_bottom = padding[1]
                pad_left, pad_right = padding[2]
        else: # [pad_height_top, pad_height_bottom, pad_width_left, pad_width_right]
            pad_top, pad_bottom, pad_left, pad_right = padding
        x = torch.nn.functional.pad(x, (pad_left, pad_right, pad_top, pad_bottom))
        padding = 0
"""
        func3 = """
kernel_size = tuple(kernel_size) if isinstance(kernel_size, list) else kernel_size
stride = tuple(stride) if isinstance(stride, list) else stride
if data_format == 'NDHWC':
    x = x.permute(0, 4, 1, 2, 3)
        
def _get_same_padding_3d(input_size, kernel_size, stride):
    if isinstance(kernel_size, int):
        kernel_size = (kernel_size,) * 3
    if stride is None:
        stride = kernel_size
    if isinstance(stride, int):
        stride = (stride,) * 3
    output_size_d = (input_size[0] + stride[0] - 1) // stride[0]
    output_size_h = (input_size[1] + stride[1] - 1) // stride[1]
    output_size_w = (input_size[2] + stride[2] - 1) // stride[2]
    total_pad_d = max(0, (output_size_d - 1) * stride[0] + kernel_size[0] - input_size[0])
    total_pad_h = max(0, (output_size_h - 1) * stride[1] + kernel_size[1] - input_size[1])
    total_pad_w = max(0, (output_size_w - 1) * stride[2] + kernel_size[2] - input_size[2])
    pad_d = (total_pad_d // 2, total_pad_d - total_pad_d // 2)
    pad_h = (total_pad_h // 2, total_pad_h - total_pad_h // 2)
    pad_w = (total_pad_w // 2, total_pad_w - total_pad_w // 2)
    return pad_d, pad_h, pad_w

if isinstance(padding, str):
    if padding == "VALID":
        padding = 0
    elif padding == "SAME":
        input_size = (x.shape[2], x.shape[3], x.shape[4])  # (D, H, W)
        pad_d, pad_h, pad_w = _get_same_padding_3d(input_size, kernel_size, stride)
        padding = (pad_d[0], pad_h[0], pad_w[0]) # 对称填充
        if pad_d[0] != pad_d[1] or pad_h[0] != pad_h[1] or pad_w[0] != pad_w[1]: # 非对称填充
            x = torch.nn.functional.pad(x, (pad_w[0], pad_w[1], pad_h[0], pad_h[1], pad_d[0], pad_d[1]))
            padding = 0
elif isinstance(padding, (list, tuple)):
    if len(padding) == 3:  # [pad_depth, pad_height, pad_width]
        max_pad = [kernel_size[i] // 2 for i in range(3)]
        if any(p > m for p, m in zip(padding, max_pad)):
            pad_d, pad_h, pad_w = padding
            x = torch.nn.functional.pad(x, (pad_w, pad_w, pad_h, pad_h, pad_d, pad_d))
            padding = 0
        else:
            padding = tuple(padding)
    elif len(padding) == 6:  # [front, back, top, bottom, left, right]
        pad_front, pad_back, pad_top, pad_bottom, pad_left, pad_right = padding
        x = torch.nn.functional.pad(x, (pad_left, pad_right, pad_top, pad_bottom, pad_front, pad_back))
        padding = 0
    elif len(padding) == 5: # Paddle 的 5D 填充格式
        if data_format == "NCDHW":
            pad_front, pad_back = padding[2]
            pad_top, pad_bottom = padding[3]
            pad_left, pad_right = padding[4]
        else: # NDHWC
            pad_front, pad_back = padding[1]
            pad_top, pad_bottom = padding[2]
            pad_left, pad_right = padding[3]
        x = torch.nn.functional.pad(x, (pad_left, pad_right, pad_top, pad_bottom, pad_front, pad_back))
        padding = 0
"""
        core = f"result = {self.torch_api}(**_kwargs)"
        impl2 = """
if data_format == "NHWC":
    result = result.permute(0, 2, 3, 1)
"""
        impl3 = """
if data_format == "NDHWC":
    result = result.permute(0, 2, 3, 4, 1)
"""
        if paddle_api.endswith("_pool1d"):
            code = head_code + func1.splitlines() + map_code + core.splitlines()
        elif paddle_api.endswith("_pool2d"):
            code = (
                head_code
                + func2.splitlines()
                + map_code
                + core.splitlines()
                + impl2.splitlines()
            )
        elif paddle_api.endswith("_pool3d"):
            code = (
                head_code
                + func3.splitlines()
                + map_code
                + core.splitlines()
                + impl3.splitlines()
            )
        else:
            return ConvertResult.error(
                paddle_api, f"Unsupported pooling api: {paddle_api}"
            )
        return ConvertResult.success(paddle_api, code)


# q
class QrRule(BaseRule):
    def apply(self, paddle_api: str) -> ConvertResult:
        impl = """
mode = locals().get('mode', 'reduced')
result = torch.linalg.qr(x, mode)
if mode == "r":
    result = result[1]
"""
        code = impl.splitlines()
        return ConvertResult.success(paddle_api, code, "result")


# r
class RankRule(BaseRule):
    def apply(self, paddle_api: str) -> ConvertResult:
        core = f"result = torch.tensor(input.dim(),dtype=torch.int64)"
        code = Code(
            core=core.splitlines(),
        )
        return ConvertResult.success(paddle_api, code)


class Roi_aignRule(BaseRule):
    def apply(self, paddle_api: str) -> ConvertResult:
        impl = """
import torchvision
_kwargs = {}
for paddle_param, torch_param in {
    'x': 'input',
    'output_size': 'output_size',
    'spatial_scale': 'spatial_scale',
    'sampling_ratio': 'sampling_ratio',
    'aligned': 'aligned'
}.items():
    if paddle_param in locals():
        _kwargs[torch_param] = locals()[paddle_param]
boxes = locals().get('boxes')
boxnum = locals().get('boxes_num')
ans = []
end = 0
for i in range(boxnum.shape[0]):
    begin = end
    end = end + int(boxnum[i])
    ans.append(boxes[begin:end,])
result = torchvision.ops.roi_align( **_kwargs, boxes = ans)
"""
        code = impl.splitlines()
        return ConvertResult.success(paddle_api, code, "result")


class Roi_poolRule(BaseRule):
    def apply(self, paddle_api: str) -> ConvertResult:
        impl = """
import torchvision
_kwargs = {}
for paddle_param, torch_param in {
    'x': 'input',
    'output_size': 'output_size',
    'spatial_scale': 'spatial_scale'
}.items():
    if paddle_param in locals():
        _kwargs[torch_param] = locals()[paddle_param]
    else:
        _kwargs[torch_param] = 1.0
boxes = locals().get('boxes')
boxnum = locals().get('boxes_num')
ans = []
end = 0
for i in range(boxnum.shape[0]):
    begin = end
    end = end + int(boxnum[i])
    ans.append(boxes[begin:end,])
"""
        code = impl.splitlines()
        code.append(f"result = {self.torch_api}(boxes = ans, **_kwargs)")  # type: ignore
        return ConvertResult.success(paddle_api, code, "result")


# s
class SampleNeighborsRule(BaseRule):
    def apply(self, paddle_api: str) -> ConvertResult:
        impl = """
eids = locals().get('eids', None)
sample_size = locals().get('sample_size', -1)
return_ids = locals().get('return_eids', False)
out_neighbors = []
out_count = []
out_eids = []
for node in input_nodes:
    start = colptr[node]
    end = colptr[node + 1]        
    neighbors = row[start:end]
    num_neighbors = neighbors.numel()
    edge_ids = torch.arange(start,end,dtype=torch.int64)

    if num_neighbors == 0:
        sampled = torch.tensor([], dtype=row.dtype)
        sampled_eids = torch.tensor([], dtype=torch.int64)
    elif sample_size == -1 or num_neighbors <= sample_size:
        sampled = neighbors
        sampled_eids = edge_ids
    else:
        sampled = neighbors[:sample_size]
        sampled_eids = edge_ids[:sample_size]

    out_neighbors.append(sampled)
    out_count.append(sampled.numel())
    out_eids.append(sampled_eids)

out_neighbors = torch.cat(out_neighbors) if out_neighbors else torch.tensor([], dtype=row.dtype)
out_count = torch.tensor(out_count, dtype=torch.int64)
if return_ids:
    out_eids = eids.index_select(0,torch.cat(out_eids)) if out_eids else torch.tensor([], dtype=eids.dtype)

if return_ids:
    result = (out_neighbors, out_count, out_eids)
else:
    result = (out_neighbors, out_count)

"""
        code = impl.splitlines()
        return ConvertResult.success(paddle_api, code)


class SegmentMaxRule(BaseRule):
    def apply(self, paddle_api: str) -> ConvertResult:
        impl = """
num = int(segment_ids.max().item()) + 1
ans = torch.full((num,)+data.shape[1:], float('-inf'), dtype = data.dtype)
for idx in range(data.shape[0]): 
    seg_id = segment_ids[idx]
    val = data[idx]
    ans[seg_id][val > ans[seg_id]] = val[val > ans[seg_id]]
ans[ans == float('-inf')] = 0
result = ans
"""
        code = impl.splitlines()
        return ConvertResult.success(paddle_api, code)


class ScatterRule(BaseRule):
    def apply(self, paddle_api: str) -> ConvertResult:
        impl = """
overwrite = locals().get('overwrite', True)
x = x.clone()
index = index.view(-1, 1)
try:
    updates = updates.expand_as(x)
except:
    pass
if not overwrite:
    for i in range(index.shape[0]):
        x[index[i]] = torch.zeros_like(x[index[i]])
    for i in range(index.shape[0]):
        x[index[i]] += updates[i]
else:
    for i in range(index.shape[0]):
        x[index[i]] = updates[i]
result = x    
"""
        code = impl.splitlines()
        return ConvertResult.success(paddle_api, code)


class ScatterndRule(BaseRule):
    def apply(self, paddle_api: str) -> ConvertResult:
        impl = """
output = torch.zeros(shape, dtype=updates.dtype).to(updates.device)
if index.numel() == 0:
    result = output + updates
else:
    flat_index = index.view(-1, index.size(-1))
    flat_updates = updates.reshape(flat_index.size(0), *updates.shape[index.dim()-1:])
    for i in range(flat_index.size(0)):
        idx_tuple = tuple(flat_index[i])
        output[idx_tuple] += flat_updates[i]
    result = output    
"""
        code = impl.splitlines()
        return ConvertResult.success(paddle_api, code)


class ScatterndaddRule(BaseRule):
    def apply(self, paddle_api: str) -> ConvertResult:
        impl = """
x = x.clone()
if index.numel() == 0:
    result = x + updates
else:
    flat_index = index.view(-1, index.size(-1))
    flat_updates = updates.reshape(flat_index.size(0), *updates.shape[index.dim()-1:])
    for i in range(flat_index.size(0)):
        idx_tuple = tuple(flat_index[i])
        x[idx_tuple] += flat_updates[i]
    result = x    
"""
        code = impl.splitlines()
        return ConvertResult.success(paddle_api, code)


class SlogdetRule(BaseRule):
    def apply(self, paddle_api: str) -> ConvertResult:
        impl = """
result = torch.linalg.slogdet(x)
result = torch.stack(result,0)
"""
        code = impl.splitlines()
        return ConvertResult.success(paddle_api, code)


<<<<<<< HEAD
=======
class ScaleRule(BaseRule):
    def apply(self, paddle_api: str) -> ConvertResult:
        defaults_code, _ = self.apply_generic()
        core = """
if bias_after_scale:
    result = scale * x + bias
else:
    result = scale * (x + bias)
if act is not None:
    if act == 'tanh':
        result = torch.tanh(result)
    elif act == 'sigmoid':
        result = torch.sigmoid(result)
    elif act == 'relu':
        result = torch.relu(result)
    elif act == 'softmax':
        result = torch.softmax(result, dim=-1)
"""
        code = Code(preprocess=defaults_code, core=core.splitlines())
        return ConvertResult.success(paddle_api, code, is_torch_corresponding=False)


class ShapeRule(BaseRule):
    def apply(self, paddle_api: str) -> ConvertResult:
        core = "result = torch.tensor(input.shape)"
        code = Code(core=[core])
        return ConvertResult.success(paddle_api, code, is_torch_corresponding=False)


>>>>>>> 38b80907
# t
class TriangularSolveRule(BaseRule):
    def apply(self, paddle_api: str) -> ConvertResult:
        impl = """
transpose = locals().get('transpose', False)
upper = locals().get('upper', True)
unitriangular = locals().get('unitriangular', False)
if transpose:
    x = x.transpose(-1,-2)
result = torch.linalg.solve_triangular(x,y,upper=upper,left=True,unitriangular=unitriangular)
"""
        code = impl.splitlines()
        return ConvertResult.success(paddle_api, code)


# u


# v
class ViewRule(BaseRule):
    def apply(self, paddle_api: str) -> ConvertResult:
        impl = """
result = x.view(shape_or_dtype)
"""
        code = impl.splitlines()
        return ConvertResult.success(paddle_api, code)


# w


# x


# y


# z


# __
class __Pow__Rule(BaseRule):
    def apply(self, paddle_api: str) -> ConvertResult:
        impl = """
tensor = locals().get('self')
other = locals().get('y')
result = tensor.__pow__(other)
"""
        code = impl.splitlines()
        return ConvertResult.success(paddle_api, code)


class __rshift__Rule(BaseRule):
    def apply(self, paddle_api: str) -> ConvertResult:
        impl = """
tensor = locals().get('x')
other = locals().get('y')
is_arithmetic = locals().get('is_arithmetic')
# setting default value for is_arithmetic
if is_arithmetic is None:
    is_arithmetic = True

def logical_right_shift(x: torch.Tensor, y: torch.Tensor):
    mask = (1 << (x.element_size() * 8 - 1)) - 1
    x_arithmetic, mask = x >> y, mask >> (y - 1)
    shifted = torch.where(y >= 1, x_arithmetic & mask, x)
    shifted = torch.where(y < 0, torch.zeros_like(x), shifted)
    return shifted
    
if is_arithmetic:
    result = tensor.__rshift__(other)
else:
    # logical right shift 
    result = logical_right_shift(tensor, other)
"""
        code = impl.splitlines()
        return ConvertResult.success(paddle_api, code)


__all__ = [  # type: ignore
    cls.__name__
    for cls in globals().values()
    if isinstance(cls, type) and issubclass(cls, BaseRule) and cls != BaseRule
]<|MERGE_RESOLUTION|>--- conflicted
+++ resolved
@@ -2220,8 +2220,6 @@
         return ConvertResult.success(paddle_api, code)
 
 
-<<<<<<< HEAD
-=======
 class ScaleRule(BaseRule):
     def apply(self, paddle_api: str) -> ConvertResult:
         defaults_code, _ = self.apply_generic()
@@ -2251,7 +2249,6 @@
         return ConvertResult.success(paddle_api, code, is_torch_corresponding=False)
 
 
->>>>>>> 38b80907
 # t
 class TriangularSolveRule(BaseRule):
     def apply(self, paddle_api: str) -> ConvertResult:
