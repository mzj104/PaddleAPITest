import re
import types
from abc import ABC, abstractmethod
from collections import OrderedDict
from dataclasses import dataclass, field
from typing import Dict, List, Optional

import paddle


@dataclass
class ConvertResult:
    """Paddle2PyTorch 的转换结果数据类, 封装 API 转换结果，提供成功/失败的构造方法

    Attributes:
        paddle_api (str): Paddle API 名称
        is_supported (bool): 是否支持转换, 默认为 True
        code (Optional[List[str]]): 转换后的代码列表
        compiled_code (Optional[types.CodeType]): 预编译后的代码对象
        output_var (Optional[str]): 输出变量名，默认值 None 表示 result 保存最后的输出值
        error_message (Optional[str]): 错误信息, 仅当 is_supported = False 时有效

    Methods:
        success(paddle_api, code, output_var): 创建成功转换结果
        error(paddle_api, message): 创建失败转换结果
    """

    paddle_api: str
    is_supported: bool = True
    code: Optional[List[str]] = (
        None  # ["_tmp_0 = torch.add(x, y)", "_tmp_1 = torch.mul(_tmp_0, z)"]
    )
    compiled_code: Optional[types.CodeType] = field(default=None, repr=False)
    output_var: Optional[str] = None  # "_tmp_1"
    error_message: Optional[str] = None

    @staticmethod
    def success(
        paddle_api: str, code: List[str], output_var: Optional[str] = None
    ) -> "ConvertResult":
        return ConvertResult(paddle_api, code=code, output_var=output_var)

    @staticmethod
    def error(paddle_api: str, message: str) -> "ConvertResult":
        return ConvertResult(paddle_api, is_supported=False, error_message=message)


class BaseRule(ABC):
    """转换规则的抽象基类"""

    @abstractmethod
    def apply(self, paddle_api: str) -> ConvertResult:
        """
        将 Paddle API 调用转换为 PyTorch 等效代码形式
        code 中可包含输入变量的占位符(如 {input}、{x}), 这些变量将被自动填充为 torch tensor

        Args:
            paddle_api (str): Paddle API 名称

        Returns:
            ConvertResult: 包含代码和输出变量的 ConvertResult 对象, 或错误信息
        """
        pass

    def _format_arg(self, arg) -> str:
        """
        将参数格式化为调用字符串的辅助方法

        Args:
            arg: 待格式化的参数

        Returns:
            str: 格式化后的参数
        """
        PLACEHOLDER_PATTERN: re.Pattern = re.compile(r"\{([^{}]+)\}")

        def replacer(match):
            placeholder = match.group(1)
            if placeholder.isdigit():
                return f"_tmp_{placeholder}"
            elif placeholder.replace("_", "").isalnum():
                return placeholder
            return match.group(0)

        if isinstance(arg, str):
            arg = PLACEHOLDER_PATTERN.sub(replacer, arg)
        return str(arg)

    def read_mapping(self, mapping: Dict):
        """
        预处理，根据传入的 json 配置初始化成员变量

        Args:
            mapping (Dict): 包含 json 配置的字典

        Returns:
            None
        """
        self.mapping: Dict = mapping
        if "Rule" in mapping:
            if "torch_api" in mapping:
                self.torch_api: str = mapping["torch_api"]
            return
        self.direct_mapping: bool = not mapping.get("composite_steps")
        if self.direct_mapping:
            if "torch_api" not in mapping:
                raise ValueError("Missing required field 'torch_api' in the mapping.")
            self.torch_api: str = mapping.get("torch_api", "")
            self.args_map: OrderedDict = mapping.get("paddle_torch_args_map", {})
            self.torch_args: List = mapping.get("torch_args", [])
            self.torch_kwargs: OrderedDict = mapping.get("torch_kwargs", OrderedDict())
            self.is_attribute: bool = mapping.get("is_attribute", False)
            self.imports: List = mapping.get("import", [])
            self.defaults: Dict = mapping.get("set_defaults", {})
        else:
            self.composite_steps: List = mapping.get("composite_steps", [])
            for step in self.composite_steps:
                if "torch_api" not in step:
                    raise ValueError(
                        f"Missing required field 'torch_api' in composite step: {step}"
                    )

    def apply_generic(self):
        head_code = []
        # if "torch_api" in self.mapping:
        #     self.torch_api: str = self.mapping.get("torch_api", "")
        if "import" in self.mapping:
            head_code.append("")
            imports = self.mapping.get("import", [])
            for import_statement in imports:
                head_code.append(f"import {import_statement}")
            head_code.append("")
        if "set_defaults" in self.mapping:
            defaults = self.mapping.get("set_defaults", {})
            for default_name, default_value in defaults.items():
                head_code.append(
                    f"{default_name} = locals().get('{default_name}', {default_value})"
                )
        map_code = []
        if "torch_args" in self.mapping:
            args = self.mapping.get("torch_args", [])
            map_code.append("_args = []")
            for arg in args:
                map_code.append(f"_args.extend([{self._format_arg(arg)}])")
        if "torch_kwargs" in self.mapping or "paddle_torch_args_map" in self.mapping:
            map_code.append("_kwargs = {}")
        if "torch_kwargs" in self.mapping:
            kwargs = self.mapping.get("torch_kwargs", {})
            for key, value in kwargs.items():
                map_code.append(f"_kwargs['{key}'] = {self._format_arg(value)}")
        if "paddle_torch_args_map" in self.mapping:
            args_map = self.mapping.get("paddle_torch_args_map", {})
            map_code.append("for paddle_param, torch_param in {")
            for paddle_param, torch_param in args_map.items():
                map_code.append(f"    '{paddle_param}': '{torch_param}',")
            map_code.append("}.items():")
            map_code.append("    if paddle_param in locals():")
            map_code.append("        _kwargs[torch_param] = locals()[paddle_param]")
        return head_code, map_code


class GenericRule(BaseRule):
    def apply(self, paddle_api: str) -> ConvertResult:
        code = []
        if self.direct_mapping:  # 直接映射)
            for import_statement in self.imports:
                code.append(f"import {import_statement}")
            code.append("")
            for default_name, default_value in self.defaults.items():
                code.append(
                    f"{default_name} = locals().get('{default_name}', {default_value})"
                )
            is_tensor_method = paddle_api.startswith("paddle.Tensor.")
            if is_tensor_method:
                if not self.torch_api.startswith("torch.Tensor."):
                    return ConvertResult.error(
                        paddle_api,
                        "The torch api should start with 'torch.Tensor.' when direct mapping a paddle api that starts with 'paddle.Tensor.'",
                    )
                code.append("_tmp_tensor = next(iter(kwargs.values()))")
                if self.is_attribute:
                    code.append(f"result = _tmp_tensor.{self.torch_api.split('.')[-1]}")
                    return ConvertResult.success(paddle_api, code)
            is_inplace = (
                paddle_api.endswith("_") and not paddle_api.endswith("__")
            ) or paddle_api == "paddle.Tensor.__setitem__"

            code.append("_args = []")
            if self.torch_args:
                for arg in self.torch_args:
                    code.append(f"_args.extend([{self._format_arg(arg)}])")
            code.append("_kwargs = {}")
            if self.torch_kwargs:
                for key, value in self.torch_kwargs.items():
                    code.append(f"_kwargs['{key}'] = {self._format_arg(value)}")
            if self.args_map:
                code.append("for paddle_param, torch_param in {")
                for paddle_param, torch_param in self.args_map.items():
                    code.append(f"    '{paddle_param}': '{torch_param}',")
                code.append("}.items():")
                code.append("    if paddle_param in locals():")
                code.append("        _kwargs[torch_param] = locals()[paddle_param]")

            if is_tensor_method:
                torch_method = self.torch_api.replace("torch.Tensor.", "")
                if is_inplace:
                    code.append(f"_tmp_tensor.{torch_method}(*_args, **_kwargs)")
                    code.append("result = _tmp_tensor")
                else:
                    code.append(
                        f"result = _tmp_tensor.{torch_method}(*_args, **_kwargs)"
                    )
            else:
                if is_inplace:
                    code.append(f"{self.torch_api}(*_args, **_kwargs)")
                    code.append("result = next(iter(kwargs.values()))")
                else:
                    code.append(f"result = {self.torch_api}(*_args, **_kwargs)")
            return ConvertResult.success(paddle_api, code)
        else:  # 简单组合映射
            for i, step in enumerate(self.composite_steps):
                code.append(f"_args_{i} = []")
                for arg in step.get("torch_args", []):
                    code.append(f"_args_{i}.extend([{self._format_arg(arg)}])")
                code.append(f"_kwargs_{i} = {{}}")
                for key, value in step.get("torch_kwargs", {}).items():
                    code.append(f"_kwargs_{i}['{key}'] = {self._format_arg(value)}")
                code.append(
                    f"_tmp_{i} = {step['torch_api']}(*_args_{i}, **_kwargs_{i})"
                )
            code.append(f"result = _tmp_{len(self.composite_steps) - 1}")
            return ConvertResult.success(paddle_api, code)


class ErrorRule(BaseRule):
    def __init__(self, message: str):
        super().__init__()
        self.message = message

    def apply(self, paddle_api: str) -> ConvertResult:
        return ConvertResult.error(paddle_api, self.message)


# a
class Adaptive_log_softmax_with_lossRule(BaseRule):
    def apply(self, paddle_api: str) -> ConvertResult:
        impl = """
def scatter_nd(index, updates, shape):
    output = torch.zeros(shape, dtype=updates.dtype).to(updates.device)
    if index.numel() == 0:
        result = output + updates
    else:
        flat_index = index.view(-1, index.size(-1))
        flat_updates = updates.reshape(flat_index.size(0), *updates.shape[index.dim()-1:])
        for i in range(flat_index.size(0)):
            idx_tuple = tuple(flat_index[i])
            output[idx_tuple] += flat_updates[i]
        result = output   
    return result
        
input = locals().get('input')
label = locals().get('label')
head_weight = locals().get('head_weight')
tail_weight = locals().get('tail_weights')
cutoffs = locals().get('cutoffs')
head_bias = locals().get('head_bias', None)

target_dim = label.dim()

is_batched = target_dim > 0
input = input if is_batched else input.unsqueeze(0)
label = label if is_batched else label.unsqueeze(0)

used_rows = 0
batch_size = label.shape[0]

output = torch.zeros([batch_size], dtype = input.dtype)
gather_inds = torch.empty([batch_size], dtype = label.dtype)

cutoff_values = [0, *cutoffs]
for i in range(len(cutoff_values) - 1):
    index1 = cutoff_values[i]
    index2 = cutoff_values[i + 1]
    label_mask = (label >= index1) & (label < index2)
    row_indices = label_mask.nonzero().squeeze()
    if row_indices.numel() == 0:
        continue
    
    if i == 0:
        scatter_output = scatter_nd(
            index = torch.unsqueeze(row_indices, 1),
            updates = torch.masked_select(label, label_mask),
            shape = gather_inds.shape
        )
        gather_inds = scatter_output
    else:
        relative_label = label[label_mask] - index1
        input_subset = input.index_select(index = row_indices, dim = 0)
        cluster_output = torch.nn.functional.linear(
            input = input_subset, weight = tail_weight[i-1][0].t()
        )
        cluster_output = torch.nn.functional.linear(
            input = cluster_output, weight = tail_weight[i-1][1].t()
        )

        cluster_index = cutoffs[0] + i - 1
        
        gather_inds = torch.index_fill(
            gather_inds, 0, row_indices, cluster_index
        )

        cluster_logprob = torch.nn.functional.log_softmax(
            cluster_output, dim = 1
        )

        local_logprob = torch.gather(
            cluster_logprob, dim = 1, index = relative_label.unsqueeze(1)
        )
        
        scatter_output = scatter_nd(
            row_indices.unsqueeze(1), local_logprob.squeeze(1), output.shape
        )
        output = (
            output * (scatter_output == 0).float()
            + scatter_output
        )
    used_rows += row_indices.numel()
if head_bias is not None:
    head_output = torch.nn.functional.linear(
        input = input, weight = head_weight.t(), bias = head_bias
    )
else:
    head_output = torch.nn.functional.linear(
        input = input, weight = head_weight.t()
    )    
head_logprob = torch.nn.functional.log_softmax(head_output, dim = 1)
output += torch.gather(
    head_logprob, dim = 1, index = gather_inds.unsqueeze(1)
).squeeze()
loss = (-output).mean()

if not is_batched:
    output = output.squeeze(0)
    
result = [output, loss]
"""
        code = impl.splitlines()
        return ConvertResult.success(paddle_api, code, "result")


class AvgPoolRule(BaseRule):
    def apply(self, paddle_api: str) -> ConvertResult:
        head_code, map_code = self.apply_generic()
        func1 = """

def _get_same_padding_1d(input_size, kernel_size, stride):
    if stride is None:
        stride = kernel_size
    output_size = (input_size + stride - 1) // stride
    total_pad = max(0, (output_size - 1) * stride + kernel_size - input_size)
    pad_left = total_pad // 2
    pad_right = total_pad - pad_left
    return pad_left, pad_right

if padding == "VALID":
    padding = 0
elif padding == "SAME":
    input_size = x.shape[2]
    pad_left, pad_right = _get_same_padding_1d(input_size, kernel_size, stride)
    padding = pad_left # 对称填充
    if pad_left != pad_right:
        x = torch.nn.functional.pad(x, (pad_left, pad_right))  # 非对称填充
        padding = 0
elif isinstance(padding, (list, tuple)):
    if len(padding) == 2:  # [pad_left, pad_right]
        pad_left, pad_right = padding
        x = torch.nn.functional.pad(x, (pad_left, pad_right))
        padding = 0
"""
        func2 = """
if data_format == 'NHWC':
    x = x.permute(0, 2, 3, 1)
            
def _get_same_padding_2d(input_size, kernel_size, stride):
    if isinstance(kernel_size, int):
        kernel_size = (kernel_size, kernel_size)
    if stride is None:
        stride = kernel_size
    if isinstance(stride, int):
        stride = (stride, stride)
    output_size_h = (input_size[0] + stride[0] - 1) // stride[0]
    output_size_w = (input_size[1] + stride[1] - 1) // stride[1]
    total_pad_h = max(0, (output_size_h - 1) * stride[0] + kernel_size[0] - input_size[0])
    total_pad_w = max(0, (output_size_w - 1) * stride[1] + kernel_size[1] - input_size[1])
    pad_h = (total_pad_h // 2, total_pad_h - total_pad_h // 2)
    pad_w = (total_pad_w // 2, total_pad_w - total_pad_w // 2)
    return pad_h, pad_w

if padding == "VALID":
    padding = 0
elif padding == "SAME":
    x_size = (x.shape[2], x.shape[3])
    pad_h, pad_w = _get_same_padding_2d(x_size, kernel_size, stride)
    padding = (pad_h[0], pad_w[0])
    if pad_h[0] != pad_h[1] or pad_w[0] != pad_w[1]:
        x = torch.nn.functional.pad(x, (pad_w[0], pad_w[1], pad_h[0], pad_h[1]))
        padding = 0
elif isinstance(padding, (list, tuple)):
    if len(padding) == 2:  # [pad_height, pad_width]
        padding = tuple(padding)
    elif len(padding) == 4:
        if all(isinstance(p, (list, tuple)) for p in padding): # Paddle 的 4D 填充格式(NCHW 或 NHWC)
            if data_format == "NCHW":
                pad_top, pad_bottom = padding[2][0], padding[2][1]
                pad_left, pad_right = padding[3][0], padding[3][1]
            else:  # NHWC
                pad_top, pad_bottom = padding[1][0], padding[1][1]
                pad_left, pad_right = padding[2][0], padding[2][1]
        else: # [pad_height_top, pad_height_bottom, pad_width_left, pad_width_right]
            pad_top, pad_bottom, pad_left, pad_right = padding
        x = torch.nn.functional.pad(x, (pad_left, pad_right, pad_top, pad_bottom))
        padding = 0
"""
        func3 = """
if data_format == 'NDHWC':
    x = x.permute(0, 4, 1, 2, 3)
        
def _get_same_padding_3d(input_size, kernel_size, stride):
    if isinstance(kernel_size, int):
        kernel_size = (kernel_size,) * 3
    if stride is None:
        stride = kernel_size
    if isinstance(stride, int):
        stride = (stride,) * 3
    output_size_d = (input_size[0] + stride[0] - 1) // stride[0]
    output_size_h = (input_size[1] + stride[1] - 1) // stride[1]
    output_size_w = (input_size[2] + stride[2] - 1) // stride[2]
    total_pad_d = max(0, (output_size_d - 1) * stride[0] + kernel_size[0] - input_size[0])
    total_pad_h = max(0, (output_size_h - 1) * stride[1] + kernel_size[1] - input_size[1])
    total_pad_w = max(0, (output_size_w - 1) * stride[2] + kernel_size[2] - input_size[2])
    
    pad_d = (total_pad_d // 2, total_pad_d - total_pad_d // 2)
    pad_h = (total_pad_h // 2, total_pad_h - total_pad_h // 2)
    pad_w = (total_pad_w // 2, total_pad_w - total_pad_w // 2)
    return pad_d, pad_h, pad_w

if padding == "VALID":
    padding = 0
elif padding == "SAME":
    input_size = (x.shape[2], x.shape[3], x.shape[4])  # (D, H, W)
    pad_d, pad_h, pad_w = _get_same_padding_3d(input_size, kernel_size, stride)
    padding = (pad_d[0], pad_h[0], pad_w[0])  # 对称填充
    if pad_d[0] != pad_d[1] or pad_h[0] != pad_h[1] or pad_w[0] != pad_w[1]:
        x = torch.nn.functional.pad(x, (pad_w[0], pad_w[1], pad_h[0], pad_h[1], pad_d[0], pad_d[1]))
        padding = 0
elif isinstance(padding, (list, tuple)):
    if len(padding) == 3:  # [pad_depth, pad_height, pad_width]
        padding = tuple(padding)
    elif len(padding) == 6:  # [front, back, top, bottom, left, right]
        pad_front, pad_back, pad_top, pad_bottom, pad_left, pad_right = padding
        x = torch.nn.functional.pad(x, (pad_left, pad_right, pad_top, pad_bottom, pad_front, pad_back))
        padding = 0
    elif len(padding) == 5 and all(isinstance(p, (list, tuple)) for p in padding): # Paddle 的 5D 填充格式
        if data_format == "NCDHW":
            pad_front, pad_back = padding[2][0], padding[2][1]
            pad_top, pad_bottom = padding[3][0], padding[3][1]
            pad_left, pad_right = padding[4][0], padding[4][1]
        else: # NDHWC
            pad_front, pad_back = padding[1][0], padding[1][1]
            pad_top, pad_bottom = padding[2][0], padding[2][1]
            pad_left, pad_right = padding[3][0], padding[3][1]
        x = torch.nn.functional.pad(x, (pad_left, pad_right, pad_top, pad_bottom, pad_front, pad_back))
        padding = 0
"""
        core = f"result = {self.torch_api}(**_kwargs)"
        impl2 = """
if data_format == 'NHWC':
    result = result.permute(0, 3, 1, 2)
"""
        impl3 = """
if data_format == 'NDHWC':
    result = result.permute(0, 2, 3, 4, 1)
"""
        if paddle_api == "paddle.nn.functional.avg_pool1d":
            code = head_code + func1.splitlines() + map_code + core.splitlines()
        elif paddle_api == "paddle.nn.functional.avg_pool2d":
            code = (
                head_code
                + func2.splitlines()
                + map_code
                + core.splitlines()
                + impl2.splitlines()
            )
        else:
            code = (
                head_code
                + func3.splitlines()
                + map_code
                + core.splitlines()
                + impl3.splitlines()
            )
        return ConvertResult.success(paddle_api, code)


# b

class BroadcastShapeRule(BaseRule):
    def apply(self, paddle_api: str) -> ConvertResult:
        impl = """
x_shape = locals().get('x_shape')
y_shape = locals().get('y_shape')
result = torch.broadcast_shapes(x_shape, y_shape)
"""
        code = impl.splitlines()
        return ConvertResult.success(paddle_api, code, "result")

class BroadcastTensorsRule(BaseRule):
    def apply(self, paddle_api: str) -> ConvertResult:
        code = ["result = torch.broadcast_tensors(*input)"]
        return ConvertResult.success(paddle_api, code, "result")


class BatchNormRule(BaseRule):
    def apply(self, paddle_api: str) -> ConvertResult:
        head_code, map_code = self.apply_generic()
        impl1 = """
if locals().get('data_format') == 'NHWC':
    x = x.permute(0, 3, 1, 2)
if 'running_mean' in locals():
    running_mean.requires_grad = False
if 'running_var' in locals():
    running_var.requires_grad = False
"""
        core = f"result = {self.torch_api}(**_kwargs)"
        impl2 = """
if locals().get('data_format') == 'NHWC':
    result = result.permute(0, 2, 3, 1)
"""
        code = (
            head_code
            + impl1.splitlines()
            + map_code
            + core.splitlines()
            + impl2.splitlines()
        )
        return ConvertResult.success(paddle_api, code)


# c
class CropRule(BaseRule):
    def apply(self, paddle_api: str) -> ConvertResult:
        impl = """
ndim = x.dim()
offsets = locals().get('offsets')
shape = locals().get('shape')
if offsets is None:
    offsets = [0] * ndim
elif isinstance(offsets, (list, tuple)):
    offsets = [o.item() if isinstance(o, torch.Tensor) else int(o) for o in offsets]
elif isinstance(offsets, torch.Tensor):
    offsets = offsets.tolist()
if shape is None:
    shape = [x.size(i) - offsets[i] for i in range(ndim)]
elif isinstance(shape, (list, tuple)):
    shape = [s.item() if isinstance(s, torch.Tensor) else int(s) for s in shape]
elif isinstance(shape, torch.Tensor):
    shape = shape.tolist()
shape = [x.size(i) - offsets[i] if s == -1 else s for i, s in enumerate(shape)]
slices = [slice(offsets[i], offsets[i] + shape[i]) for i in range(ndim)]
result = x[slices]
"""
        code = impl.splitlines()
        return ConvertResult.success(paddle_api, code, "result")


class CumRule(BaseRule):
    def apply(self, paddle_api: str) -> ConvertResult:
        torch_api = paddle_api.replace("paddle.", "torch.")
        impl = f"""
axis = locals().get('axis')
if axis is None:
    x = x.flatten()
    axis = 0
dtype = locals().get('dtype', 'int64')
if dtype is not None:
    dtype = getattr(torch, dtype)
result = {torch_api}(input=x, dim=axis)
result.values.to(dtype)
"""
        code = impl.splitlines()
        return ConvertResult.success(paddle_api, code)


class CumprodRule(BaseRule):
    def apply(self, paddle_api: str) -> ConvertResult:
        impl = f"""
dim = locals().get('dim')
if dim is None:
    x = x.flatten()
    axis = 0
dtype = locals().get('dtype')
if dtype is not None:
    dtype = getattr(torch, dtype)
result = torch.cumprod(input=x, dim=dim, dtype=dtype)
"""
        code = impl.splitlines()
        return ConvertResult.success(paddle_api, code)


class ClassCenterSampleRule(BaseRule):
    def apply(self, paddle_api: str) -> ConvertResult:
        impl = """
unique_pos_classes = torch.unique(label)
num_pos_classes = unique_pos_classes.size(0)
if num_pos_classes >= num_samples:
    sampled_classes = unique_pos_classes
    remapped_label = torch.zeros_like(label)
    for new_idx, old_class in enumerate(sampled_classes):
        remapped_label[label == old_class] = new_idx
else:
    all_classes = torch.arange(num_classes, device=label.device)
    neg_classes = all_classes[~torch.isin(all_classes, unique_pos_classes)]
    num_neg_needed = num_samples - num_pos_classes
    if num_neg_needed > 0:
        if neg_classes.numel() >= num_neg_needed:
            selected_neg = neg_classes[torch.randperm(neg_classes.size(0))[:num_neg_needed]]
        else:
            selected_neg = neg_classes
        sampled_classes = torch.cat([unique_pos_classes, selected_neg])
    else:
        sampled_classes = unique_pos_classes
    remapped_label = torch.zeros_like(label)
    for new_idx, old_class in enumerate(sampled_classes):
        remapped_label[label == old_class] = new_idx
result = (remapped_label, sampled_classes)
"""
        code = impl.splitlines()
        return ConvertResult.success(paddle_api, code)


# d
class DataFormatRule(BaseRule):
    def apply(self, paddle_api: str) -> ConvertResult:
        head_code, map_code = self.apply_generic()
        impl1 = """
if locals().get('data_format') == 'NHWC':
    x = x.permute(0, 3, 1, 2)
"""
        core = f"result = {self.torch_api}(**_kwargs)"
        impl2 = """
if locals().get('data_format') == 'NHWC':
    result = result.permute(0, 2, 3, 1)
"""
        code = (
            head_code
            + impl1.splitlines()
            + map_code
            + core.splitlines()
            + impl2.splitlines()
        )
        return ConvertResult.success(paddle_api, code)

<<<<<<< HEAD
class DropoutRule(BaseRule):
    def apply(self, paddle_api: str) -> ConvertResult:
        impl = """
def axis_dropout(x, p, axis, training=True, mode='upscale_in_train'):
    if isinstance(axis, int):
        axis = [axis]
    mask_shape = [x.shape[i] if i in axis else 1 for i in range(x.dim())]
    mask = torch.bernoulli(torch.full(mask_shape, 1-p)).to(x.device)
    if mode == 'upscale_in_train':
        if training:
            return x * mask / (1.0 - p)
        else:
            return x
    elif mode == 'downscale_in_infer':
        if training:
            return x * mask
        else:
            return x * (1.0 - p)
    else:
        raise ValueError(f"Invalid mode: {mode}")
        
x = locals().get('x')
p = locals().get('p')
axis = locals().get('axis')
training = locals().get('training')
mode = locals().get('mode')
result = axis_dropout(x, p, axis, training, mode) if axis is not None else torch.nn.functional.dropout(input=x, p=float(p), training=training)
"""
        code = impl.splitlines()
        return ConvertResult.success(paddle_api, code, "result")

class Dropout2dRule(BaseRule):
    def apply(self, paddle_api: str) -> ConvertResult:
        impl = """
x = locals().get('x')
p = locals().get('p')
training = locals().get('training')
data_format = locals().get('data_format')

if data_format == "NHWC":
    x = x.permute(0, 3, 1, 2)
result = torch.nn.functional.dropout(input=x, p=float(p), training=training)
if data_format == "NHWC":
    result = result.permute(0, 2, 3, 1)
"""
        code = impl.splitlines()
        return ConvertResult.success(paddle_api, code, "result")

class Dropout3dRule(BaseRule):
    def apply(self, paddle_api: str) -> ConvertResult:
        impl = """
x = locals().get('x')
p = locals().get('p')
training = locals().get('training')
data_format = locals().get('data_format')

if data_format == "NDHWC":
    x = x.permute(0, 4, 1, 2, 3)
result = torch.nn.functional.dropout3d(input=x, p=float(p), training=training)
if data_format == "NDHWC":
    result = result.permute(0, 2, 3, 4, 1)
"""
        code = impl.splitlines()
        return ConvertResult.success(paddle_api, code, "result")

=======
class Distribute_fpn_proposalsRule(BaseRule):
    def apply(self, paddle_api: str) -> ConvertResult:
        impl = """
import math
        
def BBoxArea(box, pixel_offset):
    w = box[2] - box[0]
    h = box[3] - box[1]
    if pixel_offset:
        return (w+1) * (h+1)
    else:
        return w * h     

pixel_offset = locals().get('pixel_offset',False)
rois_num = locals().get('rois_num', None)
num_level = max_level - min_level + 1
if rois_num is not None:
    for i in range(1, rois_num.numel()):
        rois_num[i] += rois_num[i-1]
    fpn_rois_lod = torch.concat([torch.tensor([0]), rois_num])
else:
    fpn_rois_lod = torch.tensor([0, fpn_rois.shape[0]])   

size = fpn_rois_lod.numel() - 1
fpn_rois_num = (int)(fpn_rois_lod[size])
# 计算roi所属的level
num_rois_level = torch.zeros([num_level])
target_level = []
for i in range(fpn_rois_lod.numel() - 1):
    fpn_rois_slice = fpn_rois[fpn_rois_lod[i]:fpn_rois_lod[i+1]]
    for rois_data in fpn_rois_slice:
        roi_scale = math.sqrt(BBoxArea(rois_data, pixel_offset))
        tgt_lvl = math.floor(math.log2(roi_scale / refer_scale) + refer_level)
        tgt_lvl = min(max_level, max(tgt_lvl, min_level))
        target_level.append(tgt_lvl)
        num_rois_level[tgt_lvl - min_level] += 1 
# 初始化结果
multi_rois = []
for i in range(num_level):
    multi_rois.append([])
restore_ind = torch.empty(fpn_rois.shape[0], 1)
rois_num_per_level = []
for i in range(num_level):
    rois_num_per_level.append(
        torch.zeros([rois_num.numel()])
    )
# 计算结果
index = 0
for i in range(fpn_rois_lod.numel() - 1):
    fpn_rois_slice = fpn_rois[fpn_rois_lod[i]:fpn_rois_lod[i+1]]
    for rois_data in fpn_rois_slice:
        level = target_level[index]
        if multi_rois[level-min_level] == []:
            multi_rois[level-min_level].append(rois_data)
        else:
            multi_rois[level-min_level].append(rois_data)
        rois_num_per_level[level - min_level][i] += 1
        index += 1
for i in range(num_level):
    if multi_rois[i] == []:
        multi_rois[i] = torch.zeros([0,4])
    else:
        multi_rois[i] = torch.stack(multi_rois[i])
index = 0
for i in range(num_level):
    for j in range(fpn_rois.shape[0]):
        if target_level[j] == i + min_level:
            restore_ind[j] = index
            index += 1

result = (multi_rois, restore_ind, rois_num_per_level)
"""
        code = impl.splitlines()
        return ConvertResult.success(paddle_api, code)
>>>>>>> a360ace2
# e
class EmptyRule(BaseRule):
    def apply(self, paddle_api: str) -> ConvertResult:
        impl = """
if isinstance(shape, torch.Tensor):
    size_list = shape.tolist()
elif isinstance(shape, (list, tuple)):
    size_list = []
    for s in shape:
        if isinstance(s, torch.Tensor):
            size_list.append(s.item())
        else:
            size_list.append(s)
result = torch.empty(*size_list)     
"""
        code = impl.splitlines()
        return ConvertResult.success(paddle_api, code)


class ExpandRule(BaseRule):
    def apply(self, paddle_api: str) -> ConvertResult:
        impl = """
result = x.expand(*shape)  
"""
        code = impl.splitlines()
        return ConvertResult.success(paddle_api, code)


class ExpandasRule(BaseRule):
    def apply(self, paddle_api: str) -> ConvertResult:
        impl = """
result = x.expand_as(y)  
"""
        code = impl.splitlines()
        return ConvertResult.success(paddle_api, code)


# f
class FractionalMaxPoolRule(BaseRule):
    def apply(self, paddle_api: str) -> ConvertResult:
        head_code, map_code = self.apply_generic()
        func1 = """
batch_size, C = x.shape[0], x.shape[1]
if locals().get('random_u') is not None:
    random_u = torch.tensor([[[random_u] * 2] * C] * batch_size, dtype=x.dtype, device=x.device)

def compute_kernel_size(x, output_size):
    H_in, W_in = x.shape[2], x.shape[3]
    if isinstance(output_size, int):
        H_out = W_out = output_size
    else:
        H_out, W_out = output_size
    
    def compute_k(input_size, output_size):
        if output_size is None or output_size == input_size:
            return 1  # No pooling
        else:
            return (input_size + output_size - 1) // output_size  # ceil(input_size / output_size)
    
    kH = compute_k(H_in, H_out)
    kW = compute_k(W_in, W_out)
    return (kH, kW)
"""
        func2 = """
batch_size, C = x.shape[0], x.shape[1]
if locals().get('random_u') is not None:
    random_u = torch.tensor([[[random_u] * 3] * C] * batch_size, dtype=x.dtype, device=x.device)

def compute_kernel_size(x, output_size):
    D_in, H_in, W_in = x.shape[2], x.shape[3], x.shape[4]
    if isinstance(output_size, int):
        D_out = H_out = W_out = output_size
    else:
        D_out, H_out, W_out = output_size

    def compute_k(input_size, output_size):
        if output_size is None or output_size == input_size:
            return 1  # No pooling
        else:
            return (input_size + output_size - 1) // output_size  # ceil(input_size / output_size)

    kD = compute_k(D_in, D_out)
    kH = compute_k(H_in, H_out)
    kW = compute_k(W_in, W_out)
    return (kD, kH, kW)  
"""
        impl = """
kernel_size = locals().get('kernel_size')
if kernel_size is None:
    kernel_size = compute_kernel_size(x, output_size)
elif isinstance(kernel_size, list):
    kernel_size = tuple(kernel_size)
if isinstance(output_size, (list, tuple)):
    output_size = tuple([x.shape[i + 2] if size is None else size 
                       for i, size in enumerate(output_size)])
"""
        core = f"result = {self.torch_api}(**_kwargs)"
        code = head_code
        if paddle_api == "paddle.nn.functional.fractional_max_pool2d":
            code += func1.splitlines()
        else:
            code += func2.splitlines()
        code += impl.splitlines() + map_code + core.splitlines()
        return ConvertResult.success(paddle_api, code)


# g
# class GetItemRule(BaseRule):
#     def apply(self, paddle_api: str) -> ConvertResult:
#         generic_rule = GenericRule()
#         generic_rule.read_mapping(self.mapping)
#         result = generic_rule.apply(paddle_api)
#         if result.is_supported and result.code:
#             result.code.append("result = result.item()")
#         return result
class GatherRule(BaseRule):
    def apply(self, paddle_api: str) -> ConvertResult:
        # 抽取对应维度的tensor直接进行stack操作
        impl = """
x = locals().get('x')
index = locals().get('index')
axis = locals().get('axis', 0)
if len(index.shape) == 0:
    result = torch.squeeze(torch.narrow(x, axis, index, 1),axis)
else:
    ans = []
    for i in index:
        temp = torch.narrow(x, axis, i.reshape([]), 1)
        ans.append(torch.squeeze(temp, axis))
    result = torch.stack(ans,axis)
"""
        code = impl.splitlines()
        return ConvertResult.success(paddle_api, code)


class Gather_ndRule(BaseRule):
    def apply(self, paddle_api: str) -> ConvertResult:
        impl = """
class _func:
    def func(self,x,index):
        if index.dim() == 1:
            temp = x
            for i in range(index.numel()):
                temp = torch.narrow(temp, 0, index[i].reshape([]), 1)
                temp = torch.squeeze(temp, 0)
            return temp
        ans = []
        for i in index:
            ans.append(self.func(x, i))
        return torch.stack(ans, 0)
f = _func()
x = locals().get('x')
index = locals().get('index')
result = f.func(x,index)
"""
        code = impl.splitlines()
        return ConvertResult.success(paddle_api, code)


class Gather_treeRule(BaseRule):
    def apply(self, paddle_api: str) -> ConvertResult:
        impl = """
parents = locals().get('parents')
ids = locals().get('ids')
result = torch.empty(ids.shape)
max_time = ids.shape[0]
batch_size = ids.shape[1]
beam_size = ids.shape[2]
for batch in range(batch_size):
    for beam in range(beam_size):
        result[max_time-1,batch,beam] = ids[max_time-1,batch,beam]
        pa = parents[max_time-1,batch,beam]
        for step in range(max_time-2,-1,-1):
            result[step,batch,beam] = ids[step,batch,pa]
            pa = parents[step,batch,pa]
"""
        code = impl.splitlines()
        return ConvertResult.success(paddle_api, code)


class GetWindowRule(BaseRule):
    def apply(self, paddle_api: str) -> ConvertResult:
        impl = """

def general_gaussian(M, p, sig, sym=True, dtype=torch.float64):
    if M < 1:
        return torch.tensor([], dtype=dtype)
    if M == 1:
        return torch.ones(1, dtype=dtype)
    odd = M % 2
    if not sym and not odd:
        M = M + 1
    n = torch.arange(0, M, dtype=dtype)
    w = n.new_empty(n.shape)
    if not sym and not odd:
        n = n[:-1]
    sig2 = 2 * sig * sig
    w = torch.exp(-torch.pow(n - (M - 1.0) / 2.0, 2.0 * p) / sig2)
    return w

def triang(M, sym=True, dtype=torch.float64):
    if M < 1:
        return torch.tensor([], dtype=dtype)
    if M == 1:
        return torch.ones(1, dtype=dtype)
    odd = M % 2
    if not sym and not odd:
        M = M + 1
    n = torch.arange(1, (M + 1) // 2 + 1, dtype=dtype)
    if M % 2 == 0:
        w = (2 * n - 1.0) / M
        w = torch.cat([w, w.flip(0)])
    else:
        w = 2 * n / (M + 1.0)
        w = torch.cat([w, w[-2::-1]])
    if not sym and not odd:
        w = w[:-1]
    return w

def bohman(M, sym=True, dtype=torch.float64):
    if M < 1:
        return torch.tensor([], dtype=dtype)
    if M == 1:
        return torch.ones(1, dtype=dtype)
    odd = M % 2
    if not sym and not odd:
        M = M + 1
    fac = torch.linspace(-1, 1, M, dtype=dtype)
    w = (1 - torch.abs(fac)) * torch.cos(torch.pi * torch.abs(fac)) + 1.0 / torch.pi * torch.sin(torch.pi * torch.abs(fac))
    if not sym and not odd:
        w = w[:-1]
    return w

def tukey(M, alpha=0.5, sym=True, dtype=torch.float64):
    if M < 1:
        return torch.tensor([], dtype=dtype)
    if M == 1:
        return torch.ones(1, dtype=dtype)
    if alpha <= 0:
        return torch.ones(M, dtype=dtype)
    if alpha >= 1:
        return torch.hann_window(M, periodic=not sym, dtype=dtype)
    odd = M % 2
    if not sym and not odd:
        M = M + 1
    n = torch.arange(0, M, dtype=dtype)
    width = int(alpha * (M - 1) / 2.0)
    n1 = n[0:width+1]
    n2 = n[width+1:M-width-1]
    n3 = n[M-width-1:]
    w1 = 0.5 * (1 + torch.cos(torch.pi * (-1 + 2.0*n1/alpha/(M-1))))
    w2 = torch.ones(len(n2), dtype=dtype)
    w3 = 0.5 * (1 + torch.cos(torch.pi * (-2.0/alpha + 1 + 2.0*n3/alpha/(M-1))))
    w = torch.cat([w1, w2, w3])
    if not sym and not odd:
        w = w[:-1]
    return w

def taylor(M, nbar=4, sll=30, norm=True, sym=True, dtype=torch.float64):
    if M < 1:
        return torch.tensor([], dtype=dtype)
    if M == 1:
        return torch.ones(1, dtype=dtype)
    odd = M % 2
    if not sym and not odd:
        M = M + 1
    B = 10**(sll / 20)
    A = torch.log(B + torch.sqrt(B**2 - 1)) / torch.pi
    sigma2 = nbar**2 / (A**2 + (nbar - 0.5)**2)
    fm = lambda m: torch.prod(torch.tensor([(1 - (m/torch.sqrt(sigma2))**2/(n**2 + (n-0.5)**2)) 
                                          for n in range(1, nbar)], dtype=dtype))
    coefficients = torch.tensor([fm(i) for i in range(nbar)], dtype=dtype)
    n = torch.arange(-(M-1)/2, (M+1)/2, dtype=dtype) * 2/M
    w = coefficients[0]
    for i in range(1, nbar):
        w = w + coefficients[i] * torch.cos(2 * torch.pi * i * torch.arange(M, dtype=dtype) / M)
    if norm:
        w = w / w.max()
    if not sym and not odd:
        w = w[:-1]
    return w

if isinstance(window, tuple):
    window_name, param = window[0], window[1:]
else:
    window_name, param = window, None
fftbins = locals().get('fftbins', True)
dtype = locals().get('dtype', 'float64')
dtype = getattr(torch, dtype)
if window_name == 'hamming':
    window = torch.signal.windows.hamming(win_length, sym=not fftbins, dtype=dtype)
elif window_name == 'hann':
    window = torch.signal.windows.hann(win_length, sym=not fftbins, dtype=dtype)
elif window_name == 'gaussian':
    window = torch.signal.windows.gaussian(win_length, std=param[0], sym=not fftbins, dtype=dtype)
elif window_name == 'general_gaussian':
    window = general_gaussian(win_length, p=param[0], sig=param[1], sym=not fftbins, dtype=dtype)
elif window_name == 'exponential':
    window = torch.signal.windows.exponential(win_length, center=param[0], tau=param[1], sym=not fftbins, dtype=dtype)
elif window_name == 'triang':
    window = triang(win_length, sym=not fftbins, dtype=dtype)
elif window_name == 'bohman':
    window = bohman(win_length, sym=not fftbins, dtype=dtype)
elif window_name == 'blackman':
    window = torch.signal.windows.blackman(win_length, sym=not fftbins, dtype=dtype)
elif window_name == 'cosine':
    window = torch.signal.windows.cosine(win_length, sym=not fftbins, dtype=dtype)
elif window_name == 'tukey':
    window = tukey(win_length, sym=not fftbins, dtype=dtype)
elif window_name == 'taylor':
    window = taylor(win_length, sym=not fftbins, dtype=dtype)
elif window_name == 'bartlett':
    window = torch.signal.windows.bartlett(win_length, sym=not fftbins, dtype=dtype)
elif window_name == 'kaiser':
    window = torch.signal.windows.kaiser(win_length, beta=param[0], sym=not fftbins, dtype=dtype)
elif window_name == 'nuttall':
    window = torch.signal.windows.nuttall(win_length, sym=not fftbins, dtype=dtype)
result = window
"""
        code = impl.splitlines()
        return ConvertResult.success(paddle_api, code)


# h


# i
class IndexSelectRule(BaseRule):
    def apply(self, paddle_api: str) -> ConvertResult:
        impl = """
_kwargs = {}
for paddle_param, torch_param in {
    'x': 'input',
    'index': 'index',
    'axis': 'dim'
}.items():
    if paddle_param in locals():
        _kwargs[torch_param] = locals()[paddle_param]
    else:
        _kwargs[torch_param] = 0
_kwargs['index'] = torch.squeeze(_kwargs['index'])
result = torch.index_select( **_kwargs)
"""
        code = impl.splitlines()
        return ConvertResult.success(paddle_api, code, "result")


class ItemRule(BaseRule):
    def apply(self, paddle_api: str) -> ConvertResult:
        impl = """
x = next(iter(kwargs.values()))
args = locals().get('args')
if args:
    if len(args) == 1:
        x = x.flatten()
    result = x[*args].item()
else:
    result = x.item()
"""
        code = impl.splitlines()
        return ConvertResult.success(paddle_api, code)


# j


# k


# l
class LcmRule(BaseRule):
    def apply(self, paddle_api: str) -> ConvertResult:
        impl = """
x, y = torch.broadcast_tensors(x, y)
x_abs = torch.abs(x)
y_abs = torch.abs(y)
gcd = torch.gcd(x_abs, y_abs)
lcm = torch.zeros_like(gcd)
nonzero_mask = gcd != 0
lcm[nonzero_mask] = (x_abs[nonzero_mask] * y_abs[nonzero_mask]) // gcd[nonzero_mask]
result = torch.abs(lcm)
"""
        code = impl.splitlines()
        return ConvertResult.success(paddle_api, code)


# m
class MedianRule(BaseRule):
    def apply(self, paddle_api: str) -> ConvertResult:
        impl = """
axis = locals().get('axis')
keepdim = locals().get('keepdim', False)
mode = locals().get('mode', 'avg')
if axis is None:
    x_flat = x.flatten()
    length = x_flat.numel()
    if length % 2 == 0 and mode == 'avg':
        sorted_x = torch.sort(x_flat).values
        mid = length // 2
        median = (sorted_x[mid - 1] + sorted_x[mid]) / 2
    else:
        median = torch.median(x_flat)
else:
    if mode == 'avg':
        length = x.shape[axis] if x.ndim > 0 else 1
        if length % 2 == 0:
            sorted_x = torch.sort(x, dim=axis).values
            mid = length // 2
            median = (sorted_x.index_select(axis, torch.tensor([mid - 1])) + 
                      sorted_x.index_select(axis, torch.tensor([mid]))) / 2
            if not keepdim:
                median = median.squeeze(axis)
        else:
            median = torch.median(x, dim=axis, keepdim=keepdim).values
    else:
        median = torch.median(x, dim=axis, keepdim=keepdim)
result = median
"""
        code = impl.splitlines()
        return ConvertResult.success(paddle_api, code)


class MultiplexRule(BaseRule):
    def apply(self, paddle_api: str) -> ConvertResult:
        impl = """
input = locals().get("inputs")
index = locals().get("index")
temp = []
for i in range(index.shape[0]):
    j = index[i].item()
    temp.append(input[j][i])
result = torch.stack(temp)
"""
        code = impl.splitlines()
        return ConvertResult.success(paddle_api, code)


# n
class NanmedianRule(BaseRule):
    def apply(self, paddle_api: str) -> ConvertResult:
        impl = """
axis = locals().get("axis")
keepdim = locals().get("keepdim", False)
mode = locals().get("mode", "avg")

def single_axis_nanmedian(x, axis, keepdim, mode):
    if mode == "avg":
        valid_mask = ~torch.isnan(x)
        if x.ndim == 0:
            valid_x = x.masked_select(valid_mask).reshape(1)
            length = valid_x.numel()
        else:
            valid_x = x.masked_select(valid_mask).reshape(
                *[s if i != axis else -1 for i, s in enumerate(x.shape)]
            )
            length = valid_x.shape[axis]
        if length % 2 == 0:
            sorted_x = torch.sort(valid_x, dim=axis).values
            non_nan_mask = ~torch.isnan(sorted_x)
            sorted_x = sorted_x.masked_select(non_nan_mask).reshape(
                *[s if i != axis else -1 for i, s in enumerate(sorted_x.shape)]
            )
            mid = length // 2
            median = (
                sorted_x.index_select(axis, torch.tensor([mid - 1]))
                + sorted_x.index_select(axis, torch.tensor([mid]))
            ) / 2
            if not keepdim:
                median = median.squeeze(axis)
        else:
            median = torch.nanmedian(x, dim=axis, keepdim=keepdim).values
    else:
        median = torch.nanmedian(x, dim=axis, keepdim=keepdim)
    return median

if axis is None:
    x = x.flatten()
    valid_mask = ~torch.isnan(x)
    valid_x = x[valid_mask]
    length = valid_x.numel()
    if length % 2 == 0 and mode == "avg":
        sorted_x = torch.sort(valid_x).values
        mid = length // 2
        median = (sorted_x[mid - 1] + sorted_x[mid]) / 2
    else:
        median = torch.nanmedian(x)
elif isinstance(axis, int):
    median = single_axis_nanmedian(x, axis, keepdim, mode)
else:
    axes = [ax % x.ndim for ax in axis]
    non_axes = [i for i in range(x.ndim) if i not in axes]
    perm = non_axes + list(axes)
    x_permuted = x.permute(perm)
    non_axes_shape = [x.shape[i] for i in non_axes]
    flattened_size = 1
    for ax in axes:
        flattened_size *= x.shape[ax]
    new_shape = non_axes_shape + [flattened_size]
    x_flat = x_permuted.reshape(new_shape)
    median = single_axis_nanmedian(x_flat, -1, False, mode)
    if mode == "min":
        median = median.values
    if keepdim:
        output_shape = [1 if i in axes else x.shape[i] for i in range(x.ndim)]
        median = median.reshape(output_shape)
result = median
"""
        code = impl.splitlines()
        return ConvertResult.success(paddle_api, code)

class NumelRule(BaseRule):
    def apply(self, paddle_api: str) -> ConvertResult:
        impl = """
num_elements = x.numel()
result = torch.tensor(num_elements, dtype=torch.int64)
"""
        code = impl.splitlines()
        return ConvertResult.success(paddle_api, code)
    
# o


# p
class Put_along_axisRule(BaseRule):
    def apply(self, paddle_api: str) -> ConvertResult:
        impl = """
input = locals().get('arr')
dim = locals().get('axis')
index = locals().get('indices')
src = locals().get('values')
reduce = locals().get('reduce', 'assign')
if reduce == 'add':
    reduce = 'sum'
if reduce == 'mul':
    reduce = 'prod'
include_self = locals().get('include_self', True)
broadcast = locals().get('broadcast', True)

def infer_broadcast_shape(input, index, dim):
    broadcast_shape_list = list(input.shape)
    broadcast_shape_list[dim] = list(index.shape)[dim]
    broadcast_shape = tuple(broadcast_shape_list)
    for i in range(len(input.shape)):
        if input.shape[i] < index.shape[i]:
            # if indices matrix has larger size than arr matrix, do not broadcast.
            return None
    return broadcast_shape

if broadcast == True:
    broadcast_shape = infer_broadcast_shape(arr, indices, axis)
    if broadcast_shape:
        index = torch.broadcast_to(index, broadcast_shape)
        src = torch.broadcast_to(src, broadcast_shape)
if reduce == 'assign':
    result = torch.scatter(input, dim, index, src)
else:
    result = torch.scatter_reduce(input, dim, index, src, reduce, include_self=include_self)  
"""
        code = impl.splitlines()
        return ConvertResult.success(paddle_api, code, "result")


# q


# r
class Roi_aignRule(BaseRule):
    def apply(self, paddle_api: str) -> ConvertResult:
        impl = """
import torchvision
_kwargs = {}
for paddle_param, torch_param in {
    'x': 'input',
    'output_size': 'output_size',
    'spatial_scale': 'spatial_scale',
    'sampling_ratio': 'sampling_ratio',
    'aligned': 'aligned'
}.items():
    if paddle_param in locals():
        _kwargs[torch_param] = locals()[paddle_param]
boxes = locals().get('boxes')
boxnum = locals().get('boxes_num')
ans = []
end = 0
for i in range(boxnum.shape[0]):
    begin = end
    end = end + int(boxnum[i])
    ans.append(boxes[begin:end,])
result = torchvision.ops.roi_align( **_kwargs, boxes = ans)
"""
        code = impl.splitlines()
        return ConvertResult.success(paddle_api, code, "result")


class Roi_poolRule(BaseRule):
    def apply(self, paddle_api: str) -> ConvertResult:
        impl = """
import torchvision
_kwargs = {}
for paddle_param, torch_param in {
    'x': 'input',
    'output_size': 'output_size',
    'spatial_scale': 'spatial_scale'
}.items():
    if paddle_param in locals():
        _kwargs[torch_param] = locals()[paddle_param]
    else:
        _kwargs[torch_param] = 1.0
boxes = locals().get('boxes')
boxnum = locals().get('boxes_num')
ans = []
end = 0
for i in range(boxnum.shape[0]):
    begin = end
    end = end + int(boxnum[i])
    ans.append(boxes[begin:end,])
"""
        code = impl.splitlines()
        code.append(f"result = {self.torch_api}(boxes = ans, **_kwargs)")  # type: ignore
        return ConvertResult.success(paddle_api, code, "result")


# s
class ScatterRule(BaseRule):
    def apply(self, paddle_api: str) -> ConvertResult:
        impl = """
overwrite = locals().get('overwrite', True)
x = x.clone()
index = index.view(-1, 1)
try:
    updates = updates.expand_as(x)
except:
    pass
if not overwrite:
    for i in range(index.shape[0]):
        x[index[i]] = torch.zeros_like(x[index[i]])
    for i in range(index.shape[0]):
        x[index[i]] += updates[i]
else:
    for i in range(index.shape[0]):
        x[index[i]] = updates[i]
result = x    
"""
        code = impl.splitlines()
        return ConvertResult.success(paddle_api, code)


class ScatterndRule(BaseRule):
    def apply(self, paddle_api: str) -> ConvertResult:
        impl = """
output = torch.zeros(shape, dtype=updates.dtype).to(updates.device)
if index.numel() == 0:
    result = output + updates
else:
    flat_index = index.view(-1, index.size(-1))
    flat_updates = updates.reshape(flat_index.size(0), *updates.shape[index.dim()-1:])
    for i in range(flat_index.size(0)):
        idx_tuple = tuple(flat_index[i])
        output[idx_tuple] += flat_updates[i]
    result = output    
"""
        code = impl.splitlines()
        return ConvertResult.success(paddle_api, code)


class ScatterndaddRule(BaseRule):
    def apply(self, paddle_api: str) -> ConvertResult:
        impl = """
x = x.clone()
if index.numel() == 0:
    result = x + updates
else:
    flat_index = index.view(-1, index.size(-1))
    flat_updates = updates.reshape(flat_index.size(0), *updates.shape[index.dim()-1:])
    for i in range(flat_index.size(0)):
        idx_tuple = tuple(flat_index[i])
        x[idx_tuple] += flat_updates[i]
    result = x    
"""
        code = impl.splitlines()
        return ConvertResult.success(paddle_api, code)


# t


# u


# v
class ViewRule(BaseRule):
    def apply(self, paddle_api: str) -> ConvertResult:
        impl = """
result = x.view(shape_or_dtype)
"""
        code = impl.splitlines()
        return ConvertResult.success(paddle_api, code)
# w


# x


# y


# z

# __
class __Pow__Rule(BaseRule):
    def apply(self, paddle_api: str) -> ConvertResult:
        impl = """
tensor = locals().get('self')
other = locals().get('y')
result = tensor.__pow__(other)
"""
        code = impl.splitlines()
        return ConvertResult.success(paddle_api, code)
    
__all__ = [  # type: ignore
    cls.__name__
    for cls in globals().values()
    if isinstance(cls, type) and issubclass(cls, BaseRule) and cls != BaseRule
]<|MERGE_RESOLUTION|>--- conflicted
+++ resolved
@@ -660,73 +660,6 @@
         )
         return ConvertResult.success(paddle_api, code)
 
-<<<<<<< HEAD
-class DropoutRule(BaseRule):
-    def apply(self, paddle_api: str) -> ConvertResult:
-        impl = """
-def axis_dropout(x, p, axis, training=True, mode='upscale_in_train'):
-    if isinstance(axis, int):
-        axis = [axis]
-    mask_shape = [x.shape[i] if i in axis else 1 for i in range(x.dim())]
-    mask = torch.bernoulli(torch.full(mask_shape, 1-p)).to(x.device)
-    if mode == 'upscale_in_train':
-        if training:
-            return x * mask / (1.0 - p)
-        else:
-            return x
-    elif mode == 'downscale_in_infer':
-        if training:
-            return x * mask
-        else:
-            return x * (1.0 - p)
-    else:
-        raise ValueError(f"Invalid mode: {mode}")
-        
-x = locals().get('x')
-p = locals().get('p')
-axis = locals().get('axis')
-training = locals().get('training')
-mode = locals().get('mode')
-result = axis_dropout(x, p, axis, training, mode) if axis is not None else torch.nn.functional.dropout(input=x, p=float(p), training=training)
-"""
-        code = impl.splitlines()
-        return ConvertResult.success(paddle_api, code, "result")
-
-class Dropout2dRule(BaseRule):
-    def apply(self, paddle_api: str) -> ConvertResult:
-        impl = """
-x = locals().get('x')
-p = locals().get('p')
-training = locals().get('training')
-data_format = locals().get('data_format')
-
-if data_format == "NHWC":
-    x = x.permute(0, 3, 1, 2)
-result = torch.nn.functional.dropout(input=x, p=float(p), training=training)
-if data_format == "NHWC":
-    result = result.permute(0, 2, 3, 1)
-"""
-        code = impl.splitlines()
-        return ConvertResult.success(paddle_api, code, "result")
-
-class Dropout3dRule(BaseRule):
-    def apply(self, paddle_api: str) -> ConvertResult:
-        impl = """
-x = locals().get('x')
-p = locals().get('p')
-training = locals().get('training')
-data_format = locals().get('data_format')
-
-if data_format == "NDHWC":
-    x = x.permute(0, 4, 1, 2, 3)
-result = torch.nn.functional.dropout3d(input=x, p=float(p), training=training)
-if data_format == "NDHWC":
-    result = result.permute(0, 2, 3, 4, 1)
-"""
-        code = impl.splitlines()
-        return ConvertResult.success(paddle_api, code, "result")
-
-=======
 class Distribute_fpn_proposalsRule(BaseRule):
     def apply(self, paddle_api: str) -> ConvertResult:
         impl = """
@@ -801,7 +734,72 @@
 """
         code = impl.splitlines()
         return ConvertResult.success(paddle_api, code)
->>>>>>> a360ace2
+
+class DropoutRule(BaseRule):
+    def apply(self, paddle_api: str) -> ConvertResult:
+        impl = """
+def axis_dropout(x, p, axis, training=True, mode='upscale_in_train'):
+    if isinstance(axis, int):
+        axis = [axis]
+    mask_shape = [x.shape[i] if i in axis else 1 for i in range(x.dim())]
+    mask = torch.bernoulli(torch.full(mask_shape, 1-p)).to(x.device)
+    if mode == 'upscale_in_train':
+        if training:
+            return x * mask / (1.0 - p)
+        else:
+            return x
+    elif mode == 'downscale_in_infer':
+        if training:
+            return x * mask
+        else:
+            return x * (1.0 - p)
+    else:
+        raise ValueError(f"Invalid mode: {mode}")
+        
+x = locals().get('x')
+p = locals().get('p')
+axis = locals().get('axis')
+training = locals().get('training')
+mode = locals().get('mode')
+result = axis_dropout(x, p, axis, training, mode) if axis is not None else torch.nn.functional.dropout(input=x, p=float(p), training=training)
+"""
+        code = impl.splitlines()
+        return ConvertResult.success(paddle_api, code, "result")
+
+class Dropout2dRule(BaseRule):
+    def apply(self, paddle_api: str) -> ConvertResult:
+        impl = """
+x = locals().get('x')
+p = locals().get('p')
+training = locals().get('training')
+data_format = locals().get('data_format')
+
+if data_format == "NHWC":
+    x = x.permute(0, 3, 1, 2)
+result = torch.nn.functional.dropout(input=x, p=float(p), training=training)
+if data_format == "NHWC":
+    result = result.permute(0, 2, 3, 1)
+"""
+        code = impl.splitlines()
+        return ConvertResult.success(paddle_api, code, "result")
+
+class Dropout3dRule(BaseRule):
+    def apply(self, paddle_api: str) -> ConvertResult:
+        impl = """
+x = locals().get('x')
+p = locals().get('p')
+training = locals().get('training')
+data_format = locals().get('data_format')
+
+if data_format == "NDHWC":
+    x = x.permute(0, 4, 1, 2, 3)
+result = torch.nn.functional.dropout3d(input=x, p=float(p), training=training)
+if data_format == "NDHWC":
+    result = result.permute(0, 2, 3, 4, 1)
+"""
+        code = impl.splitlines()
+        return ConvertResult.success(paddle_api, code, "result")
+
 # e
 class EmptyRule(BaseRule):
     def apply(self, paddle_api: str) -> ConvertResult:
