{
    "a": "API started with 'a' should be placed here",
    "paddle.Tensor.abs": {
        "torch_api": "torch.Tensor.abs",
        "description": "_tmp_tensor_ = args[0], result = _tmp_tensor_.abs()"
    },
    "paddle.Tensor.add": {
        "torch_api": "torch.Tensor.add",
        "paddle_torch_args_map": {
            "y": "other"
        },
        "description": "_tmp_tensor_ = args[0], result = _tmp_tensor_.add(other=y)"
    },
    "paddle.add": {
        "torch_api": "torch.add",
        "paddle_torch_args_map": {
            "x": "input",
            "y": "other"
        },
        "torch_args": [],
        "torch_kwargs": {
            "alpha": 1
        },
        "description": "result = torch.add(input=x, other=y, alpha=1)"
    },
    "paddle.Tensor.all": {
        "torch_api": "torch.Tensor.all",
        "paddle_torch_args_map": {
            "axis": "dim",
            "keepdim": "keepdim"
        },
        "description": "_tmp_tensor_ = args[0], result = _tmp_tensor_.all(dim=dim, keepdim=keepdim)"
    },
    "paddle.Tensor.any": {
        "torch_api": "torch.Tensor.any",
        "paddle_torch_args_map": {
            "axis": "dim",
            "keepdim": "keepdim"
        },
        "description": "_tmp_tensor_ = args[0], result = _tmp_tensor_.any(dim=dim, keepdim=keepdim)"
    },
    "paddle.add_n": {
        "Rule": "AddNRule"
    },
    "paddle.atleast_1d": {
        "torch_api": "torch.atleast_1d",
        "torch_args": [
            "*{inputs}"
        ]
    },
    "paddle.atleast_2d": {
        "torch_api": "torch.atleast_2d",
        "torch_args": [
            "*{inputs}"
        ]
    },
    "paddle.atleast_3d": {
        "torch_api": "torch.atleast_3d",
        "torch_args": [
            "*{inputs}"
        ]
    },
    "paddle.as_strided": {
        "torch_api": "torch.as_strided",
        "paddle_torch_args_map": {
            "x": "input",
            "shape": "size",
            "stride": "stride",
            "offset": "storage_offset"
        },
        "description": "result = torch.as_strided(input=x, size=shape, stride=stride, storage_offset=offset)"
    },
    "paddle.Tensor.atanh": {
        "torch_api": "torch.Tensor.atanh",
        "description": "_tmp_tensor_ = args[0], result = _tmp_tensor_.atanh()"
    },
    "b": "API started with 'b' should be placed here",
    "paddle.bincount": {
        "torch_api": "torch.bincount",
        "set_defaults": {
            "weights": "None",
            "minlength": 0
        },
        "paddle_torch_args_map": {
            "x": "input",
            "weights": "weights"
        },
        "torch_kwargs": {
            "minlength": "{minlength}.item() if torch.is_tensor({minlength}) else {minlength}"
        }
    },
    "paddle.broadcast_shape": {
        "Rule": "BroadcastShapeRule"
    },
    "paddle.broadcast_tensors": {
        "Rule": "BroadcastTensorsRule"
    },
    "paddle.bitwise_invert": {
        "torch_api": "torch.bitwise_not",
        "paddle_torch_args_map": {
            "x": "input",
            "out": "out"
        }
    },
    "c": "API started with 'c' should be placed here",
    "paddle.crop": {
        "Rule": "CropRule"
    },
    "paddle.cummax": {
        "Rule": "CumRule"
    },
    "paddle.cummin": {
        "Rule": "CumRule"
    },
    "paddle.cumprod": {
        "Rule": "CumprodRule"
    },
    "paddle.Tensor.ceil":{
        "torch_api": "torch.Tensor.ceil"
    },
    "paddle.Tensor.conj":{
        "torch_api": "torch.Tensor.conj"
    },
    "paddle.Tensor.cos":{
        "torch_api": "torch.Tensor.cos"
    },
    "paddle.Tensor.cumprod": {
        "torch_api": "torch.Tensor.cumprod",
        "paddle_torch_args_map": {
            "dim": "dim",
            "dtype": "dtype"
        }
    },
    "d": "API started with 'd' should be placed here",
    "paddle.divide": {
        "torch_api": "torch.divide",
        "paddle_torch_args_map": {
            "x": "input",
            "y": "other"
        }
    },   
    "paddle.Tensor.detach":{
        "torch_api": "torch.Tensor.detach"
    },
    "paddle.Tensor.digamma":{
        "torch_api": "torch.Tensor.digamma"
    },
    "paddle.Tensor.dim":{
        "torch_api": "torch.Tensor.dim"
    },
    "paddle.Tensor.divide": {
        "torch_api": "torch.Tensor.true_divide",
        "paddle_torch_args_map": {
            "y": "other"
        }
    },  
    "paddle.nn.functional.dropout": {
        "Rule": "DropoutRule"
    },
    "paddle.nn.functional.dropout2d": {
        "Rule": "Dropout2dRule"
    },
    "paddle.nn.functional.dropout3d": {
        "Rule": "Dropout3dRule"
    },
    "e": "API started with 'e' should be placed here",
    "paddle.equal_all": {
        "torch_api": "torch.equal",
        "paddle_torch_args_map": {
            "x": "input",
            "y": "other"
        }
    },
    "paddle.empty": {
        "Rule": "EmptyRule"
    },
    "paddle.empty_like": {
        "torch_api": "torch.empty_like",
        "paddle_torch_args_map": {
            "x": "input",
            "dtype": "dtype"
        }
    },
    "paddle.expand": {
        "Rule": "ExpandRule"
    },
    "paddle.expand_as": {
        "Rule": "ExpandasRule"
    },
    "paddle.Tensor.equal_all": {
        "torch_api": "torch.Tensor.equal",
        "paddle_torch_args_map": {
            "y": "other"
        }
    },
    "paddle.Tensor.erfinv": {
        "torch_api": "torch.Tensor.erfinv"
    },
    "paddle.Tensor.exp": {
        "torch_api": "torch.Tensor.exp"
    },
    "paddle.Tensor.exponential_": {
        "torch_api": "torch.Tensor.exponential_",
        "paddle_torch_args_map": {
            "lam": "lambd"
        },
        "torch_kwargs": {
            "generator": "None"
        }
    },
    "f": "API started with 'f' should be placed here",
    "paddle.floor_divide": {
        "torch_api": "torch.floor_divide",
        "paddle_torch_args_map": {
            "x": "input",
            "y": "other"
        }
    },
    "paddle.floor_mod": {
        "torch_api": "torch.fmod",
        "paddle_torch_args_map": {
            "x": "input",
            "y": "other"
        }
    },
    "paddle.frexp": {
        "torch_api": "torch.frexp",
        "paddle_torch_args_map": {
            "x": "input"
        }
    },   
    "paddle.Tensor.floor": {
        "torch_api": "torch.Tensor.floor"
    },    
    "paddle.Tensor.frexp": {
        "torch_api": "torch.Tensor.frexp"
    }, 
    "g": "API started with 'g' should be placed here",
    "paddle.gammaln": {
        "torch_api": "torch.special.gammaln",
        "paddle_torch_args_map": {
            "x": "input"
        }
    },
    "paddle.gather_nd": {
        "Rule": "Gather_ndRule"
    },
    "paddle.gather": {
        "Rule": "GatherRule"
    },
    "paddle.Tensor.gather":{
        "Rule": "GatherRule"
    },
    "paddle.Tensor.gather_nd":{
        "Rule": "Gather_ndRule"
    },
    "paddle.Tensor.geometric_": {
        "torch_api": "torch.Tensor.geometric_",
        "paddle_torch_args_map": {
            "probs": "p"
        },
        "torch_kwargs": {
            "generator": "None"
        }
    },
    "paddle.nn.functional.gather_tree":{
        "Rule": "Gather_treeRule"
    },
    "paddle.vision.ops.generate_proposals":{
        "Rule": "GenerateProposalsRule"
    },
    "paddle.geometric.sample_neighbors":{
        "Rule": "SampleNeighborsRule"
    },
    "paddle.geometric.segment_max": {
        "Rule":"SegmentMaxRule"
    },
    "paddle.greater_equal": {
        "torch_api": "torch.ge",
        "paddle_torch_args_map": {
            "x": "input",
            "y": "other"
        }, 
        "description": "result = torch.ge(input=x, other=y)"
    },
    "paddle.greater_than": {
        "torch_api": "torch.gt",
        "paddle_torch_args_map": {
            "x": "input",
            "y": "other"
        },
        "description": "result = torch.gt(input=x, other=y)"
    },
    "paddle.audio.functional.get_window": {
        "Rule": "GetWindowRule"
    },
    "h": "API started with 'h' should be placed here",
    "paddle.histogram":{
        "torch_api": "torch.histc",
        "paddle_torch_args_map": {
            "input": "input",
            "bins": "bins",
            "min": "min",
            "max": "max"
        }
    },
    "i": "API started with 'i' should be placed here",
    "paddle.is_empty": {
        "Rule": "IsEmptyRule"
    },
    "paddle.Tensor.isinf": {
        "torch_api": "torch.Tensor.isinf"
    },
    "paddle.Tensor.isnan": {
        "torch_api": "torch.Tensor.isnan"
    },
    "paddle.Tensor.item": {
        "Rule": "ItemRule"
    },
    "paddle.Tensor.imag": {
        "torch_api": "torch.Tensor.imag",
        "is_attribute": true
    },
    "paddle.Tensor.inverse": {
        "torch_api": "torch.Tensor.inverse"
    },
    "paddle.Tensor.is_complex": {
        "torch_api": "torch.Tensor.is_complex"
    },
    "paddle.increment": {
        "Rule": "IncrementRule"
    },
    "j": "API started with 'j' should be placed here",
    "k": "API started with 'k' should be placed here",
    "paddle.kthvalue":{
        "torch_api": "torch.kthvalue",
        "paddle_torch_args_map": {
        "x": "input",
        "k": "k",
        "axis":"dim",
        "keepdim":"keepdim"
        }
    },
    "l": "API started with 'l' should be placed here",
    "paddle.lcm": {
        "Rule": "LcmRule"
    },
    "paddle.ldexp": {
        "torch_api": "torch.ldexp",
        "paddle_torch_args_map": {
            "x": "input",
            "y": "other"
        }
    },  
    "paddle.less": {
        "torch_api": "torch.lt",
        "paddle_torch_args_map": {
            "x": "input",
            "y": "other"
        },
        "description": "result = torch.lt(input=x, other=y)"
    },
    "paddle.less_equal": {
        "torch_api": "torch.le", 
        "paddle_torch_args_map": {
            "x": "input",
            "y": "other"
        },
        "description": "result = torch.le(input=x, other=y)"
    },
    "paddle.less_than": {
        "torch_api": "torch.lt",
        "paddle_torch_args_map": {
            "x": "input",
            "y": "other"
        },
        "description": "result = torch.lt(input=x, other=y)"
    },
    "paddle.Tensor.less": {
        "torch_api": "torch.Tensor.less",
        "paddle_torch_args_map": {
            "y": "other"
        }
    },
    "paddle.Tensor.lgamma": {
        "torch_api": "torch.Tensor.lgamma"
    },
    "paddle.linalg.corrcoef":{
        "Rule": "CorrcoefRule"
    },
    "paddle.linalg.eig":{
        "torch_api": "torch.linalg.eig",
        "paddle_torch_args_map": {
            "x": "input"
        }
    },
    "paddle.linalg.lu":{
        "torch_api": "torch.lu",
        "paddle_torch_args_map": {
            "x": "A",
            "pivot": "pivot",
            "get_infos": "get_infos"
        }
    },
    "paddle.linalg.matrix_transpose":{
        "Rule": "Matrix_transposeRule"
    },
    "paddle.linalg.qr":{
        "Rule": "QrRule"
    },
    "paddle.linalg.slogdet":{
        "Rule": "SlogdetRule"
    },
    "paddle.linalg.svd":{
        "torch_api":"torch.linalg.svd",
        "paddle_torch_args_map":{
            "x": "A",
            "full_matrices": "full_matrices"
        }
    },
    "paddle.linalg.triangular_solve":{
        "Rule": "TriangularSolveRule"
    },
    "paddle.linalg.eigh":{
        "torch_api":"torch.linalg.eigh",
        "paddle_torch_args_map":{
            "x": "input",
            "UPLO": "UPLO"
        }
    },
    "paddle.linalg.svdvals": {
        "torch_api":"torch.linalg.svdvals",
        "paddle_torch_args_map":{
            "x": "A"
        }
    },
    "paddle.linalg.lu_unpack":{
        "torch_api": "torch.lu_unpack",
        "paddle_torch_args_map": {
            "x": "LU_data",
            "y": "LU_pivots",
            "unpack_data": "unpack_ludata",
            "unpack_pivots": "unpack_pivots"
        }
    },
    "paddle.Tensor.log": {
        "torch_api": "torch.Tensor.log"
    },
    "paddle.Tensor.log10": {
        "torch_api": "torch.Tensor.log10"
    },
    "paddle.Tensor.log1p": {
        "torch_api": "torch.Tensor.log1p"
    },
    "paddle.Tensor.logical_not": {
        "torch_api": "torch.Tensor.logical_not"
    },
    "paddle.Tensor.log_normal_": {
        "torch_api": "torch.Tensor.log_normal_",
        "paddle_torch_args_map": {
            "mean": "mean",
            "std": "std"
        }
    },
    "m": "API started with 'm' should be placed here",
    "paddle.median": {
        "Rule": "MedianRule"
    },
    "paddle.mod": {
        "torch_api": "torch.fmod",
        "paddle_torch_args_map": {
            "x": "input",
            "y": "other"
        }
    },
    "paddle.Tensor.mod": {
        "torch_api": "torch.Tensor.fmod",
        "paddle_torch_args_map": {
            "y": "other"
        }
    },
    "paddle.mode": {
        "torch_api": "torch.mode",
        "paddle_torch_args_map": {
            "x": "input",
            "axis": "dim",
            "keepdim": "keepdim"
        }
    },
    "paddle.Tensor.max": {
        "torch_api": "torch.Tensor.max",
        "paddle_torch_args_map": {
            "axis": "dim",
            "keepdim": "keepdim"
        }
    },
    "paddle.Tensor.min": {
        "torch_api": "torch.Tensor.min",
        "paddle_torch_args_map": {
            "axis": "dim",
            "keepdim": "keepdim"
        }
    },
    "paddle.Tensor.multiply": {
        "torch_api": "torch.Tensor.mul",
        "paddle_torch_args_map": {
            "y": "other"
        }
    },
    "paddle.multiplex": {
        "Rule": "MultiplexRule"
    },
    "paddle.multiply": {
        "torch_api": "torch.mul",
        "paddle_torch_args_map": {
            "x": "input",
            "y": "other"
        }
    },
    "paddle.max": {
        "torch_api": "torch.max",
        "set_defaults": {
            "axis": "None"
        },
        "paddle_torch_args_map": {
            "x": "input",
            "keepdim": "keepdim"
        },
        "torch_kwargs": {
            "dim": "tuple(axis) if isinstance(axis, list) else axis"
        }
    },
    "paddle.min": {
        "torch_api": "torch.min",
        "set_defaults": {
            "axis": "None"
        },
        "paddle_torch_args_map": {
            "x": "input",
            "keepdim": "keepdim"
        },
        "torch_kwargs": {
            "dim": "tuple(axis) if isinstance(axis, list) else axis"
        }
    },
    "paddle.meshgrid": {
        "torch_api": "torch.meshgrid",
        "torch_args": ["*args"]
    },
    "n": "API started with 'n' should be placed here",
    "paddle.nanmedian": {
        "Rule": "NanmedianRule"
    },
    "paddle.negative": {
        "torch_api": "torch.negative",
        "paddle_torch_args_map": {
            "x": "input"
        }
    },
    "paddle.Tensor.neg": {
        "torch_api": "torch.Tensor.neg"
    },
    "paddle.nn.functional.adaptive_log_softmax_with_loss": {
        "Rule": "Adaptive_log_softmax_with_lossRule"
    },
    "paddle.Tensor.nonzero": {
        "torch_api": "torch.Tensor.nonzero",
        "paddle_torch_args_map": {
            "as_tuple": "as_tuple"
        }
    },
    "paddle.Tensor.norm": {
        "torch_api": "torch.Tensor.norm",
        "paddle_torch_args_map": {
            "p": "p",
            "axis": "dim",
            "keepdim": "keepdim"
        }
    },
    "paddle.Tensor.normal_": {
        "torch_api": "torch.Tensor.normal_",
        "paddle_torch_args_map": {
            "mean": "mean",
            "std": "std"
        },
        "torch_kwargs": {
            "generator": "None"
        }
    },
    "paddle.Tensor.not_equal": {
        "torch_api": "torch.Tensor.not_equal",
        "paddle_torch_args_map": {
            "y": "other"
        }
    },
    "paddle.nn.functional.avg_pool1d": {
        "Rule": "PoolRule",
        "torch_api": "torch.nn.functional.avg_pool1d",
        "set_defaults": {
            "padding": 0,
            "stride": "None",
            "exclusive": false
        },
        "paddle_torch_args_map": {
            "x": "input",
            "kernel_size": "kernel_size",
            "stride": "stride",
            "padding": "padding",
            "ceil_mode": "ceil_mode"
        },
        "torch_kwargs": {
            "count_include_pad": "not {exclusive}"
        }
    },
    "paddle.nn.functional.avg_pool2d": {
        "Rule": "PoolRule",
        "torch_api": "torch.nn.functional.avg_pool2d",
        "set_defaults": {
            "padding": 0,
            "stride": "None",
            "exclusive": false,
            "data_format": "'NCHW'"
        },
        "paddle_torch_args_map": {
            "x": "input",
            "kernel_size": "kernel_size",
            "stride": "stride",
            "padding": "padding",
            "ceil_mode": "ceil_mode",
            "divisor_override": "divisor_override"
        },
        "torch_kwargs": {
            "count_include_pad": "not {exclusive}"
        }
    },
    "paddle.nn.functional.avg_pool3d": {
        "Rule": "PoolRule",
        "torch_api": "torch.nn.functional.avg_pool3d",
        "set_defaults": {
            "padding": 0,
            "stride": "None",
            "exclusive": false,
            "data_format": "'NCDHW'"
        },
        "paddle_torch_args_map": {
            "x": "input",
            "kernel_size": "kernel_size",
            "stride": "stride",
            "padding": "padding",
            "ceil_mode": "ceil_mode",
            "divisor_override": "divisor_override"
        },
        "torch_kwargs": {
            "count_include_pad": "not {exclusive}"
        }
    },
    "paddle.nn.functional.batch_norm": {
        "Rule": "BatchNormRule",
        "torch_api": "torch.nn.functional.batch_norm",
        "set_defaults": {
            "momentum": 0.9
        },
        "paddle_torch_args_map": {
            "x": "input",
            "running_mean": "running_mean",
            "running_var": "running_var",
            "weight": "weight",
            "bias": "bias",
            "epsilon": "eps",
            "training": "training"
        },
        "torch_kwargs": {
            "momentum": "1 - {momentum}"
        }
    },
    "paddle.nn.functional.bilinear": {
        "torch_api": "torch.nn.functional.bilinear",
        "paddle_torch_args_map": {
            "x1": "input1",
            "x2": "input2",
            "weight": "weight"
        },
        "torch_kwargs": {
            "bias": "{bias}.squeeze(0) if '{bias}' in locals() else None"
        }
    },
    "paddle.nn.functional.channel_shuffle": {
        "Rule": "DataFormatRule",
        "torch_api": "torch.nn.functional.channel_shuffle",
        "paddle_torch_args_map": {
            "x": "input",
            "groups": "groups"
        }
    },
    "paddle.nn.functional.fractional_max_pool2d": {
        "Rule": "FractionalMaxPoolRule",
        "torch_api": "torch.nn.functional.fractional_max_pool2d",
        "paddle_torch_args_map": {
            "x": "input",
            "kernel_size": "kernel_size",
            "output_size": "output_size",
            "return_mask": "return_indices",
            "_random_samples": "random_u"
        }
    },
    "paddle.nn.functional.fractional_max_pool3d": {
        "Rule": "FractionalMaxPoolRule",
        "torch_api": "torch.nn.functional.fractional_max_pool3d",
        "paddle_torch_args_map": {
            "x": "input",
            "kernel_size": "kernel_size",
            "output_size": "output_size",
            "return_mask": "return_indices",
            "_random_samples": "random_u"
        }
    },
    "paddle.nn.functional.margin_ranking_loss": {
        "torch_api": "torch.nn.functional.margin_ranking_loss",
        "paddle_torch_args_map": {
            "input": "input1",
            "other": "input2",
            "margin": "margin",
            "reduction": "reduction"
        },
        "torch_kwargs": {
            "target": "torch.broadcast_to({label}, {input}.shape)"
        }
    },
    "paddle.nn.functional.class_center_sample": {
        "Rule": "ClassCenterSampleRule"
    },
    "paddle.nn.functional.gelu": {
        "torch_api": "torch.nn.functional.gelu",
        "set_defaults": {
            "approximate": false
        },
        "paddle_torch_args_map": {
              "x": "input"
        },
        "torch_kwargs": {
            "approximate": "'tanh' if {approximate} else 'none'"
        }
    },
    "paddle.nonzero": {
        "torch_api": "torch.argwhere",
        "paddle_torch_args_map": {
            "x": "input"
        }
    },  
    "paddle.not_equal": {
        "torch_api": "torch.ne",
        "paddle_torch_args_map": {
            "x": "input",
            "y": "other"
        }
    },  
    "paddle.numel": {
        "Rule": "NumelRule"
    },
    "paddle.nn.functional.conv1d_transpose": {
        "Rule": "Conv1dTransposeRule",
        "torch_api": "torch.nn.functional.conv_transpose1d",
        "set_defaults": {
            "bias": "None",
            "stride": 1,
            "padding": 0,
            "output_padding": 0,
            "groups": 1,
            "dialation": 1,
            "output_size": "None",
            "data_format": "'NCL'"
        },
        "paddle_torch_args_map": {
            "x": "input",
            "weight": "weight",
            "bias": "bias",
            "stride": "stride",
            "padding": "padding",
            "output_padding": "output_padding",
            "groups": "groups",
            "dilation": "dilation"
        }
    },
    "paddle.nn.functional.conv2d_transpose": {
        "Rule": "Conv2dTransposeRule",
        "torch_api": "torch.nn.functional.conv_transpose2d",
        "set_defaults": {
            "bias": "None",
            "stride": 1,
            "padding": 0,
            "output_padding": 0,
            "groups": 1,
            "dilation": 1,
            "output_size": "None",
            "data_format": "'NCHW'"
        },
        "paddle_torch_args_map": {
            "x": "input",
            "weight": "weight",
            "bias": "bias",
            "stride": "stride",
            "padding": "padding",
            "output_padding": "output_padding",
            "groups": "groups",
            "dilation": "dilation"
        }
    },
    "paddle.nn.functional.conv3d_transpose": {
        "Rule": "Conv3dTransposeRule",
        "torch_api": "torch.nn.functional.conv_transpose3d",
        "set_defaults": {
            "bias": "None",
            "stride": 1,
            "padding": 0,
            "output_padding": 0,
            "groups": 1,
            "dialation": 1,
            "output_size": "None",
            "data_format": "'NCDHW'"
        },
        "paddle_torch_args_map": {
            "x": "input",
            "weight": "weight",
            "bias": "bias",
            "stride": "stride",
            "padding": "padding",
            "output_padding": "output_padding",
            "groups": "groups",
            "dilation": "dilation"
        }
    },
    "paddle.nn.functional.conv1d": {
        "Rule": "Conv1dRule",
        "torch_api": "torch.nn.functional.conv1d",
        "set_defaults": {
            "bias": "None",
            "stride": 1,
            "padding": 0,
            "dilation": 1,
            "groups": 1,
            "data_format": "'NCL'"
        },
        "paddle_torch_args_map": {
            "x": "input",
            "weight": "weight",
            "bias": "bias",
            "stride": "stride",
            "padding": "padding",
            "dilation": "dilation",
            "groups": "groups"
        }
    },
    "paddle.nn.functional.conv2d": {
        "Rule": "Conv2dRule",
        "torch_api": "torch.nn.functional.conv2d",
        "set_defaults": {
            "bias": "None",
            "stride": 1,
            "padding": 0,
            "dilation": 1,
            "groups": 1,
            "data_format": "'NCHW'"
        },
        "paddle_torch_args_map": {
            "x": "input",
            "weight": "weight",
            "bias": "bias",
            "stride": "stride",
            "padding": "padding",
            "dilation": "dilation",
            "groups": "groups"
        }
    },
    "paddle.nn.functional.conv3d": {
        "Rule": "Conv3dRule",
        "torch_api": "torch.nn.functional.conv3d",
        "set_defaults": {
            "bias": "None",
            "stride": 1,
            "padding": 0,
            "dilation": 1,
            "groups": 1,
            "data_format": "'NCDHW'"
        },
        "paddle_torch_args_map": {
            "x": "input",
            "weight": "weight",
            "bias": "bias",
            "stride": "stride",
            "padding": "padding",
            "dilation": "dilation",
            "groups": "groups"
        }
    },
    "paddle.nn.functional.max_pool1d": {
        "Rule": "PoolRule",
        "torch_api": "torch.nn.functional.max_pool1d",
        "set_defaults": {
            "stride":"None",
            "padding": 0
        },
        "paddle_torch_args_map": {
            "x": "input",
            "kernel_size": "kernel_size",
            "stride": "stride",
            "padding": "padding",
            "ceil_mode": "ceil_mode",
            "return_mask": "return_indices"
        }
    },
    "paddle.nn.functional.max_pool2d": {
        "Rule": "PoolRule",
        "torch_api": "torch.nn.functional.max_pool2d",
        "set_defaults": {
            "stride":"None",
            "padding": 0,
            "data_format": "'NCHW'"
        },
        "paddle_torch_args_map": {
            "x": "input",
            "kernel_size": "kernel_size",
            "stride": "stride",
            "padding": "padding",
            "ceil_mode": "ceil_mode",
            "return_mask": "return_indices"
        }
    },
    "paddle.nn.functional.max_pool3d": {
        "Rule": "PoolRule",
        "torch_api": "torch.nn.functional.max_pool3d",
        "set_defaults": {
            "stride":"None",
            "padding": 0,
            "data_format": "'NCDHW'"
        },
        "paddle_torch_args_map": {
            "x": "input",
            "kernel_size": "kernel_size",
            "stride": "stride",
            "padding": "padding",
            "ceil_mode": "ceil_mode",
            "return_mask": "return_indices"
        }
    },
<<<<<<< HEAD
    "paddle.nn.functional.max_unpool1d": {
        "torch_api": "torch.nn.functional.max_unpool1d",
        "Rule": "UnpoolRule",
        "set_defaults": {
            "stride": "None",
            "padding": 0,
            "data_format": "'NCL'",
            "output_size": "None"
        },
        "paddle_torch_args_map": {
            "x": "input",
            "indices": "indices",
            "kernel_size": "kernel_size",
            "stride": "stride",
            "padding": "padding",
            "output_size": "output_size"
        }
    },
    "paddle.nn.functional.max_unpool2d": {
        "torch_api": "torch.nn.functional.max_unpool2d",
        "Rule": "UnpoolRule",
        "set_defaults": {
            "stride": "None",
            "padding": 0,
            "data_format": "'NCHW'",
            "output_size": "None"
        },
        "paddle_torch_args_map": {
            "x": "input",
            "indices": "indices",
            "kernel_size": "kernel_size",
            "stride": "stride",
            "padding": "padding",
            "output_size": "output_size"
        }
    },
    "paddle.nn.functional.max_unpool3d": {
        "torch_api": "torch.nn.functional.max_unpool3d",
        "Rule": "UnpoolRule",
        "set_defaults": {
            "stride": "None",
            "padding": 0,
            "data_format": "'NCDHW'",
            "output_size": "None"
        },
        "paddle_torch_args_map": {
            "x": "input",
            "indices": "indices",
            "kernel_size": "kernel_size",
            "stride": "stride",
            "padding": "padding",
            "output_size": "output_size"
=======
    "paddle.nn.functional.lp_pool1d": {
        "torch_api": "torch.nn.functional.lp_pool1d",
        "Rule": "PoolRule",        
        "set_defaults": {
            "stride": "None",
            "padding": 0,
            "data_format": "'NCL'"
        },
        "paddle_torch_args_map": {
            "x": "input",
            "norm_type": "norm_type",
            "kernel_size": "kernel_size",
            "stride": "stride",
            "ceil_mode": "ceil_mode"
        }
    },
    "paddle.nn.functional.lp_pool2d": {
        "torch_api": "torch.nn.functional.lp_pool2d",
        "Rule": "PoolRule",
        "set_defaults": {
            "stride": "None",
            "padding": 0,
            "data_format": "'NCHW'"
        },
        "paddle_torch_args_map": {
            "x": "input",
            "norm_type": "norm_type",
            "kernel_size": "kernel_size",
            "stride": "stride",
            "ceil_mode": "ceil_mode"
>>>>>>> c5129913
        }
    },
    "o": "API started with 'o' should be placed here",
    "p": "API started with 'p' should be placed here",
    "paddle.Tensor.pow":{
        "torch_api":"torch.Tensor.pow",
        "paddle_torch_args_map": {
            "y": "exponent"
        }
    },
    "paddle.Tensor.prod": {
        "torch_api": "torch.Tensor.prod",
        "paddle_torch_args_map": {
            "axis": "dim",
            "keepdim": "keepdim",
            "dtype": "dtype"
        }
    },
    "paddle.vision.ops.psroi_pool":{
        "torch_api":"torchvision.ops.ps_roi_pool",
        "Rule": "Roi_poolRule"
    },
    "paddle.Tensor.put_along_axis": {
        "Rule": "Put_along_axisRule"
    },
    "paddle.put_along_axis": {
        "Rule": "Put_along_axisRule"
    },
    "q": "API started with 'q' should be placed here",
    "r": "API started with 'r' should be placed here",
    "paddle.vision.ops.roi_align":{
        "Rule": "Roi_aignRule"
    },
    "paddle.Tensor.rad2deg":{
        "torch_api":"torch.Tensor.rad2deg"
    },
    "paddle.Tensor.rank":{
        "Rule": "RankRule"
    },
    "paddle.Tensor.real":{
        "torch_api":"torch.Tensor.real",
        "is_attribute": true
    },
    "paddle.Tensor.reciprocal":{
        "torch_api":"torch.Tensor.reciprocal"
    },
    "paddle.Tensor.round":{
        "torch_api":"torch.Tensor.round",
        "torch_kwargs": {
            "decimals": 0
        }
    },
    "paddle.Tensor.rsqrt":{
        "torch_api":"torch.Tensor.rsqrt"
    },
    "paddle.vision.ops.roi_pool": {
        "torch_api":"torchvision.ops.roi_pool",
        "Rule": "Roi_poolRule"
    },
    "s": "API started with 's' should be placed here",
    "paddle.scatter": {
        "Rule": "ScatterRule"
    },
    "paddle.scatter_nd": {
        "Rule": "ScatterndRule"
    },
    "paddle.scatter_nd_add": {
        "Rule": "ScatterndaddRule"
    },
    "paddle.Tensor.set_": {
        "torch_api": "torch.Tensor.set_",
        "paddle_torch_args_map": {
            "stride": "stride"
        },
        "torch_kwargs": {
            "source": "{source} if locals().get('{source}') is not None else torch.empty([])",
            "size": "locals().get('{shape}') or ({source}.size() if locals().get('{source}') is not None else [])",
            "storage_offset": "(locals().get('{offset}') or 0) // _tmp_tensor.itemsize"
        }
    },
    "paddle.Tensor.sigmoid":{
        "torch_api":"torch.Tensor.sigmoid"
    },
    "paddle.Tensor.sign":{
        "torch_api":"torch.Tensor.sign"
    },
    "paddle.Tensor.sin":{
        "torch_api":"torch.Tensor.sin"
    },
    "paddle.scale": {
        "Rule": "ScaleRule",
        "set_defaults": {
            "scale": 1.0,
            "bias": 0.0,
            "bias_after_scale": true,
            "act": "None"
        }
    },
    "paddle.Tensor.scale": {
        "Rule": "ScaleRule",
        "set_defaults": {
            "scale": 1.0,
            "bias": 0.0,
            "bias_after_scale": true,
            "act": "None"
        }
    },
    "paddle.searchsorted": {
        "torch_api": "torch.searchsorted",
        "paddle_torch_args_map": {
            "sorted_sequence": "sorted_sequence",
            "values": "input",
            "out_int32": "out_int32",
            "right": "right"
        }
    },
    "paddle.shape": {
        "Rule": "ShapeRule"
    },
    "t": "API started with 't' should be placed here",
    "paddle.topk":{
        "torch_api": "torch.topk",
        "paddle_torch_args_map": {
            "x": "input",
            "k": "k",
            "axis": "dim",
            "largest": "largest",
            "sorted": "sorted"
        }
    },
    "paddle.Tensor.tile":{
        "torch_api":"torch.Tensor.tile",
        "paddle_torch_args_map": {
            "repeat_times": "dims"
        }
    },
    "u": "API started with 'u' should be placed here",
    "v": "API started with 'v' should be placed here",
    "paddle.view":{
        "Rule": "ViewRule"
    },
    "paddle.vision.ops.distribute_fpn_proposals":{
        "Rule": "Distribute_fpn_proposalsRule"
    },
    "w": "API started with 'w' should be placed here",
    "x": "API started with 'x' should be placed here",
    "y": "API started with 'y' should be placed here",
    "z": "API started with 'z' should be placed here",
    "paddle.Tensor.zero_":{
        "torch_api": "torch.Tensor.zero_"
    },
    "_": "API started with '_' should be placed here",
    "paddle.Tensor.__eq__": {
        "torch_api": "torch.Tensor.__eq__",
        "paddle_torch_args_map": {
            "y": "other"
        },
        "description": "_tmp_tensor = arg[0], result = _tmp_tensor.__eq__(other=y)"
    },
    "paddle.Tensor.__ge__": {
        "torch_api": "torch.Tensor.__ge__",
        "paddle_torch_args_map": {
            "y": "other"
        },
        "description": "_tmp_tensor = arg[0], result = _tmp_tensor.__ge__(other=y)"
    },
    "paddle.Tensor.__gt__": {
        "torch_api": "torch.Tensor.__gt__",
        "paddle_torch_args_map": {
            "y": "other"
        },
        "description": "_tmp_tensor = arg[0], result = _tmp_tensor.__gt__(other=y)"
    },
    "paddle.Tensor.__le__": {
        "torch_api": "torch.Tensor.__le__",
        "paddle_torch_args_map": {
            "y": "other"
        },
        "description": "_tmp_tensor = arg[0], result = _tmp_tensor.__le__(other=y)"
    },
    "paddle.Tensor.__lt__": {
        "torch_api": "torch.Tensor.__lt__",
        "paddle_torch_args_map": {
            "y": "other"
        },
        "description": "_tmp_tensor = arg[0], result = _tmp_tensor.__lt__(other=y)"
    },
    "paddle.Tensor.__add__": {
        "torch_api": "torch.Tensor.__add__",
        "paddle_torch_args_map": {
            "y": "other"
        },
        "description": "_tmp_tensor = arg[0], result = _tmp_tensor.__add__(other=y)"
    },
    "paddle.Tensor.__div__": {
        "torch_api": "torch.Tensor.__div__",
        "paddle_torch_args_map": {
            "y": "other"
        },
        "description": "_tmp_tensor = arg[0], result = _tmp_tensor.__div__(other=y)"
    },
    "paddle.Tensor.__floordiv__": {
        "torch_api": "torch.Tensor.__floordiv__",
        "paddle_torch_args_map": {
            "y": "other"
        },
        "description": "_tmp_tensor = arg[0], result = _tmp_tensor.__floordiv__(other=y)"
    },
    "paddle.Tensor.__matmul__": {
        "torch_api": "torch.Tensor.__matmul__",
        "paddle_torch_args_map": {
            "y": "other"
        },
        "description": "_tmp_tensor = arg[0], result = _tmp_tensor.__matmul__(other=y)"
    },
    "paddle.Tensor.__mod__": {
        "torch_api": "torch.Tensor.__mod__",
        "paddle_torch_args_map": {
            "y": "other"
        },
        "description": "_tmp_tensor = arg[0], result = _tmp_tensor.__mod__(other=y)"
    },
    "paddle.Tensor.__ne__": {
        "torch_api": "torch.Tensor.__ne__",
        "paddle_torch_args_map": {
            "y": "other"
        },
        "description": "_tmp_tensor = arg[0], result = _tmp_tensor.__ne__(other=y)"
    },
    "paddle.Tensor.__pow__": {
        "Rule": "__Pow__Rule",
        "description": "use rule since torch.Tensor.__pow__(other=y) throws unimplemented error"
    },
    "paddle.Tensor.__radd__": {
        "torch_api": "torch.Tensor.__radd__",
        "paddle_torch_args_map": {
            "y": "other"
        },
        "description": "_tmp_tensor = arg[0], result = _tmp_tensor.__radd__(other=y)"
    },
    "paddle.Tensor.__rmatmul__": {
        "torch_api": "torch.Tensor.__rmatmul__",
        "paddle_torch_args_map": {
            "y": "other"
        },
        "description": "_tmp_tensor = arg[0], result = _tmp_tensor.__rmatmul__(other=y)"
    },
    "paddle.Tensor.__rmod__": {
        "torch_api": "torch.Tensor.__rmod__",
        "paddle_torch_args_map": {
            "y": "other"
        },
        "description": "_tmp_tensor = arg[0], result = _tmp_tensor.__rmod__(other=y)"
    },
    "paddle.Tensor.__rmul__": {
        "torch_api": "torch.Tensor.__rmul__",
        "paddle_torch_args_map": {
            "y": "other"
        },
        "description": "_tmp_tensor = arg[0], result = _tmp_tensor.__rmul__(other=y)"
    },
    "paddle.Tensor.__rpow__": {
        "torch_api": "torch.Tensor.__rpow__",
        "paddle_torch_args_map": {
            "y": "other"
        },
        "description": "_tmp_tensor = arg[0], result = _tmp_tensor.__rpow__(other=y)"
    },
    "paddle.Tensor.__rsub__": {
        "torch_api": "torch.Tensor.__rsub__",
        "paddle_torch_args_map": {
            "y": "other"
        },
        "description": "_tmp_tensor = arg[0], result = _tmp_tensor.__rsub__(other=y)"
    },
    "paddle.Tensor.__rshift__": {
        "Rule": "__rshift__Rule"
    },
    "paddle.Tensor.__rtruediv__": {
        "torch_api": "torch.Tensor.__rtruediv__",
        "paddle_torch_args_map": {
            "y": "other"
        },
        "description": "_tmp_tensor = arg[0], result = _tmp_tensor.__rtruediv__(other=y)"
    },
    "paddle.Tensor.__truediv__": {
        "torch_api": "torch.Tensor.__truediv__",
        "paddle_torch_args_map": {
            "y": "other"
        },
        "description": "_tmp_tensor = arg[0], result = _tmp_tensor.__truediv__(other=y)"
    },
    "paddle.Tensor.__mul__": {
        "torch_api": "torch.Tensor.__mul__",
        "paddle_torch_args_map": {
            "y": "other"
        },
        "description": "_tmp_tensor = arg[0], result = _tmp_tensor.__mul__(other=y)"
    },
    "paddle.Tensor.__sub__": {
        "torch_api": "torch.Tensor.__sub__",
        "paddle_torch_args_map": {
            "y": "other"
        },
        "description": "_tmp_tensor = arg[0], result = _tmp_tensor.__sub__(other=y)"
    },
    "paddle.Tensor.__getitem__": {
        "torch_api": "torch.Tensor.__getitem__"
    },
    "paddle.Tensor.__setitem__": {
        "torch_api": "torch.Tensor.__setitem__"
    },
    "paddle.Tensor.__abs__": {
        "torch_api": "torch.Tensor.__abs__"
    },
    "paddle.Tensor.__and__": {
        "torch_api": "torch.Tensor.__and__",
        "paddle_torch_args_map": {
            "y": "other"
        }
    },
    "paddle.Tensor.__dir__": {
        "torch_api": "torch.Tensor.__dir__"
    },
    "migrated": "APIs migrated are placed here",
    "paddle.Tensor.addmm": {
        "torch_api": "torch.Tensor.addmm",
        "paddle_torch_args_map": {
            "x": "mat1",
            "y": "mat2",
            "beta": "beta",
            "alpha": "alpha"
        },
        "min_input_args": 2
    },
    "paddle.Tensor.addmm_": {
        "torch_api": "torch.Tensor.addmm_",
        "paddle_torch_args_map": {
            "x": "mat1",
            "y": "mat2",
            "alpha": "alpha",
            "beta": "beta"
        },
        "min_input_args": 2
    },
    "paddle.Tensor.amax": {
        "torch_api": "torch.Tensor.amax",
        "paddle_torch_args_map": {
            "axis": "dim",
            "keepdim": "keepdim"
        },
        "min_input_args": 0
    },
    "paddle.Tensor.amin": {
        "torch_api": "torch.Tensor.amin",
        "paddle_torch_args_map": {
            "axis": "dim",
            "keepdim": "keepdim"
        },
        "min_input_args": 0
    },
    "paddle.Tensor.atan2": {
        "torch_api": "torch.Tensor.arctan2",
        "paddle_torch_args_map": {
            "y": "other"
        },
        "min_input_args": 1
    },
    "paddle.Tensor.argmax": {
        "torch_api": "torch.Tensor.argmax",
        "paddle_torch_args_map": {
            "axis": "dim",
            "keepdim": "keepdim"
        },
        "min_input_args": 0
    },
    "paddle.Tensor.argmin": {
        "torch_api": "torch.Tensor.argmin",
        "paddle_torch_args_map": {
            "axis": "dim",
            "keepdim": "keepdim"
        },
        "min_input_args": 0
    },
    "paddle.Tensor.argsort": {
        "torch_api": "torch.Tensor.argsort",
        "paddle_torch_args_map": {
            "axis": "dim",
            "descending": "descending",
            "stable": "stable"
        },
        "min_input_args": 0
    },
    "paddle.Tensor.backward": {
        "torch_api": "torch.Tensor.backward",
        "paddle_torch_args_map": {
            "grad_tensor": "gradient",
            "retain_graph": "retain_graph"
        },
        "min_input_args": 0
    },
    "paddle.Tensor.bincount": {
        "torch_api": "torch.Tensor.bincount",
        "paddle_torch_args_map": {
            "weights": "weights",
            "minlength": "minlength"
        },
        "min_input_args": 0
    },
    "paddle.Tensor.bitwise_and": {
        "torch_api": "torch.Tensor.bitwise_and",
        "paddle_torch_args_map": {
            "y": "other"
        },
        "min_input_args": 1
    },
    "paddle.Tensor.bitwise_and_": {
        "torch_api": "torch.Tensor.bitwise_and_",
        "paddle_torch_args_map": {
            "y": "other"
        },
        "min_input_args": 1
    },
    "paddle.Tensor.bitwise_left_shift": {
        "torch_api": "torch.Tensor.bitwise_left_shift",
        "paddle_torch_args_map": {
            "y": "other"
        },
        "min_input_args": 1
    },
    "paddle.Tensor.bitwise_left_shift_": {
        "torch_api": "torch.Tensor.bitwise_left_shift_",
        "paddle_torch_args_map": {
            "y": "other"
        },
        "min_input_args": 1
    },
    "paddle.Tensor.bitwise_or": {
        "torch_api": "torch.Tensor.bitwise_or",
        "paddle_torch_args_map": {
            "y": "other"
        },
        "min_input_args": 1
    },
    "paddle.Tensor.bitwise_or_": {
        "torch_api": "torch.Tensor.bitwise_or_",
        "paddle_torch_args_map": {
            "y": "other"
        },
        "min_input_args": 1
    },
    "paddle.Tensor.bitwise_right_shift": {
        "torch_api": "torch.Tensor.bitwise_right_shift",
        "paddle_torch_args_map": {
            "y": "other"
        },
        "min_input_args": 1
    },
    "paddle.Tensor.bitwise_right_shift_": {
        "torch_api": "torch.Tensor.bitwise_right_shift_",
        "paddle_torch_args_map": {
            "y": "other"
        },
        "min_input_args": 1
    },
    "paddle.Tensor.bitwise_xor": {
        "torch_api": "torch.Tensor.bitwise_xor",
        "paddle_torch_args_map": {
            "y": "other"
        },
        "min_input_args": 1
    },
    "paddle.Tensor.bitwise_xor_": {
        "torch_api": "torch.Tensor.bitwise_xor_",
        "paddle_torch_args_map": {
            "y": "other"
        },
        "min_input_args": 1
    },
    "paddle.Tensor.bmm": {
        "torch_api": "torch.Tensor.bmm",
        "paddle_torch_args_map": {
            "y": "mat2"
        },
        "min_input_args": 1
    },
    "paddle.Tensor.broadcast_to": {
        "torch_api": "torch.Tensor.broadcast_to",
        "paddle_torch_args_map": {
            "shape": "size"
        },
        "min_input_args": 1
    },
    "paddle.Tensor.cauchy_": {
        "torch_api": "torch.Tensor.cauchy_",
        "paddle_torch_args_map": {
            "loc": "median",
            "scale": "sigma"
        },
        "min_input_args": 0
    },
    "paddle.Tensor.cholesky": {
        "torch_api": "torch.Tensor.cholesky",
        "paddle_torch_args_map": {
            "upper": "upper"
        },
        "min_input_args": 0
    },
    "paddle.Tensor.cholesky_solve": {
        "torch_api": "torch.Tensor.cholesky_solve",
        "paddle_torch_args_map": {
            "y": "input2",
            "upper": "upper"
        },
        "min_input_args": 1
    },
    "paddle.Tensor.chunk": {
        "torch_api": "torch.Tensor.chunk",
        "paddle_torch_args_map": {
            "chunks": "chunks",
            "axis": "dim"
        },
        "min_input_args": 1
    },
    "paddle.Tensor.clip": {
        "torch_api": "torch.Tensor.clamp",
        "paddle_torch_args_map": {
            "min": "min",
            "max": "max"
        },
        "min_input_args": 1
    },
    "paddle.Tensor.clip_": {
        "torch_api": "torch.Tensor.clip_",
        "paddle_torch_args_map": {
            "min": "min",
            "max": "max"
        },
        "min_input_args": 1
    },
    "paddle.Tensor.clone": {
        "torch_api": "torch.Tensor.clone",
        "paddle_torch_args_map": {
            "memory_format": "memory_format"
        },
        "min_input_args": 0
    },
    "paddle.Tensor.contiguous": {
        "torch_api": "torch.Tensor.contiguous",
        "paddle_torch_args_map": {
            "memory_format": "memory_format"
        },
        "min_input_args": 0
    },
    "paddle.Tensor.count_nonzero": {
        "torch_api": "torch.Tensor.count_nonzero",
        "paddle_torch_args_map": {
            "axis": "dim"
        },
        "min_input_args": 0
    },
    "paddle.Tensor.cov": {
        "torch_api": "torch.Tensor.cov",
        "paddle_torch_args_map": {
            "ddof": "correction",
            "fweights": "fweights",
            "aweights": "aweights"
        },
        "min_input_args": 0
    },
    "paddle.Tensor.cpu": {
        "torch_api": "torch.Tensor.cpu",
        "paddle_torch_args_map": {
            "memory_format": "memory_format"
        },
        "min_input_args": 0
    },
    "paddle.Tensor.cross": {
        "torch_api": "torch.Tensor.cross",
        "paddle_torch_args_map": {
            "y": "other",
            "axis": "dim"
        },
        "min_input_args": 1
    },
    "paddle.Tensor.cumprod_": {
        "torch_api": "torch.Tensor.cumprod_",
        "paddle_torch_args_map": {
            "dim": "dim",
            "dtype": "dtype"
        },
        "min_input_args": 1
    },
    "paddle.Tensor.cumsum": {
        "torch_api": "torch.Tensor.cumsum",
        "paddle_torch_args_map": {
            "axis": "dim",
            "dtype": "dtype"
        },
        "min_input_args": 1
    },
    "paddle.Tensor.cumsum_": {
        "torch_api": "torch.Tensor.cumsum_",
        "paddle_torch_args_map": {
            "axis": "dim",
            "dtype": "dtype"
        },
        "min_input_args": 1
    },
    "paddle.Tensor.diag": {
        "torch_api": "torch.Tensor.diag",
        "paddle_torch_args_map": {
            "offset": "diagonal"
        },
        "min_input_args": 0
    },
    "paddle.Tensor.diag_embed": {
        "torch_api": "torch.Tensor.diag_embed",
        "paddle_torch_args_map": {
            "offset": "offset",
            "dim1": "dim1",
            "dim2": "dim2"
        },
        "min_input_args": 0
    },
    "paddle.Tensor.diagflat": {
        "torch_api": "torch.Tensor.diagflat",
        "paddle_torch_args_map": {
            "offset": "offset"
        },
        "min_input_args": 0
    },
    "paddle.Tensor.diagonal": {
        "torch_api": "torch.Tensor.diagonal",
        "paddle_torch_args_map": {
            "offset": "offset",
            "axis1": "dim1",
            "axis2": "dim2"
        },
        "min_input_args": 0
    },
    "paddle.Tensor.diagonal_scatter": {
        "torch_api": "torch.Tensor.diagonal_scatter",
        "paddle_torch_args_map": {
            "y": "src",
            "offset": "offset",
            "axis1": "dim1",
            "axis2": "dim2"
        },
        "min_input_args": 1
    },
    "paddle.Tensor.diff": {
        "torch_api": "torch.Tensor.diff",
        "paddle_torch_args_map": {
            "n": "n",
            "axis": "dim",
            "prepend": "prepend",
            "append": "append"
        },
        "min_input_args": 0
    },
    "paddle.Tensor.dist": {
        "torch_api": "torch.Tensor.dist",
        "paddle_torch_args_map": {
            "y": "other",
            "p": "p"
        },
        "min_input_args": 1
    },
    "paddle.Tensor.dot": {
        "torch_api": "torch.Tensor.dot",
        "paddle_torch_args_map": {
            "y": "tensor"
        },
        "min_input_args": 1
    },
    "paddle.Tensor.dsplit": {
        "torch_api": "torch.Tensor.dsplit",
        "paddle_torch_args_map": {
            "num_or_indices": "indices"
        },
        "min_input_args": 1
    },
    "paddle.Tensor.equal": {
        "torch_api": "torch.Tensor.eq",
        "paddle_torch_args_map": {
            "y": "other"
        },
        "min_input_args": 1
    },
    "paddle.Tensor.expand": {
        "torch_api": "torch.Tensor.expand",
        "torch_args": [
            "*{shape}"
        ]
    },
    "paddle.Tensor.expand_as": {
        "torch_api": "torch.Tensor.expand_as",
        "paddle_torch_args_map": {
            "y": "other"
        },
        "min_input_args": 1
    },
    "paddle.Tensor.fill_": {
        "torch_api": "torch.Tensor.fill_",
        "paddle_torch_args_map": {
            "value": "value"
        },
        "min_input_args": 1
    },
    "paddle.Tensor.fill_diagonal_": {
        "torch_api": "torch.Tensor.fill_diagonal_",
        "paddle_torch_args_map": {
            "value": "fill_value",
            "wrap": "wrap"
        },
        "min_input_args": 1
    },
    "paddle.Tensor.flatten": {
        "torch_api": "torch.Tensor.flatten",
        "paddle_torch_args_map": {
            "start_axis": "start_dim",
            "stop_axis": "end_dim"
        },
        "min_input_args": 0
    },
    "paddle.Tensor.flip": {
        "torch_api": "torch.Tensor.flip",
        "paddle_torch_args_map": {
            "axis": "dims"
        },
        "min_input_args": 1
    },
    "paddle.Tensor.fmax": {
        "torch_api": "torch.Tensor.fmax",
        "paddle_torch_args_map": {
            "y": "other"
        },
        "min_input_args": 1
    },
    "paddle.Tensor.fmin": {
        "torch_api": "torch.Tensor.fmin",
        "paddle_torch_args_map": {
            "y": "other"
        },
        "min_input_args": 1
    },
    "paddle.Tensor.gcd": {
        "torch_api": "torch.Tensor.gcd",
        "paddle_torch_args_map": {
            "y": "other"
        },
        "min_input_args": 1
    },
    "paddle.Tensor.gcd_": {
        "torch_api": "torch.Tensor.gcd_",
        "paddle_torch_args_map": {
            "y": "other"
        },
        "min_input_args": 1
    },
    "paddle.Tensor.heaviside": {
        "torch_api": "torch.Tensor.heaviside",
        "paddle_torch_args_map": {
            "y": "values"
        },
        "min_input_args": 1
    },
    "paddle.Tensor.hsplit": {
        "torch_api": "torch.Tensor.hsplit",
        "paddle_torch_args_map": {
            "num_or_indices": "indices"
        },
        "min_input_args": 1
    },
    "paddle.Tensor.hypot": {
        "torch_api": "torch.Tensor.hypot",
        "paddle_torch_args_map": {
            "y": "other"
        },
        "min_input_args": 1
    },
    "paddle.Tensor.hypot_": {
        "torch_api": "torch.Tensor.hypot_",
        "paddle_torch_args_map": {
            "y": "other"
        },
        "min_input_args": 1
    },
    "paddle.Tensor.gammainc": {
        "torch_api": "torch.Tensor.igamma",
        "paddle_torch_args_map": {
            "y": "other"
        },
        "min_input_args": 1
    },
    "paddle.Tensor.gammainc_": {
        "torch_api": "torch.Tensor.igamma_",
        "paddle_torch_args_map": {
            "y": "other"
        },
        "min_input_args": 1
    },
    "paddle.Tensor.gammaincc": {
        "torch_api": "torch.Tensor.igammac",
        "paddle_torch_args_map": {
            "y": "other"
        },
        "min_input_args": 1
    },
    "paddle.Tensor.gammaincc_": {
        "torch_api": "torch.Tensor.igammac_",
        "paddle_torch_args_map": {
            "y": "other"
        },
        "min_input_args": 1
    },
    "paddle.Tensor.index_fill": {
        "torch_api": "torch.Tensor.index_fill",
        "paddle_torch_args_map": {
            "axis": "dim",
            "index": "index",
            "value": "value"
        },
        "min_input_args": 3
    },
    "paddle.Tensor.index_fill_": {
        "torch_api": "torch.Tensor.index_fill_",
        "paddle_torch_args_map": {
            "axis": "dim",
            "index": "index",
            "value": "value"
        },
        "min_input_args": 3
    },
    "paddle.Tensor.index_put": {
        "torch_api": "torch.Tensor.index_put",
        "paddle_torch_args_map": {
            "indices": "indices",
            "value": "values",
            "accumulate": "accumulate"
        },
        "min_input_args": 2
    },
    "paddle.Tensor.index_put_": {
        "torch_api": "torch.Tensor.index_put_",
        "paddle_torch_args_map": {
            "indices": "indices",
            "value": "values",
            "accumulate": "accumulate"
        },
        "min_input_args": 2
    },
    "paddle.Tensor.index_select": {
        "Rule": "IndexSelectRule"
    },
    "paddle.Tensor.inner": {
        "torch_api": "torch.Tensor.inner",
        "paddle_torch_args_map": {
            "y": "other"
        },
        "min_input_args": 1
    },
    "paddle.Tensor.isclose": {
        "torch_api": "torch.Tensor.isclose",
        "paddle_torch_args_map": {
            "y": "other",
            "rtol": "rtol",
            "atol": "atol",
            "equal_nan": "equal_nan"
        },
        "min_input_args": 1
    },
    "paddle.Tensor.istft": {
        "torch_api": "torch.Tensor.istft",
        "paddle_torch_args_map": {
            "n_fft": "n_fft",
            "hop_length": "hop_length",
            "win_length": "win_length",
            "window": "window",
            "center": "center",
            "normalized": "normalized",
            "onesided": "onesided",
            "length": "length",
            "return_complex": "return_complex"
        },
        "min_input_args": 1
    },
    "paddle.Tensor.kthvalue": {
        "torch_api": "torch.Tensor.kthvalue",
        "paddle_torch_args_map": {
            "k": "k",
            "axis": "dim",
            "keepdim": "keepdim"
        },
        "min_input_args": 1
    },
    "paddle.Tensor.lcm": {
        "torch_api": "torch.Tensor.lcm",
        "paddle_torch_args_map": {
            "y": "other"
        },
        "min_input_args": 1
    },
    "paddle.Tensor.lcm_": {
        "torch_api": "torch.Tensor.lcm_",
        "paddle_torch_args_map": {
            "y": "other"
        },
        "min_input_args": 1
    },
    "paddle.Tensor.ldexp_": {
        "torch_api": "torch.Tensor.ldexp_",
        "paddle_torch_args_map": {
            "y": "other"
        },
        "min_input_args": 1
    },
    "paddle.Tensor.lerp": {
        "torch_api": "torch.Tensor.lerp",
        "paddle_torch_args_map": {
            "y": "end",
            "weight": "weight"
        },
        "min_input_args": 2
    },
    "paddle.Tensor.lerp_": {
        "torch_api": "torch.Tensor.lerp_",
        "paddle_torch_args_map": {
            "y": "end",
            "weight": "weight"
        },
        "min_input_args": 2
    },
    "paddle.Tensor.logcumsumexp": {
        "torch_api": "torch.Tensor.logcumsumexp",
        "paddle_torch_args_map": {
            "axis": "dim"
        },
        "min_input_args": 1
    },
    "paddle.Tensor.logical_and": {
        "torch_api": "torch.Tensor.logical_and",
        "paddle_torch_args_map": {
            "y": "other"
        },
        "min_input_args": 1
    },
    "paddle.Tensor.logical_or": {
        "torch_api": "torch.Tensor.logical_or",
        "paddle_torch_args_map": {
            "y": "other"
        },
        "min_input_args": 1
    },
    "paddle.Tensor.logical_xor": {
        "torch_api": "torch.Tensor.logical_xor",
        "paddle_torch_args_map": {
            "y": "other"
        },
        "min_input_args": 1
    },
    "paddle.Tensor.logit": {
        "torch_api": "torch.Tensor.logit",
        "paddle_torch_args_map": {
            "eps": "eps"
        },
        "min_input_args": 0
    },
    "paddle.Tensor.logit_": {
        "torch_api": "torch.Tensor.logit_",
        "paddle_torch_args_map": {
            "eps": "eps"
        },
        "min_input_args": 0
    },
    "paddle.Tensor.logsumexp": {
        "torch_api": "torch.Tensor.logsumexp",
        "paddle_torch_args_map": {
            "axis": "dim",
            "keepdim": "keepdim"
        },
        "min_input_args": 1
    },
    "paddle.Tensor.lu": {
        "torch_api": "torch.Tensor.lu",
        "paddle_torch_args_map": {
            "pivot": "pivot",
            "get_infos": "get_infos"
        },
        "min_input_args": 0
    },
    "paddle.Tensor.masked_fill": {
        "torch_api": "torch.Tensor.masked_fill",
        "paddle_torch_args_map": {
            "mask": "mask",
            "value": "value"
        },
        "min_input_args": 2
    },
    "paddle.Tensor.masked_fill_": {
        "torch_api": "torch.Tensor.masked_fill_",
        "paddle_torch_args_map": {
            "mask": "mask",
            "value": "value"
        },
        "min_input_args": 2
    },
    "paddle.Tensor.masked_select": {
        "torch_api": "torch.Tensor.masked_select",
        "paddle_torch_args_map": {
            "mask": "mask"
        },
        "min_input_args": 1
    },
    "paddle.Tensor.matmul": {
        "torch_api": "torch.Tensor.matmul",
        "paddle_torch_args_map": {
            "y": "other"
        },
        "min_input_args": 1
    },
    "paddle.Tensor.matrix_power": {
        "torch_api": "torch.Tensor.matrix_power",
        "paddle_torch_args_map": {
            "n": "n"
        },
        "min_input_args": 1
    },
    "paddle.Tensor.maximum": {
        "torch_api": "torch.Tensor.maximum",
        "paddle_torch_args_map": {
            "y": "other"
        },
        "min_input_args": 1
    },
    "paddle.Tensor.mean": {
        "torch_api": "torch.Tensor.mean",
        "paddle_torch_args_map": {
            "axis": "dim",
            "keepdim": "keepdim",
            "dtype": "dtype"
        },
        "min_input_args": 0
    },
    "paddle.Tensor.median": {
        "torch_api": "torch.Tensor.median",
        "paddle_torch_args_map": {
            "keepdim": "keepdim"
        },
        "min_input_args": 0
    },
    "paddle.Tensor.minimum": {
        "torch_api": "torch.Tensor.minimum",
        "paddle_torch_args_map": {
            "y": "other"
        },
        "min_input_args": 1
    },
    "paddle.Tensor.mm": {
        "torch_api": "torch.Tensor.mm",
        "paddle_torch_args_map": {
            "mat2": "mat2"
        },
        "min_input_args": 1
    },
    "paddle.Tensor.mode": {
        "torch_api": "torch.Tensor.mode",
        "paddle_torch_args_map": {
            "axis": "dim",
            "keepdim": "keepdim"
        },
        "min_input_args": 0
    },
    "paddle.Tensor.moveaxis": {
        "torch_api": "torch.Tensor.moveaxis",
        "paddle_torch_args_map": {
            "source": "source",
            "destination": "destination"
        },
        "min_input_args": 2
    },
    "paddle.Tensor.multinomial": {
        "torch_api": "torch.Tensor.multinomial",
        "paddle_torch_args_map": {
            "num_samples": "num_samples",
            "replacement": "replacement",
            "generator": "generator"
        },
        "min_input_args": 1
    },
    "paddle.Tensor.mv": {
        "torch_api": "torch.Tensor.mv",
        "paddle_torch_args_map": {
            "vec": "vec"
        },
        "min_input_args": 1
    },
    "paddle.Tensor.multigammaln": {
        "torch_api": "torch.Tensor.mvlgamma",
        "paddle_torch_args_map": {
            "p": "p"
        },
        "min_input_args": 1
    },
    "paddle.Tensor.multigammaln_": {
        "torch_api": "torch.Tensor.mvlgamma_",
        "paddle_torch_args_map": {
            "p": "p"
        },
        "min_input_args": 1
    },
    "paddle.Tensor.nan_to_num": {
        "torch_api": "torch.Tensor.nan_to_num",
        "paddle_torch_args_map": {
            "nan": "nan",
            "posinf": "posinf",
            "neginf": "neginf"
        },
        "min_input_args": 0
    },
    "paddle.Tensor.nan_to_num_": {
        "torch_api": "torch.Tensor.nan_to_num_",
        "paddle_torch_args_map": {
            "nan": "nan",
            "posinf": "posinf",
            "neginf": "neginf"
        },
        "min_input_args": 0
    },
    "paddle.Tensor.nanmean": {
        "torch_api": "torch.Tensor.nanmean",
        "paddle_torch_args_map": {
            "axis": "dim",
            "keepdim": "keepdim",
            "dtype": "dtype"
        },
        "min_input_args": 0
    },
    "paddle.Tensor.nanmedian": {
        "torch_api": "torch.Tensor.nanmedian",
        "paddle_torch_args_map": {
            "keepdim": "keepdim"
        },
        "min_input_args": 0
    },
    "paddle.Tensor.nanquantile": {
        "torch_api": "torch.Tensor.nanquantile",
        "paddle_torch_args_map": {
            "q": "q",
            "axis": "dim",
            "keepdim": "keepdim",
            "interpolation": "interpolation"
        },
        "min_input_args": 1
    },
    "paddle.Tensor.nansum": {
        "torch_api": "torch.Tensor.nansum",
        "paddle_torch_args_map": {
            "axis": "dim",
            "keepdim": "keepdim",
            "dtype": "dtype"
        },
        "min_input_args": 0
    },
    "paddle.Tensor.nextafter": {
        "torch_api": "torch.Tensor.nextafter",
        "paddle_torch_args_map": {
            "y": "other"
        },
        "min_input_args": 1
    },
    "paddle.Tensor.numpy": {
        "torch_api": "torch.Tensor.numpy",
        "paddle_torch_args_map": {},
        "min_input_args": 0
    },
    "paddle.Tensor.householder_product": {
        "torch_api": "torch.Tensor.orgqr",
        "paddle_torch_args_map": {
            "tau": "input2"
        },
        "min_input_args": 1
    },
    "paddle.Tensor.outer": {
        "torch_api": "torch.Tensor.outer",
        "paddle_torch_args_map": {
            "y": "vec2"
        },
        "min_input_args": 1
    },
    "paddle.Tensor.polygamma": {
        "torch_api": "torch.Tensor.polygamma",
        "paddle_torch_args_map": {
            "n": "n"
        },
        "min_input_args": 1
    },
    "paddle.Tensor.polygamma_": {
        "torch_api": "torch.Tensor.polygamma_",
        "paddle_torch_args_map": {
            "n": "n"
        },
        "min_input_args": 1
    },
    "paddle.Tensor.pow_": {
        "torch_api": "torch.Tensor.pow_",
        "paddle_torch_args_map": {
            "y": "exponent"
        },
        "min_input_args": 1
    },
    "paddle.Tensor.quantile": {
        "torch_api": "torch.Tensor.quantile",
        "paddle_torch_args_map": {
            "q": "q",
            "axis": "dim",
            "keepdim": "keepdim",
            "interpolation": "interpolation"
        },
        "min_input_args": 1
    },
    "paddle.Tensor.register_hook": {
        "torch_api": "torch.Tensor.register_hook",
        "paddle_torch_args_map": {
            "hook": "hook"
        },
        "min_input_args": 1
    },
    "paddle.Tensor.remainder": {
        "torch_api": "torch.Tensor.remainder",
        "paddle_torch_args_map": {
            "y": "other"
        },
        "min_input_args": 1
    },
    "paddle.Tensor.remainder_": {
        "torch_api": "torch.Tensor.remainder_",
        "paddle_torch_args_map": {
            "y": "other"
        },
        "min_input_args": 1
    },
    "paddle.Tensor.renorm": {
        "torch_api": "torch.Tensor.renorm",
        "paddle_torch_args_map": {
            "p": "p",
            "axis": "dim",
            "max_norm": "maxnorm"
        },
        "min_input_args": 3
    },
    "paddle.Tensor.renorm_": {
        "torch_api": "torch.Tensor.renorm_",
        "paddle_torch_args_map": {
            "p": "p",
            "axis": "dim",
            "max_norm": "maxnorm"
        },
        "min_input_args": 3
    },
    "paddle.Tensor.repeat_interleave": {
        "torch_api": "torch.Tensor.repeat_interleave",
        "paddle_torch_args_map": {
            "repeats": "repeats",
            "axis": "dim"
        },
        "min_input_args": 1
    },
    "paddle.Tensor.roll": {
        "torch_api": "torch.Tensor.roll",
        "paddle_torch_args_map": {
            "shifts": "shifts",
            "axis": "dims"
        },
        "min_input_args": 1
    },
    "paddle.Tensor.rot90": {
        "torch_api": "torch.Tensor.rot90",
        "paddle_torch_args_map": {
            "k": "k",
            "axes": "dims"
        },
        "min_input_args": 0
    },
    "paddle.Tensor.select_scatter": {
        "torch_api": "torch.Tensor.select_scatter",
        "paddle_torch_args_map": {
            "values": "src",
            "axis": "dim",
            "index": "index"
        },
        "min_input_args": 3
    },
    "paddle.Tensor.signbit": {
        "torch_api": "torch.Tensor.signbit",
        "paddle_torch_args_map": {},
        "min_input_args": 0
    },
    "paddle.Tensor.squeeze": {
        "torch_api": "torch.Tensor.squeeze",
        "paddle_torch_args_map": {
            "axis": "dim"
        },
        "min_input_args": 0
    },
    "paddle.Tensor.squeeze_": {
        "torch_api": "torch.Tensor.squeeze_",
        "paddle_torch_args_map": {
            "axis": "dim"
        },
        "min_input_args": 0
    },
    "paddle.Tensor.std": {
        "torch_api": "torch.Tensor.std",
        "paddle_torch_args_map": {
            "axis": "dim",
            "unbiased": "correction",
            "keepdim": "keepdim"
        },
        "min_input_args": 0
    },
    "paddle.Tensor.sum": {
        "torch_api": "torch.Tensor.sum",
        "paddle_torch_args_map": {
            "axis": "dim",
            "keepdim": "keepdim",
            "dtype": "dtype"
        },
        "min_input_args": 0
    },
    "paddle.Tensor.take_along_axis": {
        "torch_api": "torch.Tensor.take_along_dim",
        "paddle_torch_args_map": {
            "indices": "indices",
            "axis": "dim"
        },
        "min_input_args": 2
    },
    "paddle.Tensor.tensor_split": {
        "torch_api": "torch.Tensor.tensor_split",
        "paddle_torch_args_map": {
            "num_or_indices": "indices",
            "axis": "dim"
        },
        "min_input_args": 1
    },
    "paddle.Tensor.to_sparse_coo": {
        "torch_api": "torch.Tensor.to_sparse",
        "paddle_torch_args_map": {
            "sparse_dim": "sparse_dim"
        },
        "min_input_args": 1
    },
    "paddle.Tensor.topk": {
        "torch_api": "torch.Tensor.topk",
        "paddle_torch_args_map": {
            "k": "k",
            "axis": "dim",
            "largest": "largest",
            "sorted": "sorted"
        },
        "min_input_args": 1
    },
    "paddle.Tensor.tril": {
        "torch_api": "torch.Tensor.tril",
        "paddle_torch_args_map": {
            "diagonal": "diagonal"
        },
        "min_input_args": 0
    },
    "paddle.Tensor.tril_": {
        "torch_api": "torch.Tensor.tril_",
        "paddle_torch_args_map": {
            "diagonal": "diagonal"
        },
        "min_input_args": 0
    },
    "paddle.Tensor.triu": {
        "torch_api": "torch.Tensor.triu",
        "paddle_torch_args_map": {
            "diagonal": "diagonal"
        },
        "min_input_args": 0
    },
    "paddle.Tensor.triu_": {
        "torch_api": "torch.Tensor.triu_",
        "paddle_torch_args_map": {
            "diagonal": "diagonal"
        },
        "min_input_args": 0
    },
    "paddle.Tensor.unbind": {
        "torch_api": "torch.Tensor.unbind",
        "paddle_torch_args_map": {
            "axis": "dim"
        },
        "min_input_args": 0
    },
    "paddle.Tensor.unflatten": {
        "torch_api": "torch.Tensor.unflatten",
        "paddle_torch_args_map": {
            "axis": "dim",
            "shape": "sizes"
        },
        "min_input_args": 2
    },
    "paddle.Tensor.unfold": {
        "torch_api": "torch.Tensor.unfold",
        "paddle_torch_args_map": {
            "axis": "dimension",
            "size": "size",
            "step": "step"
        },
        "min_input_args": 3
    },
    "paddle.Tensor.uniform_": {
        "torch_api": "torch.Tensor.uniform_",
        "paddle_torch_args_map": {
            "min": "from",
            "max": "to"
        },
        "min_input_args": 0
    },
    "paddle.Tensor.unique": {
        "torch_api": "torch.Tensor.unique",
        "paddle_torch_args_map": {
            "return_inverse": "return_inverse",
            "return_counts": "return_counts",
            "axis": "dim"
        },
        "min_input_args": 0
    },
    "paddle.Tensor.unique_consecutive": {
        "torch_api": "torch.Tensor.unique_consecutive",
        "paddle_torch_args_map": {
            "return_inverse": "return_inverse",
            "return_counts": "return_counts",
            "axis": "dim"
        },
        "min_input_args": 0
    },
    "paddle.Tensor.unsqueeze": {
        "torch_api": "torch.Tensor.unsqueeze",
        "paddle_torch_args_map": {
            "axis": "dim"
        },
        "min_input_args": 1
    },
    "paddle.Tensor.unsqueeze_": {
        "torch_api": "torch.Tensor.unsqueeze_",
        "paddle_torch_args_map": {
            "axis": "dim"
        },
        "min_input_args": 1
    },
    "paddle.Tensor.var": {
        "torch_api": "torch.Tensor.var",
        "paddle_torch_args_map": {
            "axis": "dim",
            "unbiased": "correction",
            "keepdim": "keepdim"
        },
        "min_input_args": 0
    },
    "paddle.Tensor.view_as": {
        "torch_api": "torch.Tensor.view_as",
        "paddle_torch_args_map": {
            "other": "other"
        },
        "min_input_args": 1
    },
    "paddle.Tensor.where": {
        "torch_api": "torch.Tensor.where",
        "paddle_torch_args_map": {
            "condition": "condition",
            "y": "y"
        },
        "min_input_args": 2
    },
    "paddle.__version__.split": {
        "torch_api": "torch.__version__.split",
        "paddle_torch_args_map": {
            "sep": "sep",
            "maxsplit": "maxsplit"
        },
        "min_input_args": 0
    },
    "paddle.abs": {
        "torch_api": "torch.abs",
        "paddle_torch_args_map": {
            "x": "input"
        },
        "min_input_args": 1
    },
    "paddle.abs_": {
        "torch_api": "torch.abs_",
        "paddle_torch_args_map": {
            "x": "input"
        },
        "min_input_args": 1
    },
    "paddle.addmm": {
        "torch_api": "torch.addmm",
        "paddle_torch_args_map": {
            "input": "input",
            "x": "mat1",
            "y": "mat2",
            "beta": "beta",
            "alpha": "alpha"
        },
        "min_input_args": 3
    },
    "paddle.all": {
        "torch_api": "torch.all",
        "paddle_torch_args_map": {
            "x": "input",
            "axis": "dim",
            "keepdim": "keepdim"
        },
        "min_input_args": 1
    },
    "paddle.amax": {
        "torch_api": "torch.amax",
        "paddle_torch_args_map": {
            "x": "input",
            "axis": "dim",
            "keepdim": "keepdim"
        },
        "min_input_args": 1
    },
    "paddle.amin": {
        "torch_api": "torch.amin",
        "paddle_torch_args_map": {
            "x": "input",
            "axis": "dim",
            "keepdim": "keepdim"
        },
        "min_input_args": 1
    },
    "paddle.amp.auto_cast": {
        "torch_api": "torch.amp.autocast",
        "paddle_torch_args_map": {
            "dtype": "dtype",
            "enable": "enabled"
        },
        "min_input_args": 0
    },
    "paddle.angle": {
        "torch_api": "torch.angle",
        "paddle_torch_args_map": {
            "x": "input"
        },
        "min_input_args": 1
    },
    "paddle.any": {
        "torch_api": "torch.any",
        "paddle_torch_args_map": {
            "x": "input",
            "axis": "dim",
            "keepdim": "keepdim"
        },
        "min_input_args": 1
    },
    "paddle.acos": {
        "torch_api": "torch.arccos",
        "paddle_torch_args_map": {
            "x": "input"
        },
        "min_input_args": 1
    },
    "paddle.acosh": {
        "torch_api": "torch.arccosh",
        "paddle_torch_args_map": {
            "x": "input"
        },
        "min_input_args": 1
    },
    "paddle.asin": {
        "torch_api": "torch.arcsin",
        "paddle_torch_args_map": {
            "x": "input"
        },
        "min_input_args": 1
    },
    "paddle.asinh": {
        "torch_api": "torch.arcsinh",
        "paddle_torch_args_map": {
            "x": "input"
        },
        "min_input_args": 1
    },
    "paddle.atan": {
        "torch_api": "torch.arctan",
        "paddle_torch_args_map": {
            "x": "input"
        },
        "min_input_args": 1
    },
    "paddle.atan2": {
        "torch_api": "torch.arctan2",
        "paddle_torch_args_map": {
            "x": "input",
            "y": "other"
        },
        "min_input_args": 2
    },
    "paddle.atanh": {
        "torch_api": "torch.arctanh",
        "paddle_torch_args_map": {
            "x": "input"
        },
        "min_input_args": 1
    },
    "paddle.argmax": {
        "torch_api": "torch.argmax",
        "paddle_torch_args_map": {
            "x": "input",
            "axis": "dim",
            "keepdim": "keepdim"
        },
        "min_input_args": 1
    },
    "paddle.argmin": {
        "torch_api": "torch.argmin",
        "paddle_torch_args_map": {
            "x": "input",
            "axis": "dim",
            "keepdim": "keepdim"
        },
        "min_input_args": 1
    },
    "paddle.argsort": {
        "torch_api": "torch.argsort",
        "paddle_torch_args_map": {
            "x": "input",
            "axis": "dim",
            "descending": "descending",
            "stable": "stable"
        },
        "min_input_args": 1
    },
    "paddle.to_tensor": {
        "torch_api": "torch.as_tensor",
        "paddle_torch_args_map": {
            "data": "data",
            "dtype": "dtype",
            "place": "device"
        },
        "min_input_args": 1
    },
    "paddle.autograd.backward": {
        "torch_api": "torch.autograd.backward",
        "paddle_torch_args_map": {
            "tensors": "tensors",
            "grad_tensors": "grad_tensors",
            "retain_graph": "retain_graph"
        },
        "min_input_args": 1
    },
    "paddle.incubate.autograd.jvp": {
        "torch_api": "torch.autograd.functional.jvp",
        "paddle_torch_args_map": {
            "func": "func",
            "xs": "inputs",
            "v": "v"
        },
        "min_input_args": 2
    },
    "paddle.incubate.autograd.vjp": {
        "torch_api": "torch.autograd.functional.vjp",
        "paddle_torch_args_map": {
            "func": "func",
            "xs": "inputs",
            "v": "v"
        },
        "min_input_args": 2
    },
    "paddle.grad": {
        "torch_api": "torch.autograd.grad",
        "paddle_torch_args_map": {
            "outputs": "outputs",
            "inputs": "inputs",
            "grad_outputs": "grad_outputs",
            "retain_graph": "retain_graph",
            "create_graph": "create_graph",
            "allow_unused": "allow_unused"
        },
        "min_input_args": 2
    },
    "paddle.autograd.saved_tensors_hooks": {
        "torch_api": "torch.autograd.graph.saved_tensors_hooks",
        "paddle_torch_args_map": {
            "pack_hook": "pack_hook",
            "unpack_hook": "unpack_hook"
        },
        "min_input_args": 2
    },
    "paddle.profiler.export_chrome_tracing": {
        "torch_api": "torch.autograd.profiler.profile.export_chrome_trace",
        "paddle_torch_args_map": {
            "dir_name": "path"
        },
        "min_input_args": 1
    },
    "paddle.bernoulli": {
        "torch_api": "torch.bernoulli",
        "paddle_torch_args_map": {
            "x": "input",
            "p": "p",
            "generator": "generator"
        },
        "min_input_args": 0
    },
    "paddle.bitwise_and": {
        "torch_api": "torch.bitwise_and",
        "paddle_torch_args_map": {
            "x": "input",
            "y": "other"
        },
        "min_input_args": 2
    },
    "paddle.bitwise_left_shift": {
        "torch_api": "torch.bitwise_left_shift",
        "paddle_torch_args_map": {
            "x": "input",
            "y": "other"
        },
        "min_input_args": 2
    },
    "paddle.bitwise_not": {
        "torch_api": "torch.bitwise_not",
        "paddle_torch_args_map": {
            "x": "input"
        },
        "min_input_args": 1
    },
    "paddle.bitwise_or": {
        "torch_api": "torch.bitwise_or",
        "paddle_torch_args_map": {
            "x": "input",
            "y": "other"
        },
        "min_input_args": 2
    },
    "paddle.bitwise_right_shift": {
        "torch_api": "torch.bitwise_right_shift",
        "paddle_torch_args_map": {
            "x": "input",
            "y": "other"
        },
        "min_input_args": 2
    },
    "paddle.bitwise_xor": {
        "torch_api": "torch.bitwise_xor",
        "paddle_torch_args_map": {
            "x": "input",
            "y": "other"
        },
        "min_input_args": 2
    },
    "paddle.bmm": {
        "torch_api": "torch.bmm",
        "paddle_torch_args_map": {
            "x": "input",
            "y": "mat2"
        },
        "min_input_args": 2
    },
    "paddle.broadcast_to": {
        "torch_api": "torch.broadcast_to",
        "paddle_torch_args_map": {
            "x": "input",
            "shape": "size"
        },
        "min_input_args": 2
    },
    "paddle.bucketize": {
        "torch_api": "torch.bucketize",
        "paddle_torch_args_map": {
            "x": "input",
            "sorted_sequence": "boundaries",
            "out_int32": "out_int32",
            "right": "right"
        },
        "min_input_args": 2
    },
    "paddle.cdist": {
        "torch_api": "torch.cdist",
        "paddle_torch_args_map": {
            "x": "x1",
            "y": "x2",
            "p": "p",
            "compute_mode": "compute_mode"
        },
        "min_input_args": 2
    },
    "paddle.ceil": {
        "torch_api": "torch.ceil",
        "paddle_torch_args_map": {
            "x": "input"
        },
        "min_input_args": 1
    },
    "paddle.linalg.cholesky_solve": {
        "torch_api": "torch.cholesky_solve",
        "paddle_torch_args_map": {
            "x": "input",
            "y": "input2",
            "upper": "upper"
        },
        "min_input_args": 2
    },
    "paddle.chunk": {
        "torch_api": "torch.chunk",
        "paddle_torch_args_map": {
            "x": "input",
            "chunks": "chunks",
            "axis": "dim"
        },
        "min_input_args": 2
    },
    "paddle.clip": {
        "torch_api": "torch.clamp",
        "paddle_torch_args_map": {
            "x": "input",
            "min": "min",
            "max": "max"
        },
        "min_input_args": 1
    },
    "paddle.clone": {
        "torch_api": "torch.clone",
        "paddle_torch_args_map": {
            "x": "input",
            "memory_format": "memory_format"
        },
        "min_input_args": 1
    },
    "paddle.column_stack": {
        "torch_api": "torch.column_stack",
        "paddle_torch_args_map": {
            "x": "tensors"
        },
        "min_input_args": 1
    },
    "paddle.combinations": {
        "torch_api": "torch.combinations",
        "paddle_torch_args_map": {
            "x": "input",
            "r": "r",
            "with_replacement": "with_replacement"
        },
        "min_input_args": 1
    },
    "paddle.complex": {
        "torch_api": "torch.complex",
        "paddle_torch_args_map": {
            "real": "real",
            "imag": "imag"
        },
        "min_input_args": 2
    },
    "paddle.concat": {
        "torch_api": "torch.concat",
        "paddle_torch_args_map": {
            "x": "tensors",
            "axis": "dim"
        },
        "min_input_args": 1
    },
    "paddle.conj": {
        "torch_api": "torch.conj",
        "paddle_torch_args_map": {
            "x": "input"
        },
        "min_input_args": 1
    },
    "paddle.copysign": {
        "torch_api": "torch.copysign",
        "paddle_torch_args_map": {
            "x": "input",
            "y": "other"
        },
        "min_input_args": 2
    },
    "paddle.cos": {
        "torch_api": "torch.cos",
        "paddle_torch_args_map": {
            "x": "input"
        },
        "min_input_args": 1
    },
    "paddle.cosh": {
        "torch_api": "torch.cosh",
        "paddle_torch_args_map": {
            "x": "input"
        },
        "min_input_args": 1
    },
    "paddle.count_nonzero": {
        "torch_api": "torch.count_nonzero",
        "paddle_torch_args_map": {
            "x": "input",
            "axis": "dim"
        },
        "min_input_args": 1
    },
    "paddle.linalg.cov": {
        "torch_api": "torch.cov",
        "paddle_torch_args_map": {
            "x": "input",
            "ddof": "correction",
            "fweights": "fweights",
            "aweights": "aweights"
        },
        "min_input_args": 1
    },
    "paddle.cross": {
        "torch_api": "torch.cross",
        "paddle_torch_args_map": {
            "x": "input",
            "y": "other",
            "axis": "dim"
        },
        "min_input_args": 2
    },
    "paddle.device.cuda.Event": {
        "torch_api": "torch.cuda.Event",
        "paddle_torch_args_map": {
            "enable_timing": "enable_timing",
            "blocking": "blocking",
            "interprocess": "interprocess"
        },
        "min_input_args": 0
    },
    "paddle.device.cuda.current_stream": {
        "torch_api": "torch.cuda.current_stream",
        "paddle_torch_args_map": {
            "device": "device"
        },
        "min_input_args": 0
    },
    "paddle.device.cuda.get_device_capability": {
        "torch_api": "torch.cuda.get_device_capability",
        "paddle_torch_args_map": {
            "device": "device"
        },
        "min_input_args": 0
    },
    "paddle.device.cuda.get_device_name": {
        "torch_api": "torch.cuda.get_device_name",
        "paddle_torch_args_map": {
            "device": "device"
        },
        "min_input_args": 0
    },
    "paddle.device.cuda.max_memory_allocated": {
        "torch_api": "torch.cuda.max_memory_allocated",
        "paddle_torch_args_map": {
            "device": "device"
        },
        "min_input_args": 0
    },
    "paddle.device.cuda.max_memory_reserved": {
        "torch_api": "torch.cuda.max_memory_reserved",
        "paddle_torch_args_map": {
            "device": "device"
        },
        "min_input_args": 0
    },
    "paddle.device.cuda.memory_allocated": {
        "torch_api": "torch.cuda.memory_allocated",
        "paddle_torch_args_map": {
            "device": "device"
        },
        "min_input_args": 0
    },
    "paddle.device.cuda.memory_reserved": {
        "torch_api": "torch.cuda.memory_reserved",
        "paddle_torch_args_map": {
            "device": "device"
        },
        "min_input_args": 0
    },
    "paddle.device.stream_guard": {
        "torch_api": "torch.cuda.stream",
        "paddle_torch_args_map": {
            "stream": "stream"
        },
        "min_input_args": 1
    },
    "paddle.device.cuda.synchronize": {
        "torch_api": "torch.cuda.synchronize",
        "paddle_torch_args_map": {
            "device": "device"
        },
        "min_input_args": 0
    },
    "paddle.cumsum": {
        "torch_api": "torch.cumsum",
        "paddle_torch_args_map": {
            "x": "input",
            "axis": "dim",
            "dtype": "dtype"
        },
        "min_input_args": 2
    },
    "paddle.cumulative_trapezoid": {
        "torch_api": "torch.cumulative_trapezoid",
        "paddle_torch_args_map": {
            "y": "y",
            "x": "x",
            "dx": "dx",
            "axis": "dim"
        },
        "min_input_args": 1
    },
    "paddle.deg2rad": {
        "torch_api": "torch.deg2rad",
        "paddle_torch_args_map": {
            "x": "input"
        },
        "min_input_args": 1
    },
    "paddle.diag": {
        "torch_api": "torch.diag",
        "paddle_torch_args_map": {
            "x": "input",
            "offset": "diagonal"
        },
        "min_input_args": 1
    },
    "paddle.diag_embed": {
        "torch_api": "torch.diag_embed",
        "paddle_torch_args_map": {
            "input": "input",
            "offset": "offset",
            "dim1": "dim1",
            "dim2": "dim2"
        },
        "min_input_args": 1
    },
    "paddle.diagflat": {
        "torch_api": "torch.diagflat",
        "paddle_torch_args_map": {
            "x": "input",
            "offset": "offset"
        },
        "min_input_args": 1
    },
    "paddle.diagonal": {
        "torch_api": "torch.diagonal",
        "paddle_torch_args_map": {
            "x": "input",
            "offset": "offset",
            "axis1": "dim1",
            "axis2": "dim2"
        },
        "min_input_args": 1
    },
    "paddle.diagonal_scatter": {
        "torch_api": "torch.diagonal_scatter",
        "paddle_torch_args_map": {
            "x": "input",
            "y": "src",
            "offset": "offset",
            "axis1": "dim1",
            "axis2": "dim2"
        },
        "min_input_args": 2
    },
    "paddle.diff": {
        "torch_api": "torch.diff",
        "paddle_torch_args_map": {
            "x": "input",
            "n": "n",
            "axis": "dim",
            "prepend": "prepend",
            "append": "append"
        },
        "min_input_args": 1
    },
    "paddle.dist": {
        "torch_api": "torch.dist",
        "paddle_torch_args_map": {
            "x": "input",
            "y": "other",
            "p": "p"
        },
        "min_input_args": 2
    },
    "paddle.distributed.alltoall": {
        "torch_api": "torch.distributed.all_to_all",
        "paddle_torch_args_map": {
            "out_tensor_list": "output_tensor_list",
            "in_tensor_list": "input_tensor_list",
            "group": "group"
        },
        "min_input_args": 2
    },
    "paddle.distributed.barrier": {
        "torch_api": "torch.distributed.barrier",
        "paddle_torch_args_map": {
            "group": "group"
        },
        "min_input_args": 0
    },
    "paddle.distributed.broadcast": {
        "torch_api": "torch.distributed.broadcast",
        "paddle_torch_args_map": {
            "tensor": "tensor",
            "src": "src",
            "group": "group"
        },
        "min_input_args": 2
    },
    "paddle.distributed.broadcast_object_list": {
        "torch_api": "torch.distributed.broadcast_object_list",
        "paddle_torch_args_map": {
            "object_list": "object_list",
            "src": "src",
            "group": "group"
        },
        "min_input_args": 1
    },
    "paddle.distributed.get_backend": {
        "torch_api": "torch.distributed.get_backend",
        "paddle_torch_args_map": {
            "group": "group"
        },
        "min_input_args": 0
    },
    "paddle.distributed.get_rank": {
        "torch_api": "torch.distributed.get_rank",
        "paddle_torch_args_map": {
            "group": "group"
        },
        "min_input_args": 0
    },
    "paddle.distributed.get_world_size": {
        "torch_api": "torch.distributed.get_world_size",
        "paddle_torch_args_map": {
            "group": "group"
        },
        "min_input_args": 0
    },
    "paddle.distributed.init_parallel_env": {
        "torch_api": "torch.distributed.init_process_group",
        "paddle_torch_args_map": {},
        "min_input_args": 0
    },
    "paddle.distributed.irecv": {
        "torch_api": "torch.distributed.irecv",
        "paddle_torch_args_map": {
            "tensor": "tensor",
            "src": "src",
            "group": "group"
        },
        "min_input_args": 1
    },
    "paddle.distributed.isend": {
        "torch_api": "torch.distributed.isend",
        "paddle_torch_args_map": {
            "tensor": "tensor",
            "dst": "dst",
            "group": "group"
        },
        "min_input_args": 2
    },
    "paddle.distributed.new_group": {
        "torch_api": "torch.distributed.new_group",
        "paddle_torch_args_map": {
            "ranks": "ranks",
            "backend": "backend"
        },
        "min_input_args": 0
    },
    "paddle.distributed.fleet.distributed_optimizer": {
        "torch_api": "torch.distributed.optim.DistributedOptimizer",
        "paddle_torch_args_map": {
            "optimizer_class": "optimizer_class",
            "*args": "*args",
            "**kwargs": "**kwargs"
        },
        "min_input_args": 1
    },
    "paddle.distributed.recv": {
        "torch_api": "torch.distributed.recv",
        "paddle_torch_args_map": {
            "tensor": "tensor",
            "src": "src",
            "group": "group"
        },
        "min_input_args": 1
    },
    "paddle.distributed.rpc.get_worker_info": {
        "torch_api": "torch.distributed.rpc.get_worker_info",
        "paddle_torch_args_map": {
            "name": "worker_name"
        },
        "min_input_args": 0
    },
    "paddle.distributed.rpc.init_rpc": {
        "torch_api": "torch.distributed.rpc.init_rpc",
        "paddle_torch_args_map": {
            "name": "name",
            "backend": "backend",
            "rank": "rank",
            "world_size": "world_size"
        },
        "min_input_args": 1
    },
    "paddle.distributed.rpc.rpc_async": {
        "torch_api": "torch.distributed.rpc.rpc_async",
        "paddle_torch_args_map": {
            "to": "to",
            "fn": "func",
            "kwargs": "kwargs",
            "timeout": "timeout"
        },
        "min_input_args": 2
    },
    "paddle.distributed.rpc.rpc_sync": {
        "torch_api": "torch.distributed.rpc.rpc_sync",
        "paddle_torch_args_map": {
            "to": "to",
            "fn": "func",
            "kwargs": "kwargs",
            "timeout": "timeout"
        },
        "min_input_args": 2
    },
    "paddle.distributed.rpc.shutdown": {
        "torch_api": "torch.distributed.rpc.shutdown",
        "paddle_torch_args_map": {},
        "min_input_args": 0
    },
    "paddle.distributed.scatter_object_list": {
        "torch_api": "torch.distributed.scatter_object_list",
        "paddle_torch_args_map": {
            "out_object_list": "scatter_object_output_list",
            "in_object_list": "scatter_object_input_list",
            "src": "src",
            "group": "group"
        },
        "min_input_args": 2
    },
    "paddle.distributed.send": {
        "torch_api": "torch.distributed.send",
        "paddle_torch_args_map": {
            "tensor": "tensor",
            "dst": "dst",
            "group": "group"
        },
        "min_input_args": 2
    },
    "paddle.distribution.AbsTransform": {
        "torch_api": "torch.distributions.AbsTransform",
        "paddle_torch_args_map": {},
        "min_input_args": 0
    },
    "paddle.distribution.AffineTransform": {
        "torch_api": "torch.distributions.AffineTransform",
        "paddle_torch_args_map": {
            "loc": "loc",
            "scale": "scale"
        },
        "min_input_args": 2
    },
    "paddle.distribution.Bernoulli": {
        "torch_api": "torch.distributions.Bernoulli",
        "paddle_torch_args_map": {
            "probs": "probs"
        },
        "min_input_args": 1
    },
    "paddle.distribution.Beta": {
        "torch_api": "torch.distributions.Beta",
        "paddle_torch_args_map": {
            "alpha": "concentration1",
            "beta": "concentration0"
        },
        "min_input_args": 2
    },
    "paddle.distribution.Categorical": {
        "torch_api": "torch.distributions.Categorical",
        "paddle_torch_args_map": {
            "logits": "logits"
        },
        "min_input_args": 1
    },
    "paddle.distribution.Cauchy": {
        "torch_api": "torch.distributions.Cauchy",
        "paddle_torch_args_map": {
            "loc": "loc",
            "scale": "scale"
        },
        "min_input_args": 2
    },
    "paddle.distribution.ChainTransform": {
        "torch_api": "torch.distributions.ComposeTransform",
        "paddle_torch_args_map": {
            "transforms": "parts"
        },
        "min_input_args": 1
    },
    "paddle.distribution.ContinuousBernoulli": {
        "torch_api": "torch.distributions.ContinuousBernoulli",
        "paddle_torch_args_map": {
            "probs": "probs",
            "lims": "lims"
        },
        "min_input_args": 0
    },
    "paddle.distribution.Dirichlet": {
        "torch_api": "torch.distributions.Dirichlet",
        "paddle_torch_args_map": {
            "concentration": "concentration"
        },
        "min_input_args": 1
    },
    "paddle.distribution.Distribution": {
        "torch_api": "torch.distributions.Distribution",
        "paddle_torch_args_map": {
            "batch_shape": "batch_shape",
            "event_shape": "event_shape"
        },
        "min_input_args": 0
    },
    "paddle.distribution.Distribution.rsample": {
        "torch_api": "torch.distributions.Distribution.rsample",
        "paddle_torch_args_map": {
            "shape": "sample_shape"
        },
        "min_input_args": 0
    },
    "paddle.distribution.Distribution.sample": {
        "torch_api": "torch.distributions.Distribution.sample",
        "paddle_torch_args_map": {
            "shape": "sample_shape"
        },
        "min_input_args": 0
    },
    "paddle.distribution.ExpTransform": {
        "torch_api": "torch.distributions.ExpTransform",
        "paddle_torch_args_map": {},
        "min_input_args": 0
    },
    "paddle.distribution.Exponential": {
        "torch_api": "torch.distributions.Exponential",
        "paddle_torch_args_map": {
            "rate": "rate"
        },
        "min_input_args": 0
    },
    "paddle.distribution.ExponentialFamily": {
        "torch_api": "torch.distributions.ExponentialFamily",
        "paddle_torch_args_map": {
            "batch_shape": "batch_shape",
            "event_shape": "event_shape"
        },
        "min_input_args": 0
    },
    "paddle.distribution.Geometric": {
        "torch_api": "torch.distributions.Geometric",
        "paddle_torch_args_map": {
            "probs": "probs"
        },
        "min_input_args": 1
    },
    "paddle.distribution.Gumbel": {
        "torch_api": "torch.distributions.Gumbel",
        "paddle_torch_args_map": {
            "loc": "loc",
            "scale": "scale"
        },
        "min_input_args": 2
    },
    "paddle.distribution.Independent": {
        "torch_api": "torch.distributions.Independent",
        "paddle_torch_args_map": {
            "base": "base_distribution",
            "reinterpreted_batch_rank": "reinterpreted_batch_ndims"
        },
        "min_input_args": 2
    },
    "paddle.distribution.IndependentTransform": {
        "torch_api": "torch.distributions.IndependentTransform",
        "paddle_torch_args_map": {
            "base": "base_transform",
            "reinterpreted_batch_rank": "reinterpreted_batch_ndims"
        },
        "min_input_args": 2
    },
    "paddle.distribution.Laplace": {
        "torch_api": "torch.distributions.Laplace",
        "paddle_torch_args_map": {
            "loc": "loc",
            "scale": "scale"
        },
        "min_input_args": 2
    },
    "paddle.distribution.LogNormal": {
        "torch_api": "torch.distributions.LogNormal",
        "paddle_torch_args_map": {
            "loc": "loc",
            "scale": "scale"
        },
        "min_input_args": 2
    },
    "paddle.distribution.Multinomial": {
        "torch_api": "torch.distributions.Multinomial",
        "paddle_torch_args_map": {
            "total_count": "total_count",
            "probs": "probs"
        },
        "min_input_args": 2
    },
    "paddle.distribution.MultivariateNormal": {
        "torch_api": "torch.distributions.MultivariateNormal",
        "paddle_torch_args_map": {
            "loc": "loc",
            "covariance_matrix": "covariance_matrix",
            "precision_matrix": "precision_matrix",
            "scale_tril": "scale_tril"
        },
        "min_input_args": 0
    },
    "paddle.distribution.Normal": {
        "torch_api": "torch.distributions.Normal",
        "paddle_torch_args_map": {
            "loc": "loc",
            "scale": "scale"
        },
        "min_input_args": 2
    },
    "paddle.distribution.PowerTransform": {
        "torch_api": "torch.distributions.PowerTransform",
        "paddle_torch_args_map": {
            "power": "exponent"
        },
        "min_input_args": 1
    },
    "paddle.distribution.ReshapeTransform": {
        "torch_api": "torch.distributions.ReshapeTransform",
        "paddle_torch_args_map": {
            "in_event_shape": "in_shape",
            "out_event_shape": "out_shape"
        },
        "min_input_args": 2
    },
    "paddle.distribution.SigmoidTransform": {
        "torch_api": "torch.distributions.SigmoidTransform",
        "paddle_torch_args_map": {},
        "min_input_args": 0
    },
    "paddle.distribution.SoftmaxTransform": {
        "torch_api": "torch.distributions.SoftmaxTransform",
        "paddle_torch_args_map": {},
        "min_input_args": 0
    },
    "paddle.distribution.StackTransform": {
        "torch_api": "torch.distributions.StackTransform",
        "paddle_torch_args_map": {
            "transforms": "tseq",
            "axis": "dim"
        },
        "min_input_args": 1
    },
    "paddle.distribution.StickBreakingTransform": {
        "torch_api": "torch.distributions.StickBreakingTransform",
        "paddle_torch_args_map": {},
        "min_input_args": 0
    },
    "paddle.distribution.TanhTransform": {
        "torch_api": "torch.distributions.TanhTransform",
        "paddle_torch_args_map": {},
        "min_input_args": 0
    },
    "paddle.distribution.Transform": {
        "torch_api": "torch.distributions.Transform",
        "paddle_torch_args_map": {},
        "min_input_args": 0
    },
    "paddle.distribution.TransformedDistribution": {
        "torch_api": "torch.distributions.TransformedDistribution",
        "paddle_torch_args_map": {
            "base": "base_distribution",
            "transforms": "transforms"
        },
        "min_input_args": 2
    },
    "paddle.distribution.Uniform": {
        "torch_api": "torch.distributions.Uniform",
        "paddle_torch_args_map": {
            "low": "low",
            "high": "high"
        },
        "min_input_args": 2
    },
    "paddle.distribution.Chi2": {
        "torch_api": "torch.distributions.chi2.Chi2",
        "paddle_torch_args_map": {
            "df": "df"
        },
        "min_input_args": 1
    },
    "paddle.distribution.Gamma": {
        "torch_api": "torch.distributions.gamma.Gamma",
        "paddle_torch_args_map": {
            "concentration": "concentration",
            "rate": "rate"
        },
        "min_input_args": 2
    },
    "paddle.distribution.kl_divergence": {
        "torch_api": "torch.distributions.kl.kl_divergence",
        "paddle_torch_args_map": {
            "p": "p",
            "q": "q"
        },
        "min_input_args": 2
    },
    "paddle.distribution.register_kl": {
        "torch_api": "torch.distributions.kl.register_kl",
        "paddle_torch_args_map": {
            "cls_p": "type_p",
            "cls_q": "type_q"
        },
        "min_input_args": 2
    },
    "paddle.distribution.LKJCholesky": {
        "torch_api": "torch.distributions.lkj_cholesky.LKJCholesky",
        "paddle_torch_args_map": {
            "dim": "dim",
            "concentration": "concentration"
        },
        "min_input_args": 1
    },
    "paddle.distribution.Poisson": {
        "torch_api": "torch.distributions.poisson.Poisson",
        "paddle_torch_args_map": {
            "rate": "rate"
        },
        "min_input_args": 1
    },
    "paddle.dot": {
        "torch_api": "torch.dot",
        "paddle_torch_args_map": {
            "x": "input",
            "y": "tensor"
        },
        "min_input_args": 2
    },
    "paddle.dsplit": {
        "torch_api": "torch.dsplit",
        "paddle_torch_args_map": {
            "x": "input",
            "num_or_indices": "indices"
        },
        "min_input_args": 0
    },
    "paddle.dstack": {
        "torch_api": "torch.dstack",
        "paddle_torch_args_map": {
            "x": "tensors"
        },
        "min_input_args": 1
    },
    "paddle.equal": {
        "torch_api": "torch.eq",
        "paddle_torch_args_map": {
            "x": "input",
            "y": "other"
        },
        "min_input_args": 2
    },
    "paddle.exp": {
        "torch_api": "torch.exp",
        "paddle_torch_args_map": {
            "x": "input"
        },
        "min_input_args": 1
    },
    "paddle.eye": {
        "torch_api": "torch.eye",
        "paddle_torch_args_map": {
            "num_rows": "n",
            "num_columns": "m",
            "dtype": "dtype",
            "layout": "layout",
            "device": "device",
            "requires_grad": "requires_grad"
        },
        "min_input_args": 1
    },
    "paddle.fft.fft": {
        "torch_api": "torch.fft.fft",
        "paddle_torch_args_map": {
            "x": "input",
            "n": "n",
            "axis": "dim",
            "norm": "norm"
        },
        "min_input_args": 1
    },
    "paddle.fft.fft2": {
        "torch_api": "torch.fft.fft2",
        "paddle_torch_args_map": {
            "x": "input",
            "s": "s",
            "axes": "dim",
            "norm": "norm"
        },
        "min_input_args": 1
    },
    "paddle.fft.fftfreq": {
        "torch_api": "torch.fft.fftfreq",
        "paddle_torch_args_map": {
            "n": "n",
            "d": "d",
            "dtype": "dtype",
            "layout": "layout",
            "device": "device",
            "requires_grad": "requires_grad"
        },
        "min_input_args": 1
    },
    "paddle.fft.fftn": {
        "torch_api": "torch.fft.fftn",
        "paddle_torch_args_map": {
            "x": "input",
            "s": "s",
            "axes": "dim",
            "norm": "norm"
        },
        "min_input_args": 1
    },
    "paddle.fft.fftshift": {
        "torch_api": "torch.fft.fftshift",
        "paddle_torch_args_map": {
            "x": "input",
            "axes": "dim"
        },
        "min_input_args": 1
    },
    "paddle.fft.hfft": {
        "torch_api": "torch.fft.hfft",
        "paddle_torch_args_map": {
            "x": "input",
            "n": "n",
            "axis": "dim",
            "norm": "norm"
        },
        "min_input_args": 1
    },
    "paddle.fft.hfft2": {
        "torch_api": "torch.fft.hfft2",
        "paddle_torch_args_map": {
            "x": "input",
            "s": "s",
            "axes": "dim",
            "norm": "norm"
        },
        "min_input_args": 1
    },
    "paddle.fft.hfftn": {
        "torch_api": "torch.fft.hfftn",
        "paddle_torch_args_map": {
            "x": "input",
            "s": "s",
            "axes": "dim",
            "norm": "norm"
        },
        "min_input_args": 1
    },
    "paddle.fft.ifft": {
        "torch_api": "torch.fft.ifft",
        "paddle_torch_args_map": {
            "x": "input",
            "n": "n",
            "axis": "dim",
            "norm": "norm"
        },
        "min_input_args": 1
    },
    "paddle.fft.ifft2": {
        "torch_api": "torch.fft.ifft2",
        "paddle_torch_args_map": {
            "x": "input",
            "s": "s",
            "axes": "dim",
            "norm": "norm"
        },
        "min_input_args": 1
    },
    "paddle.fft.ifftn": {
        "torch_api": "torch.fft.ifftn",
        "paddle_torch_args_map": {
            "x": "input",
            "s": "s",
            "axes": "dim",
            "norm": "norm"
        },
        "min_input_args": 1
    },
    "paddle.fft.ifftshift": {
        "torch_api": "torch.fft.ifftshift",
        "paddle_torch_args_map": {
            "x": "input",
            "axes": "dim"
        },
        "min_input_args": 1
    },
    "paddle.fft.ihfft": {
        "torch_api": "torch.fft.ihfft",
        "paddle_torch_args_map": {
            "x": "input",
            "n": "n",
            "axis": "dim",
            "norm": "norm"
        },
        "min_input_args": 1
    },
    "paddle.fft.ihfft2": {
        "torch_api": "torch.fft.ihfft2",
        "paddle_torch_args_map": {
            "x": "input",
            "s": "s",
            "axes": "dim",
            "norm": "norm"
        },
        "min_input_args": 1
    },
    "paddle.fft.ihfftn": {
        "torch_api": "torch.fft.ihfftn",
        "paddle_torch_args_map": {
            "x": "input",
            "s": "s",
            "axes": "dim",
            "norm": "norm"
        },
        "min_input_args": 1
    },
    "paddle.fft.irfft": {
        "torch_api": "torch.fft.irfft",
        "paddle_torch_args_map": {
            "x": "input",
            "n": "n",
            "axis": "dim",
            "norm": "norm"
        },
        "min_input_args": 1
    },
    "paddle.fft.irfft2": {
        "torch_api": "torch.fft.irfft2",
        "paddle_torch_args_map": {
            "x": "input",
            "s": "s",
            "axes": "dim",
            "norm": "norm"
        },
        "min_input_args": 1
    },
    "paddle.fft.irfftn": {
        "torch_api": "torch.fft.irfftn",
        "paddle_torch_args_map": {
            "x": "input",
            "s": "s",
            "axes": "dim",
            "norm": "norm"
        },
        "min_input_args": 1
    },
    "paddle.fft.rfft": {
        "torch_api": "torch.fft.rfft",
        "paddle_torch_args_map": {
            "x": "input",
            "n": "n",
            "axis": "dim",
            "norm": "norm"
        },
        "min_input_args": 1
    },
    "paddle.fft.rfft2": {
        "torch_api": "torch.fft.rfft2",
        "paddle_torch_args_map": {
            "x": "input",
            "s": "s",
            "axes": "dim",
            "norm": "norm"
        },
        "min_input_args": 1
    },
    "paddle.fft.rfftfreq": {
        "torch_api": "torch.fft.rfftfreq",
        "paddle_torch_args_map": {
            "n": "n",
            "d": "d",
            "dtype": "dtype",
            "layout": "layout",
            "device": "device",
            "requires_grad": "requires_grad"
        },
        "min_input_args": 1
    },
    "paddle.fft.rfftn": {
        "torch_api": "torch.fft.rfftn",
        "paddle_torch_args_map": {
            "x": "input",
            "s": "s",
            "axes": "dim",
            "norm": "norm"
        },
        "min_input_args": 1
    },
    "paddle.flatten": {
        "torch_api": "torch.flatten",
        "paddle_torch_args_map": {
            "x": "input",
            "start_axis": "start_dim",
            "stop_axis": "end_dim"
        },
        "min_input_args": 1
    },
    "paddle.flip": {
        "torch_api": "torch.flip",
        "paddle_torch_args_map": {
            "x": "input",
            "axis": "dims"
        },
        "min_input_args": 2
    },
    "paddle.floor": {
        "torch_api": "torch.floor",
        "paddle_torch_args_map": {
            "x": "input"
        },
        "min_input_args": 1
    },
    "paddle.fmax": {
        "torch_api": "torch.fmax",
        "paddle_torch_args_map": {
            "x": "input",
            "y": "other"
        },
        "min_input_args": 2
    },
    "paddle.fmin": {
        "torch_api": "torch.fmin",
        "paddle_torch_args_map": {
            "x": "input",
            "y": "other"
        },
        "min_input_args": 2
    },
    "paddle.frac": {
        "torch_api": "torch.frac",
        "paddle_torch_args_map": {
            "x": "input"
        },
        "min_input_args": 1
    },
    "paddle.full": {
        "torch_api": "torch.full",
        "paddle_torch_args_map": {
            "shape": "size",
            "fill_value": "fill_value",
            "dtype": "dtype",
            "layout": "layout",
            "device": "device",
            "requires_grad": "requires_grad"
        },
        "min_input_args": 2
    },
    "paddle.full_like": {
        "torch_api": "torch.full_like",
        "paddle_torch_args_map": {
            "x": "input",
            "fill_value": "fill_value",
            "dtype": "dtype",
            "layout": "layout",
            "device": "device",
            "requires_grad": "requires_grad",
            "memory_format": "memory_format"
        },
        "min_input_args": 2
    },
    "paddle.gcd": {
        "torch_api": "torch.gcd",
        "paddle_torch_args_map": {
            "x": "input",
            "y": "other"
        },
        "min_input_args": 2
    },
    "paddle.heaviside": {
        "torch_api": "torch.heaviside",
        "paddle_torch_args_map": {
            "x": "input",
            "y": "values"
        },
        "min_input_args": 2
    },
    "paddle.histogramdd": {
        "torch_api": "torch.histogramdd",
        "paddle_torch_args_map": {
            "x": "input",
            "bins": "bins",
            "ranges": "range",
            "weights": "weight",
            "density": "density"
        },
        "min_input_args": 2
    },
    "paddle.hsplit": {
        "torch_api": "torch.hsplit",
        "paddle_torch_args_map": {
            "x": "input",
            "num_or_indices": "indices"
        },
        "min_input_args": 0
    },
    "paddle.hstack": {
        "torch_api": "torch.hstack",
        "paddle_torch_args_map": {
            "x": "tensors"
        },
        "min_input_args": 1
    },
    "paddle.utils.download.get_weights_path_from_url": {
        "torch_api": "torch.hub.download_url_to_file",
        "paddle_torch_args_map": {
            "url": "url"
        },
        "min_input_args": 2
    },
    "paddle.hub.help": {
        "torch_api": "torch.hub.help",
        "paddle_torch_args_map": {
            "repo_dir": "github",
            "model": "model",
            "force_reload": "force_reload"
        },
        "min_input_args": 2
    },
    "paddle.hub.list": {
        "torch_api": "torch.hub.list",
        "paddle_torch_args_map": {
            "repo_dir": "github",
            "force_reload": "force_reload"
        },
        "min_input_args": 1
    },
    "paddle.hub.load": {
        "torch_api": "torch.hub.load",
        "paddle_torch_args_map": {
            "repo_dir": "repo_or_dir",
            "model": "model",
            "*args": "*args",
            "source": "source",
            "force_reload": "force_reload",
            "**kwargs": "**kwargs"
        },
        "min_input_args": 2
    },
    "paddle.hypot": {
        "torch_api": "torch.hypot",
        "paddle_torch_args_map": {
            "x": "input",
            "y": "other"
        },
        "min_input_args": 2
    },
    "paddle.imag": {
        "torch_api": "torch.imag",
        "paddle_torch_args_map": {
            "x": "input"
        },
        "min_input_args": 1
    },
    "paddle.index_fill": {
        "torch_api": "torch.index_fill",
        "paddle_torch_args_map": {
            "x": "input",
            "axis": "dim",
            "index": "index",
            "value": "value"
        },
        "min_input_args": 4
    },
    "paddle.index_select": {
        "Rule": "IndexSelectRule"
    },
    "paddle.inner": {
        "torch_api": "torch.inner",
        "paddle_torch_args_map": {
            "x": "input",
            "y": "other"
        },
        "min_input_args": 2
    },
    "paddle.is_complex": {
        "torch_api": "torch.is_complex",
        "paddle_torch_args_map": {
            "x": "input"
        },
        "min_input_args": 1
    },
    "paddle.is_floating_point": {
        "torch_api": "torch.is_floating_point",
        "paddle_torch_args_map": {
            "x": "input"
        },
        "min_input_args": 1
    },
    "paddle.is_tensor": {
        "torch_api": "torch.is_tensor",
        "paddle_torch_args_map": {
            "x": "obj"
        },
        "min_input_args": 1
    },
    "paddle.isclose": {
        "torch_api": "torch.isclose",
        "paddle_torch_args_map": {
            "x": "input",
            "y": "other",
            "rtol": "rtol",
            "atol": "atol",
            "equal_nan": "equal_nan"
        },
        "min_input_args": 2
    },
    "paddle.isfinite": {
        "torch_api": "torch.isfinite",
        "paddle_torch_args_map": {
            "x": "input"
        },
        "min_input_args": 1
    },
    "paddle.isin": {
        "torch_api": "torch.isin",
        "paddle_torch_args_map": {
            "x": "elements",
            "test_x": "test_elements",
            "assume_unique": "assume_unique",
            "invert": "invert"
        },
        "min_input_args": 2
    },
    "paddle.isinf": {
        "torch_api": "torch.isinf",
        "paddle_torch_args_map": {
            "x": "input"
        },
        "min_input_args": 1
    },
    "paddle.isnan": {
        "torch_api": "torch.isnan",
        "paddle_torch_args_map": {
            "x": "input"
        },
        "min_input_args": 1
    },
    "paddle.isneginf": {
        "torch_api": "torch.isneginf",
        "paddle_torch_args_map": {
            "x": "input"
        },
        "min_input_args": 1
    },
    "paddle.isposinf": {
        "torch_api": "torch.isposinf",
        "paddle_torch_args_map": {
            "x": "input"
        },
        "min_input_args": 1
    },
    "paddle.isreal": {
        "torch_api": "torch.isreal",
        "paddle_torch_args_map": {
            "x": "input"
        },
        "min_input_args": 1
    },
    "paddle.signal.istft": {
        "torch_api": "torch.istft",
        "paddle_torch_args_map": {
            "x": "input",
            "n_fft": "n_fft",
            "hop_length": "hop_length",
            "win_length": "win_length",
            "window": "window",
            "center": "center",
            "normalized": "normalized",
            "onesided": "onesided",
            "length": "length",
            "return_complex": "return_complex"
        },
        "min_input_args": 2
    },
    "paddle.jit.load": {
        "torch_api": "torch.jit.load",
        "paddle_torch_args_map": {
            "f": "f"
        },
        "min_input_args": 0
    },
    "paddle.kron": {
        "torch_api": "torch.kron",
        "paddle_torch_args_map": {
            "x": "input",
            "y": "other"
        },
        "min_input_args": 2
    },
    "paddle.lerp": {
        "torch_api": "torch.lerp",
        "paddle_torch_args_map": {
            "x": "input",
            "y": "end",
            "weight": "weight"
        },
        "min_input_args": 3
    },
    "paddle.lgamma": {
        "torch_api": "torch.lgamma",
        "paddle_torch_args_map": {
            "x": "input"
        },
        "min_input_args": 1
    },
    "paddle.linalg.cholesky": {
        "torch_api": "torch.linalg.cholesky",
        "paddle_torch_args_map": {
            "x": "input",
            "upper": "upper"
        },
        "min_input_args": 1
    },
    "paddle.linalg.cond": {
        "torch_api": "torch.linalg.cond",
        "paddle_torch_args_map": {
            "x": "input",
            "p": "p"
        },
        "min_input_args": 1
    },
    "paddle.linalg.det": {
        "torch_api": "torch.linalg.det",
        "paddle_torch_args_map": {
            "x": "A"
        },
        "min_input_args": 1
    },
    "paddle.linalg.eigvals": {
        "torch_api": "torch.linalg.eigvals",
        "paddle_torch_args_map": {
            "x": "input"
        },
        "min_input_args": 1
    },
    "paddle.linalg.eigvalsh": {
        "torch_api": "torch.linalg.eigvalsh",
        "paddle_torch_args_map": {
            "x": "input",
            "UPLO": "UPLO"
        },
        "min_input_args": 1
    },
    "paddle.linalg.householder_product": {
        "torch_api": "torch.linalg.householder_product",
        "paddle_torch_args_map": {
            "x": "input",
            "tau": "tau"
        },
        "min_input_args": 2
    },
    "paddle.linalg.inv": {
        "torch_api": "torch.linalg.inv",
        "paddle_torch_args_map": {
            "x": "A"
        },
        "min_input_args": 1
    },
    "paddle.linalg.lstsq": {
        "torch_api": "torch.linalg.lstsq",
        "paddle_torch_args_map": {
            "x": "input",
            "y": "b",
            "rcond": "rcond",
            "driver": "driver"
        },
        "min_input_args": 2
    },
    "paddle.matmul": {
        "torch_api": "torch.linalg.matmul",
        "paddle_torch_args_map": {
            "x": "input",
            "y": "other"
        },
        "min_input_args": 2
    },
    "paddle.linalg.matrix_norm": {
        "torch_api": "torch.linalg.matrix_norm",
        "paddle_torch_args_map": {
            "x": "input",
            "p": "ord",
            "axis": "dim",
            "keepdim": "keepdim",
            "dtype": "dtype"
        },
        "min_input_args": 1
    },
    "paddle.linalg.matrix_power": {
        "torch_api": "torch.linalg.matrix_power",
        "paddle_torch_args_map": {
            "x": "input",
            "n": "n"
        },
        "min_input_args": 2
    },
    "paddle.linalg.matrix_rank": {
        "torch_api": "torch.linalg.matrix_rank",
        "paddle_torch_args_map": {
            "x": "input",
            "tol": "tol",
            "hermitian": "hermitian",
            "atol": "atol",
            "rtol": "rtol"
        },
        "min_input_args": 1
    },
    "paddle.linalg.multi_dot": {
        "torch_api": "torch.linalg.multi_dot",
        "paddle_torch_args_map": {
            "x": "tensors"
        },
        "min_input_args": 1
    },
    "paddle.linalg.norm": {
        "torch_api": "torch.linalg.norm",
        "paddle_torch_args_map": {
            "x": "input",
            "p": "ord",
            "axis": "dim",
            "keepdim": "keepdim",
            "dtype": "dtype"
        },
        "min_input_args": 1
    },
    "paddle.linalg.pinv": {
        "torch_api": "torch.linalg.pinv",
        "paddle_torch_args_map": {
            "x": "input",
            "rcond": "rtol",
            "hermitian": "hermitian"
        },
        "min_input_args": 1
    },
    "paddle.linalg.solve": {
        "torch_api": "torch.linalg.solve",
        "paddle_torch_args_map": {
            "x": "A",
            "y": "B",
            "left": "left"
        },
        "min_input_args": 2
    },
    "paddle.linalg.vector_norm": {
        "torch_api": "torch.linalg.vector_norm",
        "paddle_torch_args_map": {
            "x": "x",
            "p": "ord",
            "axis": "dim",
            "keepdim": "keepdim",
            "dtype": "dtype"
        },
        "min_input_args": 1
    },
    "paddle.linspace": {
        "torch_api": "torch.linspace",
        "paddle_torch_args_map": {
            "start": "start",
            "stop": "end",
            "num": "steps",
            "dtype": "dtype",
            "layout": "layout",
            "device": "device",
            "requires_grad": "requires_grad"
        },
        "min_input_args": 3
    },
    "paddle.log": {
        "torch_api": "torch.log",
        "paddle_torch_args_map": {
            "x": "input"
        },
        "min_input_args": 1
    },
    "paddle.log10": {
        "torch_api": "torch.log10",
        "paddle_torch_args_map": {
            "x": "input"
        },
        "min_input_args": 1
    },
    "paddle.log1p": {
        "torch_api": "torch.log1p",
        "paddle_torch_args_map": {
            "x": "input"
        },
        "min_input_args": 1
    },
    "paddle.log2": {
        "torch_api": "torch.log2",
        "paddle_torch_args_map": {
            "x": "input"
        },
        "min_input_args": 1
    },
    "paddle.logcumsumexp": {
        "torch_api": "torch.logcumsumexp",
        "paddle_torch_args_map": {
            "x": "input",
            "axis": "dim"
        },
        "min_input_args": 2
    },
    "paddle.logical_and": {
        "torch_api": "torch.logical_and",
        "paddle_torch_args_map": {
            "x": "input",
            "y": "other"
        },
        "min_input_args": 2
    },
    "paddle.logical_not": {
        "torch_api": "torch.logical_not",
        "paddle_torch_args_map": {
            "x": "input"
        },
        "min_input_args": 1
    },
    "paddle.logical_or": {
        "torch_api": "torch.logical_or",
        "paddle_torch_args_map": {
            "x": "input",
            "y": "other"
        },
        "min_input_args": 2
    },
    "paddle.logical_xor": {
        "torch_api": "torch.logical_xor",
        "paddle_torch_args_map": {
            "x": "input",
            "y": "other"
        },
        "min_input_args": 2
    },
    "paddle.logspace": {
        "torch_api": "torch.logspace",
        "paddle_torch_args_map": {
            "start": "start",
            "stop": "end",
            "num": "steps",
            "base": "base",
            "dtype": "dtype",
            "layout": "layout",
            "device": "device",
            "requires_grad": "requires_grad"
        },
        "min_input_args": 3
    },
    "paddle.seed": {
        "torch_api": "torch.manual_seed",
        "paddle_torch_args_map": {
            "seed": "seed"
        },
        "min_input_args": 1
    },
    "paddle.masked_fill": {
        "torch_api": "torch.masked_fill",
        "paddle_torch_args_map": {
            "x": "input",
            "mask": "mask",
            "value": "value"
        },
        "min_input_args": 3
    },
    "paddle.masked_select": {
        "torch_api": "torch.masked_select",
        "paddle_torch_args_map": {
            "x": "input",
            "mask": "mask"
        },
        "min_input_args": 2
    },
    "paddle.maximum": {
        "torch_api": "torch.maximum",
        "paddle_torch_args_map": {
            "x": "input",
            "y": "other"
        },
        "min_input_args": 2
    },
    "paddle.mean": {
        "torch_api": "torch.mean",
        "paddle_torch_args_map": {
            "x": "input",
            "axis": "dim",
            "keepdim": "keepdim",
            "dtype": "dtype"
        },
        "min_input_args": 1
    },
    "paddle.minimum": {
        "torch_api": "torch.minimum",
        "paddle_torch_args_map": {
            "x": "input",
            "y": "other"
        },
        "min_input_args": 2
    },
    "paddle.mm": {
        "torch_api": "torch.mm",
        "paddle_torch_args_map": {
            "input": "input",
            "mat2": "mat2"
        },
        "min_input_args": 2
    },
    "paddle.moveaxis": {
        "torch_api": "torch.moveaxis",
        "paddle_torch_args_map": {
            "x": "input",
            "source": "source",
            "destination": "destination"
        },
        "min_input_args": 3
    },
    "paddle.multinomial": {
        "torch_api": "torch.multinomial",
        "paddle_torch_args_map": {
            "x": "input",
            "num_samples": "num_samples",
            "replacement": "replacement",
            "generator": "generator"
        },
        "min_input_args": 2
    },
    "paddle.mv": {
        "torch_api": "torch.mv",
        "paddle_torch_args_map": {
            "x": "input",
            "vec": "vec"
        },
        "min_input_args": 2
    },
    "paddle.multigammaln": {
        "torch_api": "torch.mvlgamma",
        "paddle_torch_args_map": {
            "x": "input",
            "p": "p"
        },
        "min_input_args": 2
    },
    "paddle.nan_to_num": {
        "torch_api": "torch.nan_to_num",
        "paddle_torch_args_map": {
            "x": "input",
            "nan": "nan",
            "posinf": "posinf",
            "neginf": "neginf"
        },
        "min_input_args": 1
    },
    "paddle.nanmean": {
        "torch_api": "torch.nanmean",
        "paddle_torch_args_map": {
            "x": "input",
            "axis": "dim",
            "keepdim": "keepdim",
            "dtype": "dtype"
        },
        "min_input_args": 1
    },
    "paddle.nanquantile": {
        "torch_api": "torch.nanquantile",
        "paddle_torch_args_map": {
            "x": "input",
            "q": "q",
            "axis": "dim",
            "keepdim": "keepdim",
            "interpolation": "interpolation"
        },
        "min_input_args": 2
    },
    "paddle.nansum": {
        "torch_api": "torch.nansum",
        "paddle_torch_args_map": {
            "x": "input",
            "axis": "dim",
            "keepdim": "keepdim",
            "dtype": "dtype"
        },
        "min_input_args": 1
    },
    "paddle.neg": {
        "torch_api": "torch.neg",
        "paddle_torch_args_map": {
            "x": "input"
        },
        "min_input_args": 1
    },
    "paddle.nextafter": {
        "torch_api": "torch.nextafter",
        "paddle_torch_args_map": {
            "x": "input",
            "y": "other"
        },
        "min_input_args": 2
    },
    "paddle.nn.AdaptiveAvgPool1D": {
        "torch_api": "torch.nn.AdaptiveAvgPool1d",
        "paddle_torch_args_map": {
            "output_size": "output_size"
        },
        "min_input_args": 1
    },
    "paddle.nn.AdaptiveAvgPool2D": {
        "torch_api": "torch.nn.AdaptiveAvgPool2d",
        "paddle_torch_args_map": {
            "output_size": "output_size"
        },
        "min_input_args": 1
    },
    "paddle.nn.AdaptiveAvgPool3D": {
        "torch_api": "torch.nn.AdaptiveAvgPool3d",
        "paddle_torch_args_map": {
            "output_size": "output_size"
        },
        "min_input_args": 1
    },
    "paddle.nn.AdaptiveLogSoftmaxWithLoss": {
        "torch_api": "torch.nn.AdaptiveLogSoftmaxWithLoss",
        "paddle_torch_args_map": {
            "in_features": "in_features",
            "n_classes": "n_classes",
            "cutoffs": "cutoffs",
            "div_value": "div_value",
            "head_bias": "head_bias",
            "device": "device",
            "dtype": "dtype"
        },
        "min_input_args": 3
    },
    "paddle.nn.AdaptiveMaxPool1D": {
        "torch_api": "torch.nn.AdaptiveMaxPool1d",
        "paddle_torch_args_map": {
            "output_size": "output_size",
            "return_mask": "return_indices"
        },
        "min_input_args": 1
    },
    "paddle.nn.AdaptiveMaxPool2D": {
        "torch_api": "torch.nn.AdaptiveMaxPool2d",
        "paddle_torch_args_map": {
            "output_size": "output_size",
            "return_mask": "return_indices"
        },
        "min_input_args": 1
    },
    "paddle.nn.AdaptiveMaxPool3D": {
        "torch_api": "torch.nn.AdaptiveMaxPool3d",
        "paddle_torch_args_map": {
            "output_size": "output_size",
            "return_mask": "return_indices"
        },
        "min_input_args": 1
    },
    "paddle.nn.AlphaDropout": {
        "torch_api": "torch.nn.AlphaDropout",
        "paddle_torch_args_map": {
            "p": "p",
            "inplace": "inplace"
        },
        "min_input_args": 0
    },
    "paddle.nn.Bilinear": {
        "torch_api": "torch.nn.Bilinear",
        "paddle_torch_args_map": {
            "in1_features": "in1_features",
            "in2_features": "in2_features",
            "out_features": "out_features",
            "bias_attr": "bias"
        },
        "min_input_args": 3
    },
    "paddle.nn.CELU": {
        "torch_api": "torch.nn.CELU",
        "paddle_torch_args_map": {
            "alpha": "alpha",
            "inplace": "inplace"
        },
        "min_input_args": 0
    },
    "paddle.nn.ChannelShuffle": {
        "torch_api": "torch.nn.ChannelShuffle",
        "paddle_torch_args_map": {
            "groups": "groups"
        },
        "min_input_args": 1
    },
    "paddle.nn.Conv1D": {
        "torch_api": "torch.nn.Conv1d",
        "paddle_torch_args_map": {
            "in_channels": "in_channels",
            "out_channels": "out_channels",
            "kernel_size": "kernel_size",
            "stride": "stride",
            "padding": "padding",
            "dilation": "dilation",
            "groups": "groups",
            "bias_attr": "bias",
            "padding_mode": "padding_mode"
        },
        "min_input_args": 3
    },
    "paddle.nn.Conv2D": {
        "torch_api": "torch.nn.Conv2d",
        "paddle_torch_args_map": {
            "in_channels": "in_channels",
            "out_channels": "out_channels",
            "kernel_size": "kernel_size",
            "stride": "stride",
            "padding": "padding",
            "dilation": "dilation",
            "groups": "groups",
            "bias_attr": "bias",
            "padding_mode": "padding_mode"
        },
        "min_input_args": 3
    },
    "paddle.nn.Conv3D": {
        "torch_api": "torch.nn.Conv3d",
        "paddle_torch_args_map": {
            "in_channels": "in_channels",
            "out_channels": "out_channels",
            "kernel_size": "kernel_size",
            "stride": "stride",
            "padding": "padding",
            "dilation": "dilation",
            "groups": "groups",
            "bias_attr": "bias",
            "padding_mode": "padding_mode"
        },
        "min_input_args": 3
    },
    "paddle.nn.Conv1DTranspose": {
        "torch_api": "torch.nn.ConvTranspose1d",
        "paddle_torch_args_map": {
            "in_channels": "in_channels",
            "out_channels": "out_channels",
            "kernel_size": "kernel_size",
            "stride": "stride",
            "padding": "padding",
            "output_padding": "output_padding",
            "groups": "groups",
            "bias_attr": "bias",
            "dilation": "dilation"
        },
        "min_input_args": 3
    },
    "paddle.nn.Conv2DTranspose": {
        "torch_api": "torch.nn.ConvTranspose2d",
        "paddle_torch_args_map": {
            "in_channels": "in_channels",
            "out_channels": "out_channels",
            "kernel_size": "kernel_size",
            "stride": "stride",
            "padding": "padding",
            "output_padding": "output_padding",
            "groups": "groups",
            "bias_attr": "bias",
            "dilation": "dilation"
        },
        "min_input_args": 3
    },
    "paddle.nn.Conv3DTranspose": {
        "torch_api": "torch.nn.ConvTranspose3d",
        "paddle_torch_args_map": {
            "in_channels": "in_channels",
            "out_channels": "out_channels",
            "kernel_size": "kernel_size",
            "stride": "stride",
            "padding": "padding",
            "output_padding": "output_padding",
            "groups": "groups",
            "bias_attr": "bias",
            "dilation": "dilation"
        },
        "min_input_args": 3
    },
    "paddle.nn.CosineSimilarity": {
        "torch_api": "torch.nn.CosineSimilarity",
        "paddle_torch_args_map": {
            "axis": "dim",
            "eps": "eps"
        },
        "min_input_args": 0
    },
    "paddle.DataParallel": {
        "torch_api": "torch.nn.DataParallel",
        "paddle_torch_args_map": {
            "layers": "module"
        },
        "min_input_args": 0
    },
    "paddle.nn.Dropout": {
        "torch_api": "torch.nn.Dropout",
        "paddle_torch_args_map": {
            "p": "p",
            "inplace": "inplace"
        },
        "min_input_args": 0
    },
    "paddle.nn.Dropout2D": {
        "torch_api": "torch.nn.Dropout2d",
        "paddle_torch_args_map": {
            "p": "p",
            "inplace": "inplace"
        },
        "min_input_args": 0
    },
    "paddle.nn.Dropout3D": {
        "torch_api": "torch.nn.Dropout3d",
        "paddle_torch_args_map": {
            "p": "p",
            "inplace": "inplace"
        },
        "min_input_args": 0
    },
    "paddle.nn.ELU": {
        "torch_api": "torch.nn.ELU",
        "paddle_torch_args_map": {
            "alpha": "alpha",
            "inplace": "inplace"
        },
        "min_input_args": 0
    },
    "paddle.nn.FeatureAlphaDropout": {
        "torch_api": "torch.nn.FeatureAlphaDropout",
        "paddle_torch_args_map": {
            "p": "p",
            "inplace": "inplace"
        },
        "min_input_args": 0
    },
    "paddle.nn.Flatten": {
        "torch_api": "torch.nn.Flatten",
        "paddle_torch_args_map": {
            "start_axis": "start_dim",
            "stop_axis": "end_dim"
        },
        "min_input_args": 0
    },
    "paddle.nn.Fold": {
        "torch_api": "torch.nn.Fold",
        "paddle_torch_args_map": {
            "output_sizes": "output_size",
            "kernel_sizes": "kernel_size",
            "strides": "stride",
            "paddings": "padding",
            "dilations": "dilation"
        },
        "min_input_args": 2
    },
    "paddle.nn.FractionalMaxPool2D": {
        "torch_api": "torch.nn.FractionalMaxPool2d",
        "paddle_torch_args_map": {
            "kernel_size": "kernel_size",
            "output_size": "output_size",
            "return_mask": "return_indices"
        },
        "min_input_args": 1
    },
    "paddle.nn.FractionalMaxPool3D": {
        "torch_api": "torch.nn.FractionalMaxPool3d",
        "paddle_torch_args_map": {
            "kernel_size": "kernel_size",
            "output_size": "output_size",
            "return_mask": "return_indices"
        },
        "min_input_args": 1
    },
    "paddle.nn.GLU": {
        "torch_api": "torch.nn.GLU",
        "paddle_torch_args_map": {
            "axis": "dim"
        },
        "min_input_args": 0
    },
    "paddle.nn.GaussianNLLLoss": {
        "torch_api": "torch.nn.GaussianNLLLoss",
        "paddle_torch_args_map": {
            "full": "full",
            "epsilon": "eps",
            "reduction": "reduction"
        },
        "min_input_args": 0
    },
    "paddle.nn.Hardshrink": {
        "torch_api": "torch.nn.Hardshrink",
        "paddle_torch_args_map": {
            "threshold": "lambd"
        },
        "min_input_args": 1
    },
    "paddle.nn.Hardsigmoid": {
        "torch_api": "torch.nn.Hardsigmoid",
        "paddle_torch_args_map": {
            "inplace": "inplace"
        },
        "min_input_args": 0
    },
    "paddle.nn.Hardswish": {
        "torch_api": "torch.nn.Hardswish",
        "paddle_torch_args_map": {
            "inplace": "inplace"
        },
        "min_input_args": 0
    },
    "paddle.nn.Hardtanh": {
        "torch_api": "torch.nn.Hardtanh",
        "paddle_torch_args_map": {
            "min": "min_val",
            "max": "max_val",
            "inplace": "inplace"
        },
        "min_input_args": 0
    },
    "paddle.nn.LPPool1D": {
        "torch_api": "torch.nn.LPPool1d",
        "paddle_torch_args_map": {
            "norm_type": "norm_type",
            "kernel_size": "kernel_size",
            "stride": "stride",
            "ceil_mode": "ceil_mode"
        },
        "min_input_args": 2
    },
    "paddle.nn.LPPool2D": {
        "torch_api": "torch.nn.LPPool2d",
        "paddle_torch_args_map": {
            "norm_type": "norm_type",
            "kernel_size": "kernel_size",
            "stride": "stride",
            "ceil_mode": "ceil_mode"
        },
        "min_input_args": 2
    },
    "paddle.nn.LeakyReLU": {
        "torch_api": "torch.nn.LeakyReLU",
        "paddle_torch_args_map": {
            "negative_slope": "negative_slope",
            "inplace": "inplace"
        },
        "min_input_args": 0
    },
    "paddle.nn.Linear": {
        "torch_api": "torch.nn.Linear",
        "paddle_torch_args_map": {
            "in_features": "in_features",
            "out_features": "out_features",
            "bias_attr": "bias"
        },
        "min_input_args": 2
    },
    "paddle.nn.LocalResponseNorm": {
        "torch_api": "torch.nn.LocalResponseNorm",
        "paddle_torch_args_map": {
            "size": "size",
            "alpha": "alpha",
            "beta": "beta",
            "k": "k"
        },
        "min_input_args": 1
    },
    "paddle.nn.MaxPool1D": {
        "torch_api": "torch.nn.MaxPool1d",
        "paddle_torch_args_map": {
            "kernel_size": "kernel_size",
            "stride": "stride",
            "padding": "padding",
            "return_mask": "return_indices",
            "ceil_mode": "ceil_mode"
        },
        "min_input_args": 1
    },
    "paddle.nn.MaxPool2D": {
        "torch_api": "torch.nn.MaxPool2d",
        "paddle_torch_args_map": {
            "kernel_size": "kernel_size",
            "stride": "stride",
            "padding": "padding",
            "return_mask": "return_indices",
            "ceil_mode": "ceil_mode"
        },
        "min_input_args": 1
    },
    "paddle.nn.MaxPool3D": {
        "torch_api": "torch.nn.MaxPool3d",
        "paddle_torch_args_map": {
            "kernel_size": "kernel_size",
            "stride": "stride",
            "padding": "padding",
            "return_mask": "return_indices",
            "ceil_mode": "ceil_mode"
        },
        "min_input_args": 1
    },
    "paddle.nn.MaxUnPool1D": {
        "torch_api": "torch.nn.MaxUnpool1d",
        "paddle_torch_args_map": {
            "kernel_size": "kernel_size",
            "stride": "stride",
            "padding": "padding"
        },
        "min_input_args": 1
    },
    "paddle.nn.MaxUnPool2D": {
        "torch_api": "torch.nn.MaxUnpool2d",
        "paddle_torch_args_map": {
            "kernel_size": "kernel_size",
            "stride": "stride",
            "padding": "padding"
        },
        "min_input_args": 1
    },
    "paddle.nn.MaxUnPool3D": {
        "torch_api": "torch.nn.MaxUnpool3d",
        "paddle_torch_args_map": {
            "kernel_size": "kernel_size",
            "stride": "stride",
            "padding": "padding"
        },
        "min_input_args": 1
    },
    "paddle.nn.Mish": {
        "torch_api": "torch.nn.Mish",
        "paddle_torch_args_map": {
            "inplace": "inplace"
        },
        "min_input_args": 0
    },
    "paddle.nn.Layer.add_sublayer": {
        "torch_api": "torch.nn.Module.add_module",
        "paddle_torch_args_map": {
            "name": "name",
            "sublayer": "module"
        },
        "min_input_args": 2
    },
    "paddle.nn.Layer.buffers": {
        "torch_api": "torch.nn.Module.buffers",
        "paddle_torch_args_map": {
            "include_sublayers": "recurse"
        },
        "min_input_args": 0
    },
    "paddle.nn.Layer.set_state_dict": {
        "torch_api": "torch.nn.Module.load_state_dict",
        "paddle_torch_args_map": {
            "state_dict": "state_dict"
        },
        "min_input_args": 1
    },
    "paddle.nn.Layer.named_buffers": {
        "torch_api": "torch.nn.Module.named_buffers",
        "paddle_torch_args_map": {
            "prefix": "prefix",
            "include_sublayers": "recurse",
            "remove_duplicate": "remove_duplicate"
        },
        "min_input_args": 0
    },
    "paddle.nn.Layer.named_parameters": {
        "torch_api": "torch.nn.Module.named_parameters",
        "paddle_torch_args_map": {
            "prefix": "prefix",
            "include_sublayers": "recurse",
            "remove_duplicate": "remove_duplicate"
        },
        "min_input_args": 0
    },
    "paddle.nn.Layer.parameters": {
        "torch_api": "torch.nn.Module.parameters",
        "paddle_torch_args_map": {
            "include_sublayers": "recurse"
        },
        "min_input_args": 0
    },
    "paddle.nn.Layer.register_buffer": {
        "torch_api": "torch.nn.Module.register_buffer",
        "paddle_torch_args_map": {
            "name": "name",
            "tensor": "tensor",
            "persistable": "persistent"
        },
        "min_input_args": 2
    },
    "paddle.nn.Layer.register_forward_post_hook": {
        "torch_api": "torch.nn.Module.register_forward_hook",
        "paddle_torch_args_map": {
            "hook": "hook"
        },
        "min_input_args": 1
    },
    "paddle.nn.Layer.register_forward_pre_hook": {
        "torch_api": "torch.nn.Module.register_forward_pre_hook",
        "paddle_torch_args_map": {
            "hook": "hook"
        },
        "min_input_args": 1
    },
    "paddle.nn.Layer.add_parameter": {
        "torch_api": "torch.nn.Module.register_parameter",
        "paddle_torch_args_map": {
            "name": "name",
            "parameter": "param"
        },
        "min_input_args": 2
    },
    "paddle.nn.Layer.state_dict": {
        "torch_api": "torch.nn.Module.state_dict",
        "paddle_torch_args_map": {
            "structured_name_prefix": "prefix",
            "keep_vars": "keep_vars"
        },
        "min_input_args": 0
    },
    "paddle.nn.Layer.astype": {
        "torch_api": "torch.nn.Module.type",
        "paddle_torch_args_map": {
            "dtype": "dst_type"
        },
        "min_input_args": 1
    },
    "paddle.nn.LayerDict": {
        "torch_api": "torch.nn.ModuleDict",
        "paddle_torch_args_map": {
            "sublayers": "modules"
        },
        "min_input_args": 0
    },
    "paddle.nn.LayerList": {
        "torch_api": "torch.nn.ModuleList",
        "paddle_torch_args_map": {
            "sublayers": "modules"
        },
        "min_input_args": 0
    },
    "paddle.nn.PReLU": {
        "torch_api": "torch.nn.PReLU",
        "paddle_torch_args_map": {
            "num_parameters": "num_parameters",
            "init": "init"
        },
        "min_input_args": 0
    },
    "paddle.nn.PairwiseDistance": {
        "torch_api": "torch.nn.PairwiseDistance",
        "paddle_torch_args_map": {
            "p": "p",
            "epsilon": "eps",
            "keepdim": "keepdim"
        },
        "min_input_args": 0
    },
    "paddle.nn.ParameterDict": {
        "torch_api": "torch.nn.ParameterDict",
        "paddle_torch_args_map": {
            "parameters": "values"
        },
        "min_input_args": 0
    },
    "paddle.nn.ParameterList": {
        "torch_api": "torch.nn.ParameterList",
        "paddle_torch_args_map": {
            "parameters": "values"
        },
        "min_input_args": 0
    },
    "paddle.nn.PixelShuffle": {
        "torch_api": "torch.nn.PixelShuffle",
        "paddle_torch_args_map": {
            "upscale_factor": "upscale_factor"
        },
        "min_input_args": 1
    },
    "paddle.nn.PixelUnshuffle": {
        "torch_api": "torch.nn.PixelUnshuffle",
        "paddle_torch_args_map": {
            "downscale_factor": "downscale_factor"
        },
        "min_input_args": 1
    },
    "paddle.nn.RReLU": {
        "torch_api": "torch.nn.RReLU",
        "paddle_torch_args_map": {
            "lower": "lower",
            "upper": "upper",
            "inplace": "inplace"
        },
        "min_input_args": 0
    },
    "paddle.nn.ReLU": {
        "torch_api": "torch.nn.ReLU",
        "paddle_torch_args_map": {
            "inplace": "inplace"
        },
        "min_input_args": 0
    },
    "paddle.nn.ReLU6": {
        "torch_api": "torch.nn.ReLU6",
        "paddle_torch_args_map": {
            "inplace": "inplace"
        },
        "min_input_args": 0
    },
    "paddle.nn.SELU": {
        "torch_api": "torch.nn.SELU",
        "paddle_torch_args_map": {
            "inplace": "inplace"
        },
        "min_input_args": 0
    },
    "paddle.nn.Silu": {
        "torch_api": "torch.nn.SiLU",
        "paddle_torch_args_map": {
            "inplace": "inplace"
        },
        "min_input_args": 0
    },
    "paddle.nn.Softplus": {
        "torch_api": "torch.nn.Softplus",
        "paddle_torch_args_map": {
            "beta": "beta",
            "threshold": "threshold"
        },
        "min_input_args": 0
    },
    "paddle.nn.Softshrink": {
        "torch_api": "torch.nn.Softshrink",
        "paddle_torch_args_map": {
            "threshold": "lambd"
        },
        "min_input_args": 0
    },
    "paddle.nn.SyncBatchNorm.convert_sync_batchnorm": {
        "torch_api": "torch.nn.SyncBatchNorm.convert_sync_batchnorm",
        "paddle_torch_args_map": {
            "layer": "module"
        },
        "min_input_args": 1
    },
    "paddle.nn.ThresholdedReLU": {
        "torch_api": "torch.nn.Threshold",
        "paddle_torch_args_map": {
            "threshold": "threshold",
            "value": "value"
        },
        "min_input_args": 0
    },
    "paddle.nn.Transformer": {
        "torch_api": "torch.nn.Transformer",
        "paddle_torch_args_map": {
            "d_model": "d_model",
            "nhead": "nhead",
            "num_encoder_layers": "num_encoder_layers",
            "num_decoder_layers": "num_decoder_layers",
            "dim_feedforward": "dim_feedforward",
            "dropout": "dropout",
            "activation": "activation",
            "custom_encoder": "custom_encoder",
            "custom_decoder": "custom_decoder",
            "normalize_before": "norm_first",
            "bias_attr": "bias"
        },
        "min_input_args": 0
    },
    "paddle.nn.TransformerDecoder": {
        "torch_api": "torch.nn.TransformerDecoder",
        "paddle_torch_args_map": {
            "decoder_layer": "decoder_layer",
            "num_layers": "num_layers",
            "norm": "norm"
        },
        "min_input_args": 2
    },
    "paddle.nn.TransformerEncoder": {
        "torch_api": "torch.nn.TransformerEncoder",
        "paddle_torch_args_map": {
            "encoder_layer": "encoder_layer",
            "num_layers": "num_layers",
            "norm": "norm"
        },
        "min_input_args": 2
    },
    "paddle.nn.TripletMarginWithDistanceLoss": {
        "torch_api": "torch.nn.TripletMarginWithDistanceLoss",
        "paddle_torch_args_map": {
            "distance_function": "distance_function",
            "margin": "margin",
            "swap": "swap",
            "reduction": "reduction"
        },
        "min_input_args": 0
    },
    "paddle.nn.Unflatten": {
        "torch_api": "torch.nn.Unflatten",
        "paddle_torch_args_map": {
            "axis": "dim",
            "shape": "unflattened_size"
        },
        "min_input_args": 2
    },
    "paddle.nn.Unfold": {
        "torch_api": "torch.nn.Unfold",
        "paddle_torch_args_map": {
            "kernel_sizes": "kernel_size",
            "dilations": "dilation",
            "paddings": "padding",
            "strides": "stride"
        },
        "min_input_args": 1
    },
    "paddle.nn.Upsample": {
        "torch_api": "torch.nn.Upsample",
        "paddle_torch_args_map": {
            "size": "size",
            "scale_factor": "scale_factor",
            "mode": "mode",
            "align_corners": "align_corners"
        },
        "min_input_args": 0
    },
    "paddle.nn.UpsamplingBilinear2D": {
        "torch_api": "torch.nn.UpsamplingBilinear2d",
        "paddle_torch_args_map": {
            "size": "size",
            "scale_factor": "scale_factor"
        },
        "min_input_args": 1
    },
    "paddle.nn.UpsamplingNearest2D": {
        "torch_api": "torch.nn.UpsamplingNearest2d",
        "paddle_torch_args_map": {
            "size": "size",
            "scale_factor": "scale_factor"
        },
        "min_input_args": 0
    },
    "paddle.nn.ZeroPad2D": {
        "torch_api": "torch.nn.ZeroPad2d",
        "paddle_torch_args_map": {
            "padding": "padding"
        },
        "min_input_args": 1
    },
    "paddle.nn.functional.adaptive_avg_pool1d": {
        "torch_api": "torch.nn.functional.adaptive_avg_pool1d",
        "paddle_torch_args_map": {
            "x": "input",
            "output_size": "output_size"
        },
        "min_input_args": 2
    },
    "paddle.nn.functional.adaptive_avg_pool2d": {
        "torch_api": "torch.nn.functional.adaptive_avg_pool2d",
        "paddle_torch_args_map": {
            "x": "input",
            "output_size": "output_size"
        },
        "min_input_args": 2
    },
    "paddle.nn.functional.adaptive_avg_pool3d": {
        "torch_api": "torch.nn.functional.adaptive_avg_pool3d",
        "paddle_torch_args_map": {
            "x": "input",
            "output_size": "output_size"
        },
        "min_input_args": 2
    },
    "paddle.nn.functional.adaptive_max_pool1d": {
        "torch_api": "torch.nn.functional.adaptive_max_pool1d",
        "paddle_torch_args_map": {
            "x": "input",
            "output_size": "output_size",
            "return_mask": "return_indices"
        },
        "min_input_args": 2
    },
    "paddle.nn.functional.adaptive_max_pool2d": {
        "torch_api": "torch.nn.functional.adaptive_max_pool2d",
        "paddle_torch_args_map": {
            "x": "input",
            "output_size": "output_size",
            "return_mask": "return_indices"
        },
        "min_input_args": 2
    },
    "paddle.nn.functional.adaptive_max_pool3d": {
        "torch_api": "torch.nn.functional.adaptive_max_pool3d",
        "paddle_torch_args_map": {
            "x": "input",
            "output_size": "output_size",
            "return_mask": "return_indices"
        },
        "min_input_args": 2
    },
    "paddle.nn.functional.affine_grid": {
        "torch_api": "torch.nn.functional.affine_grid",
        "paddle_torch_args_map": {
            "theta": "theta",
            "out_shape": "size",
            "align_corners": "align_corners"
        },
        "min_input_args": 2
    },
    "paddle.nn.functional.alpha_dropout": {
        "torch_api": "torch.nn.functional.alpha_dropout",
        "paddle_torch_args_map": {
            "x": "input",
            "p": "p",
            "training": "training",
            "inplace": "inplace"
        },
        "min_input_args": 1
    },
    "paddle.nn.functional.celu": {
        "torch_api": "torch.nn.functional.celu",
        "paddle_torch_args_map": {
            "x": "input",
            "alpha": "alpha",
            "inplace": "inplace"
        },
        "min_input_args": 1
    },
    "paddle.nn.functional.cosine_similarity": {
        "torch_api": "torch.nn.functional.cosine_similarity",
        "paddle_torch_args_map": {
            "x1": "x1",
            "x2": "x2",
            "axis": "dim",
            "eps": "eps"
        },
        "min_input_args": 2
    },
    "paddle.nn.functional.elu": {
        "torch_api": "torch.nn.functional.elu",
        "paddle_torch_args_map": {
            "x": "input",
            "alpha": "alpha",
            "inplace": "inplace"
        },
        "min_input_args": 1
    },
    "paddle.nn.functional.elu_": {
        "torch_api": "torch.nn.functional.elu_",
        "paddle_torch_args_map": {
            "x": "input",
            "alpha": "alpha"
        },
        "min_input_args": 1
    },
    "paddle.nn.functional.embedding": {
        "torch_api": "torch.nn.functional.embedding",
        "paddle_torch_args_map": {
            "x": "input",
            "weight": "weight",
            "padding_idx": "padding_idx",
            "max_norm": "max_norm",
            "norm_type": "norm_type",
            "scale_grad_by_freq": "scale_grad_by_freq",
            "sparse": "sparse"
        },
        "min_input_args": 2
    },
    "paddle.nn.functional.fold": {
        "torch_api": "torch.nn.functional.fold",
        "paddle_torch_args_map": {
            "x": "input",
            "output_sizes": "output_size",
            "kernel_sizes": "kernel_size",
            "strides": "stride",
            "paddings": "padding",
            "dilations": "dilation"
        },
        "min_input_args": 3
    },
    "paddle.nn.functional.gaussian_nll_loss": {
        "torch_api": "torch.nn.functional.gaussian_nll_loss",
        "paddle_torch_args_map": {
            "input": "input",
            "label": "target",
            "variance": "var",
            "full": "full",
            "epsilon": "eps",
            "reduction": "reduction"
        },
        "min_input_args": 3
    },
    "paddle.nn.functional.glu": {
        "torch_api": "torch.nn.functional.glu",
        "paddle_torch_args_map": {
            "x": "input",
            "axis": "dim"
        },
        "min_input_args": 1
    },
    "paddle.nn.functional.grid_sample": {
        "torch_api": "torch.nn.functional.grid_sample",
        "paddle_torch_args_map": {
            "x": "input",
            "grid": "grid",
            "mode": "mode",
            "padding_mode": "padding_mode",
            "align_corners": "align_corners"
        },
        "min_input_args": 2
    },
    "paddle.nn.functional.group_norm": {
        "torch_api": "torch.nn.functional.group_norm",
        "paddle_torch_args_map": {
            "x": "input",
            "num_groups": "num_groups",
            "weight": "weight",
            "bias": "bias",
            "epsilon": "eps"
        },
        "min_input_args": 2
    },
    "paddle.nn.functional.gumbel_softmax": {
        "torch_api": "torch.nn.functional.gumbel_softmax",
        "paddle_torch_args_map": {
            "x": "logits",
            "temperature": "tau",
            "hard": "hard",
            "axis": "dim"
        },
        "min_input_args": 1
    },
    "paddle.nn.functional.hardshrink": {
        "torch_api": "torch.nn.functional.hardshrink",
        "paddle_torch_args_map": {
            "x": "input",
            "threshold": "lambd"
        },
        "min_input_args": 1
    },
    "paddle.nn.functional.hardsigmoid": {
        "torch_api": "torch.nn.functional.hardsigmoid",
        "paddle_torch_args_map": {
            "x": "input",
            "inplace": "inplace"
        },
        "min_input_args": 1
    },
    "paddle.nn.functional.hardswish": {
        "torch_api": "torch.nn.functional.hardswish",
        "paddle_torch_args_map": {
            "x": "input",
            "inplace": "inplace"
        },
        "min_input_args": 1
    },
    "paddle.nn.functional.hardtanh": {
        "torch_api": "torch.nn.functional.hardtanh",
        "paddle_torch_args_map": {
            "x": "input",
            "min": "min_val",
            "max": "max_val",
            "inplace": "inplace"
        },
        "min_input_args": 1
    },
    "paddle.nn.functional.hardtanh_": {
        "torch_api": "torch.nn.functional.hardtanh_",
        "paddle_torch_args_map": {
            "x": "input",
            "min": "min_val",
            "max": "max_val"
        },
        "min_input_args": 1
    },
    "paddle.nn.functional.interpolate": {
        "torch_api": "torch.nn.functional.interpolate",
        "paddle_torch_args_map": {
            "x": "input",
            "size": "size",
            "scale_factor": "scale_factor",
            "mode": "mode",
            "align_corners": "align_corners"
        },
        "min_input_args": 1
    },
    "paddle.nn.functional.layer_norm": {
        "torch_api": "torch.nn.functional.layer_norm",
        "paddle_torch_args_map": {
            "x": "input",
            "normalized_shape": "normalized_shape",
            "weight": "weight",
            "bias": "bias",
            "epsilon": "eps"
        },
        "min_input_args": 2
    },
    "paddle.nn.functional.leaky_relu": {
        "torch_api": "torch.nn.functional.leaky_relu",
        "paddle_torch_args_map": {
            "x": "input",
            "negative_slope": "negative_slope",
            "inplace": "inplace"
        },
        "min_input_args": 1
    },
    "paddle.nn.functional.leaky_relu_": {
        "torch_api": "torch.nn.functional.leaky_relu_",
        "paddle_torch_args_map": {
            "x": "input",
            "negative_slope": "negative_slope"
        },
        "min_input_args": 1
    },
    "paddle.nn.functional.local_response_norm": {
        "torch_api": "torch.nn.functional.local_response_norm",
        "paddle_torch_args_map": {
            "x": "input",
            "size": "size",
            "alpha": "alpha",
            "beta": "beta",
            "k": "k"
        },
        "min_input_args": 2
    },
    "paddle.nn.functional.log_sigmoid": {
        "torch_api": "torch.nn.functional.logsigmoid",
        "paddle_torch_args_map": {
            "x": "input"
        },
        "min_input_args": 1
    },
<<<<<<< HEAD
    "paddle.nn.functional.lp_pool1d": {
        "torch_api": "torch.nn.functional.lp_pool1d",
        "paddle_torch_args_map": {
            "x": "input",
            "norm_type": "norm_type",
            "kernel_size": "kernel_size",
            "stride": "stride",
            "ceil_mode": "ceil_mode"
        },
        "min_input_args": 2
    },
    "paddle.nn.functional.lp_pool2d": {
        "torch_api": "torch.nn.functional.lp_pool2d",
        "paddle_torch_args_map": {
            "x": "input",
            "norm_type": "norm_type",
            "kernel_size": "kernel_size",
            "stride": "stride",
            "ceil_mode": "ceil_mode"
        },
        "min_input_args": 2
=======
    "paddle.nn.functional.max_unpool1d": {
        "torch_api": "torch.nn.functional.max_unpool1d",
        "paddle_torch_args_map": {
            "x": "input",
            "indices": "indices",
            "kernel_size": "kernel_size",
            "stride": "stride",
            "padding": "padding",
            "output_size": "output_size"
        },
        "min_input_args": 3
    },
    "paddle.nn.functional.max_unpool2d": {
        "torch_api": "torch.nn.functional.max_unpool2d",
        "paddle_torch_args_map": {
            "x": "input",
            "indices": "indices",
            "kernel_size": "kernel_size",
            "stride": "stride",
            "padding": "padding",
            "output_size": "output_size"
        },
        "min_input_args": 3
    },
    "paddle.nn.functional.max_unpool3d": {
        "torch_api": "torch.nn.functional.max_unpool3d",
        "paddle_torch_args_map": {
            "x": "input",
            "indices": "indices",
            "kernel_size": "kernel_size",
            "stride": "stride",
            "padding": "padding",
            "output_size": "output_size"
        },
        "min_input_args": 3
>>>>>>> c5129913
    },
    "paddle.nn.functional.mish": {
        "torch_api": "torch.nn.functional.mish",
        "paddle_torch_args_map": {
            "x": "input",
            "inplace": "inplace"
        },
        "min_input_args": 1
    },
    "paddle.nn.functional.normalize": {
        "torch_api": "torch.nn.functional.normalize",
        "paddle_torch_args_map": {
            "x": "input",
            "p": "p",
            "axis": "dim",
            "epsilon": "eps"
        },
        "min_input_args": 1
    },
    "paddle.nn.functional.pairwise_distance": {
        "torch_api": "torch.nn.functional.pairwise_distance",
        "paddle_torch_args_map": {
            "x": "x1",
            "y": "x2",
            "p": "p",
            "epsilon": "eps",
            "keepdim": "keepdim"
        },
        "min_input_args": 2
    },
    "paddle.pdist": {
        "torch_api": "torch.nn.functional.pdist",
        "paddle_torch_args_map": {
            "x": "input",
            "p": "p"
        },
        "min_input_args": 1
    },
    "paddle.nn.functional.pixel_shuffle": {
        "torch_api": "torch.nn.functional.pixel_shuffle",
        "paddle_torch_args_map": {
            "x": "input",
            "upscale_factor": "upscale_factor"
        },
        "min_input_args": 2
    },
    "paddle.nn.functional.pixel_unshuffle": {
        "torch_api": "torch.nn.functional.pixel_unshuffle",
        "paddle_torch_args_map": {
            "x": "input",
            "downscale_factor": "downscale_factor"
        },
        "min_input_args": 2
    },
    "paddle.nn.functional.prelu": {
        "torch_api": "torch.nn.functional.prelu",
        "paddle_torch_args_map": {
            "x": "input",
            "weight": "weight"
        },
        "min_input_args": 2
    },
    "paddle.nn.functional.relu": {
        "torch_api": "torch.nn.functional.relu",
        "paddle_torch_args_map": {
            "x": "input",
            "inplace": "inplace"
        },
        "min_input_args": 1
    },
    "paddle.nn.functional.relu6": {
        "torch_api": "torch.nn.functional.relu6",
        "paddle_torch_args_map": {
            "x": "input",
            "inplace": "inplace"
        },
        "min_input_args": 1
    },
    "paddle.nn.functional.relu_": {
        "torch_api": "torch.nn.functional.relu_",
        "paddle_torch_args_map": {
            "x": "input"
        },
        "min_input_args": 1
    },
    "paddle.nn.functional.rrelu": {
        "torch_api": "torch.nn.functional.rrelu",
        "paddle_torch_args_map": {
            "x": "input",
            "lower": "lower",
            "upper": "upper",
            "training": "training",
            "inplace": "inplace"
        },
        "min_input_args": 1
    },
    "paddle.nn.functional.selu": {
        "torch_api": "torch.nn.functional.selu",
        "paddle_torch_args_map": {
            "x": "input",
            "inplace": "inplace"
        },
        "min_input_args": 1
    },
    "paddle.nn.functional.sigmoid": {
        "torch_api": "torch.nn.functional.sigmoid",
        "paddle_torch_args_map": {
            "x": "input"
        },
        "min_input_args": 1
    },
    "paddle.nn.functional.silu": {
        "torch_api": "torch.nn.functional.silu",
        "paddle_torch_args_map": {
            "x": "input",
            "inplace": "inplace"
        },
        "min_input_args": 1
    },
    "paddle.nn.functional.softplus": {
        "torch_api": "torch.nn.functional.softplus",
        "paddle_torch_args_map": {
            "x": "input",
            "beta": "beta",
            "threshold": "threshold"
        },
        "min_input_args": 1
    },
    "paddle.nn.functional.softshrink": {
        "torch_api": "torch.nn.functional.softshrink",
        "paddle_torch_args_map": {
            "x": "input",
            "threshold": "lambd"
        },
        "min_input_args": 1
    },
    "paddle.nn.functional.softsign": {
        "torch_api": "torch.nn.functional.softsign",
        "paddle_torch_args_map": {
            "x": "input"
        },
        "min_input_args": 1
    },
    "paddle.nn.functional.tanh": {
        "torch_api": "torch.nn.functional.tanh",
        "paddle_torch_args_map": {
            "x": "input"
        },
        "min_input_args": 1
    },
    "paddle.nn.functional.tanhshrink": {
        "torch_api": "torch.nn.functional.tanhshrink",
        "paddle_torch_args_map": {
            "x": "input"
        },
        "min_input_args": 1
    },
    "paddle.nn.functional.thresholded_relu": {
        "torch_api": "torch.nn.functional.threshold",
        "paddle_torch_args_map": {
            "x": "input",
            "threshold": "threshold",
            "value": "value",
            "inplace": "inplace"
        },
        "min_input_args": 3
    },
    "paddle.nn.functional.thresholded_relu_": {
        "torch_api": "torch.nn.functional.threshold_",
        "paddle_torch_args_map": {
            "x": "input",
            "threshold": "threshold",
            "value": "value"
        },
        "min_input_args": 3
    },
    "paddle.nn.functional.triplet_margin_with_distance_loss": {
        "torch_api": "torch.nn.functional.triplet_margin_with_distance_loss",
        "paddle_torch_args_map": {
            "input": "anchor",
            "positive": "positive",
            "negative": "negative",
            "distance_function": "distance_function",
            "margin": "margin",
            "swap": "swap",
            "reduction": "reduction"
        },
        "min_input_args": 3
    },
    "paddle.nn.functional.unfold": {
        "torch_api": "torch.nn.functional.unfold",
        "paddle_torch_args_map": {
            "x": "input",
            "kernel_sizes": "kernel_size",
            "dilations": "dilation",
            "paddings": "padding",
            "strides": "stride"
        },
        "min_input_args": 2
    },
    "paddle.nn.initializer.calculate_gain": {
        "torch_api": "torch.nn.init.calculate_gain",
        "paddle_torch_args_map": {
            "nonlinearity": "nonlinearity",
            "param": "param"
        },
        "min_input_args": 1
    },
    "paddle.nn.utils.clip_grad_norm_": {
        "torch_api": "torch.nn.utils.clip_grad_norm_",
        "paddle_torch_args_map": {
            "parameters": "parameters",
            "max_norm": "max_norm",
            "norm_type": "norm_type",
            "error_if_nonfinite": "error_if_nonfinite"
        },
        "min_input_args": 2
    },
    "paddle.nn.utils.clip_grad_value_": {
        "torch_api": "torch.nn.utils.clip_grad_value_",
        "paddle_torch_args_map": {
            "parameters": "parameters",
            "clip_value": "clip_value"
        },
        "min_input_args": 2
    },
    "paddle.nn.utils.parameters_to_vector": {
        "torch_api": "torch.nn.utils.parameters_to_vector",
        "paddle_torch_args_map": {
            "parameters": "parameters"
        },
        "min_input_args": 1
    },
    "paddle.nn.utils.remove_weight_norm": {
        "torch_api": "torch.nn.utils.remove_weight_norm",
        "paddle_torch_args_map": {
            "layer": "module",
            "name": "name"
        },
        "min_input_args": 1
    },
    "paddle.nn.utils.spectral_norm": {
        "torch_api": "torch.nn.utils.spectral_norm",
        "paddle_torch_args_map": {
            "layer": "module",
            "name": "name",
            "n_power_iterations": "n_power_iterations",
            "eps": "eps",
            "dim": "dim"
        },
        "min_input_args": 1
    },
    "paddle.nn.utils.vector_to_parameters": {
        "torch_api": "torch.nn.utils.vector_to_parameters",
        "paddle_torch_args_map": {
            "vec": "vec",
            "parameters": "parameters"
        },
        "min_input_args": 2
    },
    "paddle.nn.utils.weight_norm": {
        "torch_api": "torch.nn.utils.weight_norm",
        "paddle_torch_args_map": {
            "layer": "module",
            "name": "name",
            "dim": "dim"
        },
        "min_input_args": 1
    },
    "paddle.no_grad": {
        "torch_api": "torch.no_grad",
        "paddle_torch_args_map": {
            "func": "orig_func"
        },
        "min_input_args": 0
    },
    "paddle.normal": {
        "torch_api": "torch.normal",
        "paddle_torch_args_map": {
            "mean": "mean",
            "std": "std",
            "shape": "size",
            "generator": "generator",
            "dtype": "dtype",
            "layout": "layout",
            "device": "device",
            "pin_memory": "pin_memory",
            "requires_grad": "requires_grad"
        },
        "min_input_args": 1
    },
    "paddle.ones_like": {
        "torch_api": "torch.ones_like",
        "paddle_torch_args_map": {
            "x": "input",
            "dtype": "dtype",
            "layout": "layout",
            "device": "device",
            "requires_grad": "requires_grad",
            "memory_format": "memory_format"
        },
        "min_input_args": 1
    },
    "paddle.optimizer.ASGD": {
        "torch_api": "torch.optim.ASGD",
        "paddle_torch_args_map": {
            "parameters": "params",
            "learning_rate": "lr",
            "weight_decay": "weight_decay"
        },
        "min_input_args": 1
    },
    "paddle.optimizer.LBFGS": {
        "torch_api": "torch.optim.LBFGS",
        "paddle_torch_args_map": {
            "parameters": "params",
            "learning_rate": "lr",
            "max_iter": "max_iter",
            "max_eval": "max_eval",
            "tolerance_grad": "tolerance_grad",
            "tolerance_change": "tolerance_change",
            "history_size": "history_size",
            "line_search_fn": "line_search_fn"
        },
        "min_input_args": 1
    },
    "paddle.optimizer.Optimizer.load_state_dict": {
        "torch_api": "torch.optim.Optimizer.load_state_dict",
        "paddle_torch_args_map": {
            "state_dict": "state_dict"
        },
        "min_input_args": 1
    },
    "paddle.optimizer.Rprop": {
        "torch_api": "torch.optim.Rprop",
        "paddle_torch_args_map": {
            "parameters": "params",
            "learning_rate": "lr",
            "etas": "etas",
            "learning_rate_range": "step_sizes"
        },
        "min_input_args": 1
    },
    "paddle.linalg.ormqr": {
        "torch_api": "torch.ormqr",
        "paddle_torch_args_map": {
            "x": "input",
            "tau": "input2",
            "y": "input3",
            "left": "left",
            "transpose": "transpose"
        },
        "min_input_args": 3
    },
    "paddle.outer": {
        "torch_api": "torch.outer",
        "paddle_torch_args_map": {
            "x": "input",
            "y": "vec2"
        },
        "min_input_args": 2
    },
    "paddle.linalg.pca_lowrank": {
        "torch_api": "torch.pca_lowrank",
        "paddle_torch_args_map": {
            "x": "A",
            "q": "q",
            "center": "center",
            "niter": "niter"
        },
        "min_input_args": 1
    },
    "paddle.transpose": {
        "torch_api": "torch.permute",
        "paddle_torch_args_map": {
            "x": "input",
            "perm": "dims"
        },
        "min_input_args": 2
    },
    "paddle.poisson": {
        "torch_api": "torch.poisson",
        "paddle_torch_args_map": {
            "x": "input",
            "generator": "generator"
        },
        "min_input_args": 1
    },
    "paddle.pow": {
        "torch_api": "torch.pow",
        "paddle_torch_args_map": {
            "x": "input",
            "y": "exponent"
        },
        "min_input_args": 2
    },
    "paddle.prod": {
        "torch_api": "torch.prod",
        "paddle_torch_args_map": {
            "x": "input",
            "axis": "dim",
            "keepdim": "keepdim",
            "dtype": "dtype"
        },
        "min_input_args": 1
    },
    "paddle.profiler.make_scheduler": {
        "torch_api": "torch.profiler.schedule",
        "paddle_torch_args_map": {
            "closed": "wait",
            "ready": "warmup",
            "record": "active",
            "repeat": "repeat",
            "skip_first": "skip_first"
        },
        "min_input_args": 0
    },
    "paddle.quantile": {
        "torch_api": "torch.quantile",
        "paddle_torch_args_map": {
            "x": "input",
            "q": "q",
            "axis": "dim",
            "keepdim": "keepdim",
            "interpolation": "interpolation"
        },
        "min_input_args": 2
    },
    "paddle.rad2deg": {
        "torch_api": "torch.rad2deg",
        "paddle_torch_args_map": {
            "x": "input"
        },
        "min_input_args": 1
    },
    "paddle.randint_like": {
        "torch_api": "torch.randint_like",
        "paddle_torch_args_map": {
            "x": "input",
            "low": "low",
            "high": "high",
            "dtype": "dtype",
            "layout": "layout",
            "device": "device",
            "requires_grad": "requires_grad",
            "memory_format": "memory_format"
        },
        "min_input_args": 3
    },
    "paddle.randperm": {
        "torch_api": "torch.randperm",
        "paddle_torch_args_map": {
            "n": "n",
            "generator": "generator",
            "dtype": "dtype",
            "layout": "layout",
            "device": "device",
            "pin_memory": "pin_memory",
            "requires_grad": "requires_grad"
        },
        "min_input_args": 1
    },
    "paddle.real": {
        "torch_api": "torch.real",
        "paddle_torch_args_map": {
            "x": "input"
        },
        "min_input_args": 1
    },
    "paddle.reciprocal": {
        "torch_api": "torch.reciprocal",
        "paddle_torch_args_map": {
            "x": "input"
        },
        "min_input_args": 1
    },
    "paddle.renorm": {
        "torch_api": "torch.renorm",
        "paddle_torch_args_map": {
            "x": "input",
            "p": "p",
            "axis": "dim",
            "max_norm": "maxnorm"
        },
        "min_input_args": 4
    },
    "paddle.repeat_interleave": {
        "torch_api": "torch.repeat_interleave",
        "paddle_torch_args_map": {
            "x": "input",
            "repeats": "repeats",
            "axis": "dim"
        },
        "min_input_args": 2
    },
    "paddle.reshape": {
        "torch_api": "torch.reshape",
        "paddle_torch_args_map": {
            "x": "input",
            "shape": "shape"
        },
        "min_input_args": 2
    },
    "paddle.roll": {
        "torch_api": "torch.roll",
        "paddle_torch_args_map": {
            "x": "input",
            "shifts": "shifts",
            "axis": "dims"
        },
        "min_input_args": 2
    },
    "paddle.round": {
        "torch_api": "torch.round",
        "paddle_torch_args_map": {
            "x": "input"
        }
    },
    "paddle.rot90": {
        "torch_api": "torch.rot90",
        "paddle_torch_args_map": {
            "x": "input",
            "k": "k",
            "axes": "dims"
        },
        "min_input_args": 1
    },
    "paddle.row_stack": {
        "torch_api": "torch.row_stack",
        "paddle_torch_args_map": {
            "x": "tensors"
        },
        "min_input_args": 1
    },
    "paddle.rsqrt": {
        "torch_api": "torch.rsqrt",
        "paddle_torch_args_map": {
            "x": "input"
        },
        "min_input_args": 1
    },
    "paddle.save": {
        "torch_api": "torch.save",
        "paddle_torch_args_map": {
            "obj": "obj",
            "path": "f",
            "protocol": "pickle_protocol"
        },
        "min_input_args": 2
    },
    "paddle.select_scatter": {
        "torch_api": "torch.select_scatter",
        "paddle_torch_args_map": {
            "x": "input",
            "values": "src",
            "axis": "dim",
            "index": "index"
        },
        "min_input_args": 4
    },
    "paddle.set_default_dtype": {
        "torch_api": "torch.set_default_dtype",
        "paddle_torch_args_map": {
            "d": "d"
        },
        "min_input_args": 1
    },
    "paddle.set_grad_enabled": {
        "torch_api": "torch.set_grad_enabled",
        "paddle_torch_args_map": {
            "mode": "mode"
        },
        "min_input_args": 1
    },
    "paddle.set_rng_state": {
        "torch_api": "torch.set_rng_state",
        "paddle_torch_args_map": {
            "state_list": "new_state"
        },
        "min_input_args": 1
    },
    "paddle.sgn": {
        "torch_api": "torch.sgn",
        "paddle_torch_args_map": {
            "x": "input"
        },
        "min_input_args": 1
    },
    "paddle.sign": {
        "torch_api": "torch.sign",
        "paddle_torch_args_map": {
            "x": "input"
        },
        "min_input_args": 1
    },
    "paddle.signbit": {
        "torch_api": "torch.signbit",
        "paddle_torch_args_map": {
            "x": "input"
        },
        "min_input_args": 1
    },
    "paddle.sin": {
        "torch_api": "torch.sin",
        "paddle_torch_args_map": {
            "x": "input"
        },
        "min_input_args": 1
    },
    "paddle.sinh": {
        "torch_api": "torch.sinh",
        "paddle_torch_args_map": {
            "x": "input"
        },
        "min_input_args": 1
    },
    "paddle.sort": {
        "Rule": "SortRule",
        "torch_api": "torch.sort",
        "set_defaults": {
            "axis": "-1",
            "stable": "False",
            "descending": "False"
        },
        "paddle_torch_args_map": {
            "x": "input",
            "axis": "dim",
            "stable": "stable",
            "descending": "descending"
        }
    },
    "paddle.Tensor.sort": {
        "Rule": "SortRule",
        "torch_api": "torch.Tensor.sort",
        "set_defaults": {
            "axis": "-1",
            "stable": "False",
            "descending": "False"
        },
        "paddle_torch_args_map": {
            "axis": "dim",
            "stable": "stable",
            "descending": "descending"
        }
    },    
    "paddle.sparse.addmm": {
        "torch_api": "torch.sparse.addmm",
        "paddle_torch_args_map": {
            "input": "input",
            "x": "mat1",
            "y": "mat2",
            "beta": "beta",
            "alpha": "alpha"
        },
        "min_input_args": 3
    },
    "paddle.sparse.matmul": {
        "torch_api": "torch.sparse.mm",
        "paddle_torch_args_map": {
            "x": "sparse",
            "y": "dense"
        },
        "min_input_args": 2
    },
    "paddle.sparse.sparse_coo_tensor": {
        "torch_api": "torch.sparse_coo_tensor",
        "paddle_torch_args_map": {
            "indices": "indices",
            "values": "values",
            "shape": "size",
            "dtype": "dtype",
            "place": "device",
            "requires_grad": "requires_grad"
        },
        "min_input_args": 2
    },
    "paddle.sparse.sparse_csr_tensor": {
        "torch_api": "torch.sparse_csr_tensor",
        "paddle_torch_args_map": {
            "crows": "crow_indices",
            "cols": "col_indices",
            "values": "values",
            "shape": "size",
            "dtype": "dtype",
            "place": "device",
            "requires_grad": "requires_grad"
        },
        "min_input_args": 3
    },
    "paddle.digamma": {
        "torch_api": "torch.special.digamma",
        "paddle_torch_args_map": {
            "x": "input"
        },
        "min_input_args": 1
    },
    "paddle.erf": {
        "torch_api": "torch.special.erf",
        "paddle_torch_args_map": {
            "x": "input"
        },
        "min_input_args": 1
    },
    "paddle.erfinv": {
        "torch_api": "torch.special.erfinv",
        "paddle_torch_args_map": {
            "x": "input"
        },
        "min_input_args": 1
    },
    "paddle.expm1": {
        "torch_api": "torch.special.expm1",
        "paddle_torch_args_map": {
            "x": "input"
        },
        "min_input_args": 1
    },
    "paddle.gammainc": {
        "torch_api": "torch.special.gammainc",
        "paddle_torch_args_map": {
            "x": "input",
            "y": "other"
        },
        "min_input_args": 0
    },
    "paddle.gammaincc": {
        "torch_api": "torch.special.gammaincc",
        "paddle_torch_args_map": {
            "x": "input",
            "y": "other"
        },
        "min_input_args": 0
    },
    "paddle.i0": {
        "torch_api": "torch.special.i0",
        "paddle_torch_args_map": {
            "x": "input"
        },
        "min_input_args": 1
    },
    "paddle.i0e": {
        "torch_api": "torch.special.i0e",
        "paddle_torch_args_map": {
            "x": "input"
        },
        "min_input_args": 1
    },
    "paddle.i1": {
        "torch_api": "torch.special.i1",
        "paddle_torch_args_map": {
            "x": "input"
        },
        "min_input_args": 1
    },
    "paddle.i1e": {
        "torch_api": "torch.special.i1e",
        "paddle_torch_args_map": {
            "x": "input"
        },
        "min_input_args": 1
    },
    "paddle.logit": {
        "torch_api": "torch.special.logit",
        "paddle_torch_args_map": {
            "x": "input",
            "eps": "eps"
        },
        "min_input_args": 1
    },
    "paddle.logsumexp": {
        "torch_api": "torch.special.logsumexp",
        "paddle_torch_args_map": {
            "x": "input",
            "axis": "dim",
            "keepdim": "keepdim"
        },
        "min_input_args": 2
    },
    "paddle.polygamma": {
        "torch_api": "torch.special.polygamma",
        "paddle_torch_args_map": {
            "n": "n",
            "x": "input"
        },
        "min_input_args": 2
    },
    "paddle.sinc": {
        "torch_api": "torch.special.sinc",
        "paddle_torch_args_map": {
            "x": "input"
        },
        "min_input_args": 1
    },
    "paddle.sqrt": {
        "torch_api": "torch.sqrt",
        "paddle_torch_args_map": {
            "x": "input"
        },
        "min_input_args": 1
    },
    "paddle.square": {
        "torch_api": "torch.square",
        "paddle_torch_args_map": {
            "x": "input"
        },
        "min_input_args": 1
    },
    "paddle.squeeze": {
        "torch_api": "torch.squeeze",
        "paddle_torch_args_map": {
            "x": "input",
            "axis": "dim"
        },
        "min_input_args": 1
    },
    "paddle.stack": {
        "torch_api": "torch.stack",
        "paddle_torch_args_map": {
            "x": "tensors",
            "axis": "dim"
        },
        "min_input_args": 1
    },
    "paddle.std": {
        "torch_api": "torch.std",
        "paddle_torch_args_map": {
            "x": "input",
            "axis": "dim",
            "unbiased": "correction",
            "keepdim": "keepdim"
        },
        "min_input_args": 1
    },
    "paddle.sum": {
        "torch_api": "torch.sum",
        "paddle_torch_args_map": {
            "x": "input",
            "axis": "dim",
            "keepdim": "keepdim",
            "dtype": "dtype"
        },
        "min_input_args": 1
    },
    "paddle.linalg.svd_lowrank": {
        "torch_api": "torch.svd_lowrank",
        "paddle_torch_args_map": {
            "x": "A",
            "q": "q",
            "niter": "niter",
            "M": "M"
        },
        "min_input_args": 1
    },
    "paddle.t": {
        "torch_api": "torch.t",
        "paddle_torch_args_map": {
            "input": "input"
        },
        "min_input_args": 1
    },
    "paddle.take": {
        "torch_api": "torch.take",
        "paddle_torch_args_map": {
            "x": "input",
            "index": "index"
        },
        "min_input_args": 2
    },
    "paddle.tan": {
        "torch_api": "torch.tan",
        "paddle_torch_args_map": {
            "x": "input"
        },
        "min_input_args": 1
    },
    "paddle.tensor_split": {
        "torch_api": "torch.tensor_split",
        "paddle_torch_args_map": {
            "x": "input",
            "num_or_indices": "indices",
            "axis": "dim"
        },
        "min_input_args": 2
    },
    "paddle.tensordot": {
        "torch_api": "torch.tensordot",
        "paddle_torch_args_map": {
            "x": "a",
            "y": "b",
            "axes": "dims"
        },
        "min_input_args": 2
    },
    "paddle.tile": {
        "torch_api": "torch.tile",
        "paddle_torch_args_map": {
            "x": "input",
            "repeat_times": "dims"
        },
        "min_input_args": 2
    },
    "paddle.trace": {
        "torch_api": "torch.trace",
        "paddle_torch_args_map": {
            "x": "input"
        },
        "min_input_args": 1
    },
    "paddle.trapezoid": {
        "torch_api": "torch.trapezoid",
        "paddle_torch_args_map": {
            "y": "y",
            "x": "x",
            "dx": "dx",
            "axis": "dim"
        },
        "min_input_args": 0
    },
    "paddle.tril": {
        "torch_api": "torch.tril",
        "paddle_torch_args_map": {
            "x": "input",
            "diagonal": "diagonal"
        },
        "min_input_args": 1
    },
    "paddle.tril_indices": {
        "torch_api": "torch.tril_indices",
        "paddle_torch_args_map": {
            "row": "row",
            "col": "col",
            "offset": "offset",
            "dtype": "dtype",
            "device": "device",
            "layout": "layout"
        },
        "min_input_args": 2
    },
    "paddle.triu": {
        "torch_api": "torch.triu",
        "paddle_torch_args_map": {
            "x": "input",
            "diagonal": "diagonal"
        },
        "min_input_args": 1
    },
    "paddle.triu_indices": {
        "torch_api": "torch.triu_indices",
        "paddle_torch_args_map": {
            "row": "row",
            "col": "col",
            "offset": "offset",
            "dtype": "dtype",
            "device": "device",
            "layout": "layout"
        },
        "min_input_args": 2
    },
    "paddle.trunc": {
        "torch_api": "torch.trunc",
        "paddle_torch_args_map": {
            "input": "input"
        },
        "min_input_args": 1
    },
    "paddle.unbind": {
        "torch_api": "torch.unbind",
        "paddle_torch_args_map": {
            "input": "input",
            "axis": "dim"
        },
        "min_input_args": 1
    },
    "paddle.unflatten": {
        "torch_api": "torch.unflatten",
        "paddle_torch_args_map": {
            "x": "input",
            "axis": "dim",
            "shape": "sizes"
        },
        "min_input_args": 3
    },
    "paddle.unique": {
        "torch_api": "torch.unique",
        "paddle_torch_args_map": {
            "x": "input",
            "return_inverse": "return_inverse",
            "return_counts": "return_counts",
            "axis": "dim"
        },
        "min_input_args": 1
    },
    "paddle.unique_consecutive": {
        "torch_api": "torch.unique_consecutive",
        "paddle_torch_args_map": {
            "x": "input",
            "return_inverse": "return_inverse",
            "return_counts": "return_counts",
            "axis": "dim"
        },
        "min_input_args": 0
    },
    "paddle.unsqueeze": {
        "torch_api": "torch.unsqueeze",
        "paddle_torch_args_map": {
            "x": "input",
            "axis": "dim"
        },
        "min_input_args": 2
    },
    "paddle.utils.cpp_extension.BuildExtension": {
        "torch_api": "torch.utils.cpp_extension.BuildExtension",
        "paddle_torch_args_map": {
            "dist": "dist"
        },
        "min_input_args": 0
    },
    "paddle.utils.cpp_extension.CUDAExtension": {
        "torch_api": "torch.utils.cpp_extension.CUDAExtension",
        "paddle_torch_args_map": {
            "sources": "sources",
            "include_dirs": "include_dirs",
            "define_macros": "define_macros",
            "undef_macros": "undef_macros",
            "library_dirs": "library_dirs",
            "libraries": "libraries",
            "runtime_library_dirs": "runtime_library_dirs",
            "extra_objects": "extra_objects",
            "extra_compile_args": "extra_compile_args",
            "extra_link_args": "extra_link_args",
            "export_symbols": "export_symbols",
            "swig_opts": "swig_opts",
            "depends": "depends",
            "language": "language",
            "optional": "optional",
            "py_limited_api": "py_limited_api"
        },
        "min_input_args": 2
    },
    "paddle.utils.cpp_extension.CppExtension": {
        "torch_api": "torch.utils.cpp_extension.CppExtension",
        "paddle_torch_args_map": {
            "sources": "sources",
            "include_dirs": "include_dirs",
            "define_macros": "define_macros",
            "undef_macros": "undef_macros",
            "library_dirs": "library_dirs",
            "libraries": "libraries",
            "runtime_library_dirs": "runtime_library_dirs",
            "extra_objects": "extra_objects",
            "extra_compile_args": "extra_compile_args",
            "extra_link_args": "extra_link_args",
            "export_symbols": "export_symbols",
            "swig_opts": "swig_opts",
            "depends": "depends",
            "language": "language",
            "optional": "optional",
            "py_limited_api": "py_limited_api"
        },
        "min_input_args": 2
    },
    "paddle.utils.cpp_extension.load": {
        "torch_api": "torch.utils.cpp_extension.load",
        "paddle_torch_args_map": {
            "name": "name",
            "sources": "sources",
            "extra_cxx_cflags": "extra_cflags",
            "extra_cuda_cflags": "extra_cuda_cflags",
            "extra_ldflags": "extra_ldflags",
            "extra_include_paths": "extra_include_paths",
            "build_directory": "build_directory",
            "verbose": "verbose"
        },
        "min_input_args": 2
    },
    "paddle.io.BatchSampler": {
        "torch_api": "torch.utils.data.BatchSampler",
        "paddle_torch_args_map": {
            "sampler": "sampler",
            "batch_size": "batch_size",
            "drop_last": "drop_last"
        },
        "min_input_args": 3
    },
    "paddle.io.ChainDataset": {
        "torch_api": "torch.utils.data.ChainDataset",
        "paddle_torch_args_map": {
            "datasets": "datasets"
        },
        "min_input_args": 1
    },
    "paddle.io.ConcatDataset": {
        "torch_api": "torch.utils.data.ConcatDataset",
        "paddle_torch_args_map": {
            "datasets": "datasets"
        },
        "min_input_args": 1
    },
    "paddle.io.DataLoader": {
        "torch_api": "torch.utils.data.DataLoader",
        "paddle_torch_args_map": {
            "dataset": "dataset",
            "batch_size": "batch_size",
            "shuffle": "shuffle",
            "batch_sampler": "batch_sampler",
            "num_workers": "num_workers",
            "collate_fn": "collate_fn",
            "drop_last": "drop_last",
            "timeout": "timeout",
            "worker_init_fn": "worker_init_fn"
        },
        "min_input_args": 1
    },
    "paddle.io.RandomSampler": {
        "torch_api": "torch.utils.data.RandomSampler",
        "paddle_torch_args_map": {
            "data_source": "data_source",
            "replacement": "replacement",
            "num_samples": "num_samples",
            "generator": "generator"
        },
        "min_input_args": 1
    },
    "paddle.io.Sampler": {
        "torch_api": "torch.utils.data.Sampler",
        "paddle_torch_args_map": {
            "data_source": "data_source"
        },
        "min_input_args": 0
    },
    "paddle.io.SequenceSampler": {
        "torch_api": "torch.utils.data.SequentialSampler",
        "paddle_torch_args_map": {
            "data_source": "data_source"
        },
        "min_input_args": 0
    },
    "paddle.io.Subset": {
        "torch_api": "torch.utils.data.Subset",
        "paddle_torch_args_map": {
            "dataset": "dataset",
            "indices": "indices"
        },
        "min_input_args": 2
    },
    "paddle.io.SubsetRandomSampler": {
        "torch_api": "torch.utils.data.SubsetRandomSampler",
        "paddle_torch_args_map": {
            "indices": "indices",
            "generator": "generator"
        },
        "min_input_args": 1
    },
    "paddle.io.WeightedRandomSampler": {
        "torch_api": "torch.utils.data.WeightedRandomSampler",
        "paddle_torch_args_map": {
            "weights": "weights",
            "num_samples": "num_samples",
            "replacement": "replacement",
            "generator": "generator"
        },
        "min_input_args": 2
    },
    "paddle.io.dataloader.collate.default_collate_fn": {
        "torch_api": "torch.utils.data.default_collate",
        "paddle_torch_args_map": {
            "batch": "batch"
        },
        "min_input_args": 1
    },
    "paddle.io.random_split": {
        "torch_api": "torch.utils.data.random_split",
        "paddle_torch_args_map": {
            "dataset": "dataset",
            "lengths": "lengths",
            "generator": "generator"
        },
        "min_input_args": 2
    },
    "paddle.utils.dlpack.from_dlpack": {
        "torch_api": "torch.utils.dlpack.from_dlpack",
        "paddle_torch_args_map": {
            "dlpack": "ext_tensor"
        },
        "min_input_args": 1
    },
    "paddle.utils.dlpack.to_dlpack": {
        "torch_api": "torch.utils.dlpack.to_dlpack",
        "paddle_torch_args_map": {
            "x": "tensor"
        },
        "min_input_args": 0
    },
    "paddle.vander": {
        "torch_api": "torch.vander",
        "paddle_torch_args_map": {
            "x": "x",
            "n": "N",
            "increasing": "increasing"
        },
        "min_input_args": 1
    },
    "paddle.var": {
        "torch_api": "torch.var",
        "paddle_torch_args_map": {
            "x": "input",
            "axis": "dim",
            "unbiased": "correction",
            "keepdim": "keepdim"
        },
        "min_input_args": 1
    },
    "paddle.as_complex": {
        "torch_api": "torch.view_as_complex",
        "paddle_torch_args_map": {
            "x": "input"
        },
        "min_input_args": 1
    },
    "paddle.as_real": {
        "torch_api": "torch.view_as_real",
        "paddle_torch_args_map": {
            "x": "input"
        },
        "min_input_args": 1
    },
    "paddle.vsplit": {
        "torch_api": "torch.vsplit",
        "paddle_torch_args_map": {
            "x": "input",
            "num_or_indices": "indices"
        },
        "min_input_args": 0
    },
    "paddle.vstack": {
        "torch_api": "torch.vstack",
        "paddle_torch_args_map": {
            "x": "tensors"
        },
        "min_input_args": 1
    },
    "paddle.zeros_like": {
        "torch_api": "torch.zeros_like",
        "paddle_torch_args_map": {
            "x": "input",
            "dtype": "dtype",
            "layout": "layout",
            "device": "device",
            "requires_grad": "requires_grad",
            "memory_format": "memory_format"
        },
        "min_input_args": 1
    },
    "paddle.vision.datasets.ImageFolder": {
        "torch_api": "torchvision.datasets.ImageFolder",
        "paddle_torch_args_map": {
            "root": "root",
            "transform": "transform",
            "loader": "loader",
            "is_valid_file": "is_valid_file"
        },
        "min_input_args": 0
    },
    "paddle.vision.ops.read_file": {
        "torch_api": "torchvision.io.read_file",
        "paddle_torch_args_map": {
            "filename": "path"
        },
        "min_input_args": 0
    },
    "paddle.vision.ops.DeformConv2D": {
        "torch_api": "torchvision.ops.DeformConv2d",
        "paddle_torch_args_map": {
            "in_channels": "in_channels",
            "out_channels": "out_channels",
            "kernel_size": "kernel_size",
            "stride": "stride",
            "padding": "padding",
            "dilation": "dilation",
            "groups": "groups",
            "bias_attr": "bias"
        },
        "min_input_args": 0
    },
    "paddle.vision.ops.RoIAlign": {
        "torch_api": "torchvision.ops.RoIAlign",
        "paddle_torch_args_map": {
            "output_size": "output_size",
            "spatial_scale": "spatial_scale"
        },
        "min_input_args": 0
    },
    "paddle.vision.ops.RoIPool": {
        "torch_api": "torchvision.ops.RoIPool",
        "paddle_torch_args_map": {
            "output_size": "output_size",
            "spatial_scale": "spatial_scale"
        },
        "min_input_args": 0
    },
    "paddle.vision.ops.deform_conv2d": {
        "torch_api": "torchvision.ops.deform_conv2d",
        "paddle_torch_args_map": {
            "x": "input",
            "offset": "offset",
            "weight": "weight",
            "bias": "bias",
            "stride": "stride",
            "padding": "padding",
            "dilation": "dilation",
            "mask": "mask"
        },
        "min_input_args": 0
    },
    "paddle.vision.ops.nms": {
        "Rule": "NmsRule"
    },
    "paddle.vision.transforms.CenterCrop": {
        "torch_api": "torchvision.transforms.CenterCrop",
        "paddle_torch_args_map": {
            "size": "size"
        },
        "min_input_args": 0
    },
    "paddle.vision.transforms.ColorJitter": {
        "torch_api": "torchvision.transforms.ColorJitter",
        "paddle_torch_args_map": {
            "brightness": "brightness",
            "contrast": "contrast",
            "saturation": "saturation",
            "hue": "hue"
        },
        "min_input_args": 0
    },
    "paddle.vision.transforms.Compose": {
        "torch_api": "torchvision.transforms.Compose",
        "paddle_torch_args_map": {
            "transforms": "transforms"
        },
        "min_input_args": 0
    },
    "paddle.vision.transforms.Grayscale": {
        "torch_api": "torchvision.transforms.Grayscale",
        "paddle_torch_args_map": {
            "num_output_channels": "num_output_channels"
        },
        "min_input_args": 0
    },
    "paddle.vision.transforms.Normalize": {
        "torch_api": "torchvision.transforms.Normalize",
        "paddle_torch_args_map": {
            "mean": "mean",
            "std": "std",
            "inplace": "inplace"
        },
        "min_input_args": 0
    },
    "paddle.vision.transforms.Pad": {
        "torch_api": "torchvision.transforms.Pad",
        "paddle_torch_args_map": {
            "padding": "padding",
            "fill": "fill",
            "padding_mode": "padding_mode"
        },
        "min_input_args": 0
    },
    "paddle.vision.transforms.RandomAffine": {
        "torch_api": "torchvision.transforms.RandomAffine",
        "paddle_torch_args_map": {
            "degrees": "degrees",
            "translate": "translate",
            "scale": "scale",
            "shear": "shear",
            "interpolation": "interpolation",
            "fill": "fill",
            "center": "center"
        },
        "min_input_args": 0
    },
    "paddle.vision.transforms.RandomCrop": {
        "torch_api": "torchvision.transforms.RandomCrop",
        "paddle_torch_args_map": {
            "size": "size",
            "padding": "padding",
            "pad_if_needed": "pad_if_needed",
            "fill": "fill",
            "padding_mode": "padding_mode"
        },
        "min_input_args": 0
    },
    "paddle.vision.transforms.RandomErasing": {
        "torch_api": "torchvision.transforms.RandomErasing",
        "paddle_torch_args_map": {
            "prob": "p",
            "scale": "scale",
            "ratio": "ratio",
            "value": "value",
            "inplace": "inplace"
        },
        "min_input_args": 0
    },
    "paddle.vision.transforms.RandomHorizontalFlip": {
        "torch_api": "torchvision.transforms.RandomHorizontalFlip",
        "paddle_torch_args_map": {
            "prob": "p"
        },
        "min_input_args": 0
    },
    "paddle.vision.transforms.RandomPerspective": {
        "torch_api": "torchvision.transforms.RandomPerspective",
        "paddle_torch_args_map": {
            "distortion_scale": "distortion_scale",
            "prob": "p",
            "interpolation": "interpolation",
            "fill": "fill"
        },
        "min_input_args": 0
    },
    "paddle.vision.transforms.RandomResizedCrop": {
        "torch_api": "torchvision.transforms.RandomResizedCrop",
        "paddle_torch_args_map": {
            "size": "size",
            "scale": "scale",
            "ratio": "ratio",
            "interpolation": "interpolation"
        },
        "min_input_args": 0
    },
    "paddle.vision.transforms.RandomRotation": {
        "torch_api": "torchvision.transforms.RandomRotation",
        "paddle_torch_args_map": {
            "degrees": "degrees",
            "interpolation": "interpolation",
            "expand": "expand",
            "center": "center",
            "fill": "fill"
        },
        "min_input_args": 0
    },
    "paddle.vision.transforms.RandomVerticalFlip": {
        "torch_api": "torchvision.transforms.RandomVerticalFlip",
        "paddle_torch_args_map": {
            "prob": "p"
        },
        "min_input_args": 0
    },
    "paddle.vision.transforms.Resize": {
        "torch_api": "torchvision.transforms.Resize",
        "paddle_torch_args_map": {
            "size": "size",
            "interpolation": "interpolation"
        },
        "min_input_args": 0
    },
    "paddle.vision.transforms.adjust_brightness": {
        "torch_api": "torchvision.transforms.functional.adjust_brightness",
        "paddle_torch_args_map": {
            "img": "img",
            "brightness_factor": "brightness_factor"
        },
        "min_input_args": 0
    },
    "paddle.vision.transforms.adjust_contrast": {
        "torch_api": "torchvision.transforms.functional.adjust_contrast",
        "paddle_torch_args_map": {
            "img": "img",
            "contrast_factor": "contrast_factor"
        },
        "min_input_args": 0
    },
    "paddle.vision.transforms.adjust_hue": {
        "torch_api": "torchvision.transforms.functional.adjust_hue",
        "paddle_torch_args_map": {
            "img": "img",
            "hue_factor": "hue_factor"
        },
        "min_input_args": 0
    },
    "paddle.vision.transforms.affine": {
        "torch_api": "torchvision.transforms.functional.affine",
        "paddle_torch_args_map": {
            "img": "img",
            "angle": "angle",
            "translate": "translate",
            "scale": "scale",
            "shear": "shear",
            "interpolation": "interpolation",
            "fill": "fill",
            "center": "center"
        },
        "min_input_args": 0
    },
    "paddle.vision.transforms.center_crop": {
        "torch_api": "torchvision.transforms.functional.center_crop",
        "paddle_torch_args_map": {
            "img": "img",
            "output_size": "output_size"
        },
        "min_input_args": 0
    },
    "paddle.vision.transforms.crop": {
        "torch_api": "torchvision.transforms.functional.crop",
        "paddle_torch_args_map": {
            "img": "img",
            "top": "top",
            "left": "left",
            "height": "height",
            "width": "width"
        },
        "min_input_args": 0
    },
    "paddle.vision.transforms.erase": {
        "torch_api": "torchvision.transforms.functional.erase",
        "paddle_torch_args_map": {
            "img": "img",
            "i": "i",
            "j": "j",
            "h": "h",
            "w": "w",
            "v": "v",
            "inplace": "inplace"
        },
        "min_input_args": 0
    },
    "paddle.vision.transforms.hflip": {
        "torch_api": "torchvision.transforms.functional.hflip",
        "paddle_torch_args_map": {
            "img": "img"
        },
        "min_input_args": 0
    },
    "paddle.vision.transforms.normalize": {
        "torch_api": "torchvision.transforms.functional.normalize",
        "paddle_torch_args_map": {
            "img": "tensor",
            "mean": "mean",
            "std": "std",
            "inplace": "inplace"
        },
        "min_input_args": 0
    },
    "paddle.vision.transforms.pad": {
        "torch_api": "torchvision.transforms.functional.pad",
        "paddle_torch_args_map": {
            "img": "img",
            "padding": "padding",
            "fill": "fill",
            "padding_mode": "padding_mode"
        },
        "min_input_args": 0
    },
    "paddle.vision.transforms.perspective": {
        "torch_api": "torchvision.transforms.functional.perspective",
        "paddle_torch_args_map": {
            "img": "img",
            "startpoints": "startpoints",
            "endpoints": "endpoints",
            "interpolation": "interpolation",
            "fill": "fill"
        },
        "min_input_args": 0
    },
    "paddle.vision.transforms.resize": {
        "torch_api": "torchvision.transforms.functional.resize",
        "paddle_torch_args_map": {
            "img": "img",
            "size": "size",
            "interpolation": "interpolation"
        },
        "min_input_args": 0
    },
    "paddle.vision.transforms.rotate": {
        "torch_api": "torchvision.transforms.functional.rotate",
        "paddle_torch_args_map": {
            "img": "img",
            "angle": "angle",
            "interpolation": "interpolation",
            "expand": "expand",
            "center": "center",
            "fill": "fill"
        },
        "min_input_args": 0
    },
    "paddle.vision.transforms.to_grayscale": {
        "torch_api": "torchvision.transforms.functional.to_grayscale",
        "paddle_torch_args_map": {
            "img": "img",
            "num_output_channels": "num_output_channels"
        },
        "min_input_args": 0
    },
    "paddle.vision.transforms.to_tensor": {
        "torch_api": "torchvision.transforms.functional.to_tensor",
        "paddle_torch_args_map": {
            "pic": "pic"
        },
        "min_input_args": 0
    },
    "paddle.vision.transforms.vflip": {
        "torch_api": "torchvision.transforms.functional.vflip",
        "paddle_torch_args_map": {
            "img": "img"
        },
        "min_input_args": 0
    },
    "paddlenlp.transformers.AddedToken": {
        "torch_api": "transformers.AddedToken",
        "paddle_torch_args_map": {
            "content": "content",
            "single_word": "single_word",
            "lstrip": "lstrip",
            "rstrip": "rstrip",
            "normalized": "normalized"
        },
        "min_input_args": 0
    },
    "paddlenlp.transformers.PreTrainedModel.generate": {
        "torch_api": "transformers.PreTrainedModel.generate",
        "paddle_torch_args_map": {
            "input_ids": "input"
        },
        "min_input_args": 1
    },
    "paddlenlp.transformers.PretrainedConfig": {
        "torch_api": "transformers.PretrainedConfig",
        "paddle_torch_args_map": {
            "name_or_path": "name_or_path",
            "output_hidden_states": "output_hidden_states",
            "output_attentions": "output_attentions",
            "return_dict": "return_dict",
            "is_encoder_decoder": "is_encoder_decoder",
            "is_decoder": "is_decoder",
            "cross_attention_hidden_size": "cross_attention_hidden_size",
            "add_cross_attention": "add_cross_attention",
            "tie_encoder_decoder": "tie_encoder_decoder",
            "prune_heads": "prune_heads",
            "chunk_size_feed_forward": "chunk_size_feed_forward",
            "max_length": "max_length",
            "min_length": "min_length",
            "do_sample": "do_sample",
            "early_stopping": "early_stopping",
            "num_beams": "num_beams",
            "num_beam_groups": "num_beam_groups",
            "diversity_penalty": "diversity_penalty",
            "temperature": "temperature",
            "top_k": "top_k",
            "top_p": "top_p",
            "repetition_penalty": "repetition_penalty",
            "length_penalty": "length_penalty",
            "no_repeat_ngram_size": "no_repeat_ngram_size",
            "encoder_no_repeat_ngram_size": "encoder_no_repeat_ngram_size",
            "bad_words_ids": "bad_words_ids",
            "num_return_sequences": "num_return_sequences",
            "output_scores": "output_scores",
            "return_dict_in_generate": "return_dict_in_generate",
            "forced_bos_token_id": "forced_bos_token_id",
            "forced_eos_token_id": "forced_eos_token_id",
            "remove_invalid_values": "remove_invalid_values",
            "architectures": "architectures",
            "finetuning_task ": "finetuning_task ",
            "id2label": "id2label",
            "label2id": "label2id",
            "num_labels": "num_labels",
            "task_specific_params": "task_specific_params",
            "problem_type": "problem_type",
            "tokenizer_class": "tokenizer_class",
            "prefix": "prefix",
            "bos_token_id": "bos_token_id",
            "pad_token_id": "pad_token_id",
            "eos_token_id": "eos_token_id",
            "decoder_start_token_id": "decoder_start_token_id",
            "sep_token_id": "sep_token_id",
            "tie_word_embeddings": "tie_word_embeddings",
            "dtype": "torch_dtype"
        },
        "min_input_args": 0
    },
    "paddlenlp.generation.LogitsProcessor": {
        "torch_api": "transformers.generation.LogitsProcessor",
        "paddle_torch_args_map": {
            "input_ids": "input_ids",
            "logits": "scores"
        },
        "min_input_args": 0
    },
    "paddlenlp.transformers.model_outputs.BaseModelOutputWithPast": {
        "torch_api": "transformers.modeling_outputs.BaseModelOutputWithPast",
        "paddle_torch_args_map": {
            "last_hidden_state": "last_hidden_state",
            "past_key_values": "past_key_values",
            "hidden_states": "hidden_states",
            "attentions": "attentions"
        },
        "min_input_args": 0
    },
    "paddlenlp.transformers.model_outputs.CausalLMOutputWithPast": {
        "torch_api": "transformers.modeling_outputs.CausalLMOutputWithPast",
        "paddle_torch_args_map": {
            "loss": "loss",
            "logits": "logits",
            "past_key_values": "past_key_values",
            "hidden_states": "hidden_states",
            "attentions": "attentions"
        },
        "min_input_args": 0
    },
    "paddle.take_along_axis": {
        "torch_api": "torch.take_along_dim",
        "paddle_torch_args_map": {
            "arr": "input",
            "indices": "indices",
            "axis": "dim"
        },
        "min_input_args": 3
    }
}<|MERGE_RESOLUTION|>--- conflicted
+++ resolved
@@ -942,7 +942,38 @@
             "return_mask": "return_indices"
         }
     },
-<<<<<<< HEAD
+    "paddle.nn.functional.lp_pool1d": {
+        "torch_api": "torch.nn.functional.lp_pool1d",
+        "Rule": "PoolRule",        
+        "set_defaults": {
+            "stride": "None",
+            "padding": 0,
+            "data_format": "'NCL'"
+        },
+        "paddle_torch_args_map": {
+            "x": "input",
+            "norm_type": "norm_type",
+            "kernel_size": "kernel_size",
+            "stride": "stride",
+            "ceil_mode": "ceil_mode"
+        }
+    },
+    "paddle.nn.functional.lp_pool2d": {
+        "torch_api": "torch.nn.functional.lp_pool2d",
+        "Rule": "PoolRule",
+        "set_defaults": {
+            "stride": "None",
+            "padding": 0,
+            "data_format": "'NCHW'"
+        },
+        "paddle_torch_args_map": {
+            "x": "input",
+            "norm_type": "norm_type",
+            "kernel_size": "kernel_size",
+            "stride": "stride",
+            "ceil_mode": "ceil_mode"
+        }
+    },
     "paddle.nn.functional.max_unpool1d": {
         "torch_api": "torch.nn.functional.max_unpool1d",
         "Rule": "UnpoolRule",
@@ -995,38 +1026,6 @@
             "stride": "stride",
             "padding": "padding",
             "output_size": "output_size"
-=======
-    "paddle.nn.functional.lp_pool1d": {
-        "torch_api": "torch.nn.functional.lp_pool1d",
-        "Rule": "PoolRule",        
-        "set_defaults": {
-            "stride": "None",
-            "padding": 0,
-            "data_format": "'NCL'"
-        },
-        "paddle_torch_args_map": {
-            "x": "input",
-            "norm_type": "norm_type",
-            "kernel_size": "kernel_size",
-            "stride": "stride",
-            "ceil_mode": "ceil_mode"
-        }
-    },
-    "paddle.nn.functional.lp_pool2d": {
-        "torch_api": "torch.nn.functional.lp_pool2d",
-        "Rule": "PoolRule",
-        "set_defaults": {
-            "stride": "None",
-            "padding": 0,
-            "data_format": "'NCHW'"
-        },
-        "paddle_torch_args_map": {
-            "x": "input",
-            "norm_type": "norm_type",
-            "kernel_size": "kernel_size",
-            "stride": "stride",
-            "ceil_mode": "ceil_mode"
->>>>>>> c5129913
         }
     },
     "o": "API started with 'o' should be placed here",
@@ -5582,66 +5581,6 @@
             "x": "input"
         },
         "min_input_args": 1
-    },
-<<<<<<< HEAD
-    "paddle.nn.functional.lp_pool1d": {
-        "torch_api": "torch.nn.functional.lp_pool1d",
-        "paddle_torch_args_map": {
-            "x": "input",
-            "norm_type": "norm_type",
-            "kernel_size": "kernel_size",
-            "stride": "stride",
-            "ceil_mode": "ceil_mode"
-        },
-        "min_input_args": 2
-    },
-    "paddle.nn.functional.lp_pool2d": {
-        "torch_api": "torch.nn.functional.lp_pool2d",
-        "paddle_torch_args_map": {
-            "x": "input",
-            "norm_type": "norm_type",
-            "kernel_size": "kernel_size",
-            "stride": "stride",
-            "ceil_mode": "ceil_mode"
-        },
-        "min_input_args": 2
-=======
-    "paddle.nn.functional.max_unpool1d": {
-        "torch_api": "torch.nn.functional.max_unpool1d",
-        "paddle_torch_args_map": {
-            "x": "input",
-            "indices": "indices",
-            "kernel_size": "kernel_size",
-            "stride": "stride",
-            "padding": "padding",
-            "output_size": "output_size"
-        },
-        "min_input_args": 3
-    },
-    "paddle.nn.functional.max_unpool2d": {
-        "torch_api": "torch.nn.functional.max_unpool2d",
-        "paddle_torch_args_map": {
-            "x": "input",
-            "indices": "indices",
-            "kernel_size": "kernel_size",
-            "stride": "stride",
-            "padding": "padding",
-            "output_size": "output_size"
-        },
-        "min_input_args": 3
-    },
-    "paddle.nn.functional.max_unpool3d": {
-        "torch_api": "torch.nn.functional.max_unpool3d",
-        "paddle_torch_args_map": {
-            "x": "input",
-            "indices": "indices",
-            "kernel_size": "kernel_size",
-            "stride": "stride",
-            "padding": "padding",
-            "output_size": "output_size"
-        },
-        "min_input_args": 3
->>>>>>> c5129913
     },
     "paddle.nn.functional.mish": {
         "torch_api": "torch.nn.functional.mish",
