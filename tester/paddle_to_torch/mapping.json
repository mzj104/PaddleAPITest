--- conflicted
+++ resolved
@@ -121,7 +121,12 @@
     "paddle.Tensor.dim":{
         "torch_api": "torch.Tensor.dim"
     },
-<<<<<<< HEAD
+    "paddle.Tensor.divide": {
+        "torch_api": "torch.Tensor.true_divide",
+        "paddle_torch_args_map": {
+            "y": "other"
+        }
+    },  
     "paddle.nn.functional.dropout": {
         "Rule": "DropoutRule"
     },
@@ -131,14 +136,6 @@
     "paddle.nn.functional.dropout3d": {
         "Rule": "Dropout3dRule"
     },
-=======
-    "paddle.Tensor.divide": {
-        "torch_api": "torch.Tensor.true_divide",
-        "paddle_torch_args_map": {
-            "y": "other"
-        }
-    },  
->>>>>>> a360ace2
     "e": "API started with 'e' should be placed here",
     "paddle.equal_all": {
         "torch_api": "torch.equal",
