{
    "a": "API started with 'a' should be placed here",
    "paddle.Tensor.abs": {
        "torch_api": "torch.Tensor.abs",
        "description": "_tmp_tensor_ = args[0], result = _tmp_tensor_.abs()"
    },
    "paddle.Tensor.add": {
        "torch_api": "torch.Tensor.add",
        "paddle_torch_args_map": {
            "y": "other"
        },
        "description": "_tmp_tensor_ = args[0], result = _tmp_tensor_.add(other=y)"
    },
    "paddle.add": {
        "torch_api": "torch.add",
        "paddle_torch_args_map": {
            "x": "input",
            "y": "other"
        },
        "torch_args": [],
        "torch_kwargs": {
            "alpha": 1
        },
        "description": "result = torch.add(input=x, other=y, alpha=1)"
    },
    "paddle.Tensor.all": {
        "torch_api": "torch.Tensor.all",
        "paddle_torch_args_map": {
            "axis": "dim",
            "keepdim": "keepdim"
        },
        "description": "_tmp_tensor_ = args[0], result = _tmp_tensor_.all(dim=dim, keepdim=keepdim)"
    },
    "paddle.Tensor.any": {
        "torch_api": "torch.Tensor.any",
        "paddle_torch_args_map": {
            "axis": "dim",
            "keepdim": "keepdim"
        },
        "description": "_tmp_tensor_ = args[0], result = _tmp_tensor_.any(dim=dim, keepdim=keepdim)"
    },
    "paddle.add_n": {
        "Rule": "AddNRule"
    },
    "paddle.allclose":{
        "Rule": "AllcloseRule",
        "torch_api": "torch.allclose",
        "set_defaults": {
            "rtol": 1e-05,
            "atol": 1e-08,
            "equal_nan": "False"
        },
        "paddle_torch_args_map": {
            "x": "input",
            "y": "other",
            "rtol": "rtol",
            "atol": "atol",
            "equal_nan": "equal_nan"
        }
    },
    "paddle.atleast_1d": {
        "torch_api": "torch.atleast_1d",
        "torch_args": [
            "*{inputs}"
        ]
    },
    "paddle.atleast_2d": {
        "torch_api": "torch.atleast_2d",
        "torch_args": [
            "*{inputs}"
        ]
    },
    "paddle.atleast_3d": {
        "torch_api": "torch.atleast_3d",
        "torch_args": [
            "*{inputs}"
        ]
    },
    "paddle.as_strided": {
        "torch_api": "torch.as_strided",
        "paddle_torch_args_map": {
            "x": "input",
            "shape": "size",
            "stride": "stride",
            "offset": "storage_offset"
        },
        "description": "result = torch.as_strided(input=x, size=shape, stride=stride, storage_offset=offset)"
    },
    "paddle.Tensor.atanh": {
        "torch_api": "torch.Tensor.atanh",
        "description": "_tmp_tensor_ = args[0], result = _tmp_tensor_.atanh()"
    },
    "b": "API started with 'b' should be placed here",
    "paddle.bincount": {
        "torch_api": "torch.bincount",
        "set_defaults": {
            "weights": "None",
            "minlength": 0
        },
        "paddle_torch_args_map": {
            "x": "input",
            "weights": "weights"
        },
        "torch_kwargs": {
            "minlength": "{minlength}.item() if torch.is_tensor({minlength}) else {minlength}"
        }
    },
    "paddle.broadcast_shape": {
        "Rule": "BroadcastShapeRule"
    },
    "paddle.broadcast_tensors": {
        "Rule": "BroadcastTensorsRule"
    },
    "paddle.bitwise_invert": {
        "torch_api": "torch.bitwise_not",
        "paddle_torch_args_map": {
            "x": "input",
            "out": "out"
        }
    },
    "c": "API started with 'c' should be placed here",
    "paddle.Tensor.coalesce":{
        "torch_api": "torch.Tensor.coalesce"
    },
    "paddle.crop": {
        "Rule": "CropRule"
    },
    "paddle.cummax": {
        "Rule": "CumRule"
    },
    "paddle.cummin": {
        "Rule": "CumRule"
    },
    "paddle.cumprod": {
        "Rule": "CumprodRule"
    },
    "paddle.Tensor.ceil":{
        "torch_api": "torch.Tensor.ceil"
    },
    "paddle.Tensor.conj":{
        "torch_api": "torch.Tensor.conj"
    },
    "paddle.Tensor.cos":{
        "torch_api": "torch.Tensor.cos"
    },
    "paddle.Tensor.cumprod": {
        "torch_api": "torch.Tensor.cumprod",
        "paddle_torch_args_map": {
            "dim": "dim",
            "dtype": "dtype"
        }
    },
    "d": "API started with 'd' should be placed here",
    "paddle.divide": {
        "torch_api": "torch.divide",
        "paddle_torch_args_map": {
            "x": "input",
            "y": "other"
        }
    },   
    "paddle.Tensor.detach":{
        "torch_api": "torch.Tensor.detach"
    },
    "paddle.Tensor.digamma":{
        "torch_api": "torch.Tensor.digamma"
    },
    "paddle.Tensor.dim":{
        "torch_api": "torch.Tensor.dim"
    },
    "paddle.Tensor.divide": {
        "torch_api": "torch.Tensor.true_divide",
        "paddle_torch_args_map": {
            "y": "other"
        }
    },  
    "paddle.nn.functional.dropout": {
        "Rule": "DropoutRule"
    },
    "paddle.nn.functional.dropout2d": {
        "Rule": "Dropout2dRule"
    },
    "paddle.nn.functional.dropout3d": {
        "Rule": "Dropout3dRule"
    },
    "e": "API started with 'e' should be placed here",
    "paddle.equal_all": {
        "torch_api": "torch.equal",
        "paddle_torch_args_map": {
            "x": "input",
            "y": "other"
        }
    },
    "paddle.empty": {
        "Rule": "EmptyRule"
    },
    "paddle.empty_like": {
        "torch_api": "torch.empty_like",
        "paddle_torch_args_map": {
            "x": "input",
            "dtype": "dtype"
        }
    },
    "paddle.expand": {
        "Rule": "ExpandRule"
    },
    "paddle.expand_as": {
        "Rule": "ExpandasRule"
    },
    "paddle.Tensor.equal_all": {
        "torch_api": "torch.Tensor.equal",
        "paddle_torch_args_map": {
            "y": "other"
        }
    },
    "paddle.Tensor.erfinv": {
        "torch_api": "torch.Tensor.erfinv"
    },
    "paddle.Tensor.exp": {
        "torch_api": "torch.Tensor.exp"
    },
    "paddle.Tensor.exponential_": {
        "torch_api": "torch.Tensor.exponential_",
        "paddle_torch_args_map": {
            "lam": "lambd"
        },
        "torch_kwargs": {
            "generator": "None"
        }
    },
    "f": "API started with 'f' should be placed here",
    "paddle.floor_divide": {
        "torch_api": "torch.floor_divide",
        "paddle_torch_args_map": {
            "x": "input",
            "y": "other"
        }
    },
    "paddle.floor_mod": {
        "torch_api": "torch.fmod",
        "paddle_torch_args_map": {
            "x": "input",
            "y": "other"
        }
    },
    "paddle.frexp": {
        "torch_api": "torch.frexp",
        "paddle_torch_args_map": {
            "x": "input"
        }
    },   
    "paddle.Tensor.floor": {
        "torch_api": "torch.Tensor.floor"
    },    
    "paddle.Tensor.frexp": {
        "torch_api": "torch.Tensor.frexp"
    }, 
    "g": "API started with 'g' should be placed here",
    "paddle.gammaln": {
        "torch_api": "torch.special.gammaln",
        "paddle_torch_args_map": {
            "x": "input"
        }
    },
    "paddle.gather_nd": {
        "Rule": "Gather_ndRule"
    },
    "paddle.gather": {
        "Rule": "GatherRule"
    },
    "paddle.Tensor.gather":{
        "Rule": "GatherRule"
    },
    "paddle.Tensor.gather_nd":{
        "Rule": "Gather_ndRule"
    },
    "paddle.Tensor.geometric_": {
        "torch_api": "torch.Tensor.geometric_",
        "paddle_torch_args_map": {
            "probs": "p"
        },
        "torch_kwargs": {
            "generator": "None"
        }
    },
    "paddle.nn.functional.gather_tree":{
        "Rule": "Gather_treeRule"
    },
    "paddle.vision.ops.generate_proposals":{
        "Rule": "GenerateProposalsRule"
    },
    "paddle.geometric.sample_neighbors":{
        "Rule": "SampleNeighborsRule"
    },
    "paddle.geometric.segment_max": {
        "Rule":"SegmentMaxRule"
    },
    "paddle.greater_equal": {
        "torch_api": "torch.ge",
        "paddle_torch_args_map": {
            "x": "input",
            "y": "other"
        }, 
        "description": "result = torch.ge(input=x, other=y)"
    },
    "paddle.greater_than": {
        "torch_api": "torch.gt",
        "paddle_torch_args_map": {
            "x": "input",
            "y": "other"
        },
        "description": "result = torch.gt(input=x, other=y)"
    },
    "paddle.audio.functional.get_window": {
        "Rule": "GetWindowRule"
    },
    "h": "API started with 'h' should be placed here",
    "paddle.histogram":{
        "torch_api": "torch.histc",
        "paddle_torch_args_map": {
            "input": "input",
            "bins": "bins",
            "min": "min",
            "max": "max"
        }
    },
    "i": "API started with 'i' should be placed here",
    "paddle.is_empty": {
        "Rule": "IsEmptyRule"
    },
    "paddle.Tensor.isinf": {
        "torch_api": "torch.Tensor.isinf"
    },
    "paddle.Tensor.isnan": {
        "torch_api": "torch.Tensor.isnan"
    },
    "paddle.Tensor.item": {
        "Rule": "ItemRule"
    },
    "paddle.Tensor.imag": {
        "torch_api": "torch.Tensor.imag",
        "is_attribute": true
    },
    "paddle.Tensor.inverse": {
        "torch_api": "torch.Tensor.inverse"
    },
    "paddle.Tensor.is_coalesced":{
        "torch_api": "torch.Tensor.is_coalesced"
    },
    "paddle.Tensor.is_complex": {
        "torch_api": "torch.Tensor.is_complex"
    },
    "paddle.increment": {
        "Rule": "IncrementRule"
    },
    "paddle.index_fill": {
        "torch_api": "torch.index_fill",
        "paddle_torch_args_map": {
            "x": "input",
            "axis": "dim",
            "value": "value"
        },
        "torch_kwargs": {
            "index": "{index}.to(torch.int64) if {index}.dtype != torch.int64 else {index}"
        }
    },
    "j": "API started with 'j' should be placed here",
    "k": "API started with 'k' should be placed here",
    "paddle.kthvalue":{
        "torch_api": "torch.kthvalue",
        "paddle_torch_args_map": {
        "x": "input",
        "k": "k",
        "axis":"dim",
        "keepdim":"keepdim"
        }
    },
    "l": "API started with 'l' should be placed here",
    "paddle.lcm": {
        "Rule": "LcmRule"
    },
    "paddle.ldexp": {
        "torch_api": "torch.ldexp",
        "paddle_torch_args_map": {
            "x": "input",
            "y": "other"
        }
    },  
    "paddle.less": {
        "torch_api": "torch.lt",
        "paddle_torch_args_map": {
            "x": "input",
            "y": "other"
        },
        "description": "result = torch.lt(input=x, other=y)"
    },
    "paddle.less_equal": {
        "torch_api": "torch.le", 
        "paddle_torch_args_map": {
            "x": "input",
            "y": "other"
        },
        "description": "result = torch.le(input=x, other=y)"
    },
    "paddle.less_than": {
        "torch_api": "torch.lt",
        "paddle_torch_args_map": {
            "x": "input",
            "y": "other"
        },
        "description": "result = torch.lt(input=x, other=y)"
    },
    "paddle.Tensor.less": {
        "torch_api": "torch.Tensor.less",
        "paddle_torch_args_map": {
            "y": "other"
        }
    },
    "paddle.Tensor.lgamma": {
        "torch_api": "torch.Tensor.lgamma"
    },
    "paddle.linalg.corrcoef":{
        "Rule": "CorrcoefRule"
    },
    "paddle.linalg.eig":{
        "torch_api": "torch.linalg.eig",
        "paddle_torch_args_map": {
            "x": "input"
        }
    },
    "paddle.linalg.lu":{
        "torch_api": "torch.lu",
        "paddle_torch_args_map": {
            "x": "A",
            "pivot": "pivot",
            "get_infos": "get_infos"
        }
    },
    "paddle.linalg.matrix_transpose":{
        "Rule": "Matrix_transposeRule"
    },
    "paddle.linalg.qr":{
        "Rule": "QrRule"
    },
    "paddle.linalg.slogdet":{
        "Rule": "SlogdetRule"
    },
    "paddle.linalg.svd":{
        "torch_api":"torch.linalg.svd",
        "paddle_torch_args_map":{
            "x": "A",
            "full_matrices": "full_matrices"
        }
    },
    "paddle.linalg.triangular_solve":{
        "Rule": "TriangularSolveRule"
    },
    "paddle.linalg.eigh":{
        "torch_api":"torch.linalg.eigh",
        "paddle_torch_args_map":{
            "x": "input",
            "UPLO": "UPLO"
        }
    },
    "paddle.linalg.svdvals": {
        "torch_api":"torch.linalg.svdvals",
        "paddle_torch_args_map":{
            "x": "A"
        }
    },
    "paddle.linalg.lu_unpack":{
        "torch_api": "torch.lu_unpack",
        "paddle_torch_args_map": {
            "x": "LU_data",
            "y": "LU_pivots",
            "unpack_data": "unpack_ludata",
            "unpack_pivots": "unpack_pivots"
        }
    },
    "paddle.logaddexp":{
        "Rule": "LogaddexpRule",
        "torch_api": "torch.logaddexp",
        "paddle_torch_args_map": {
            "x": "input",
            "y": "other"
        }
    },
    "paddle.Tensor.log": {
        "torch_api": "torch.Tensor.log"
    },
    "paddle.Tensor.log10": {
        "torch_api": "torch.Tensor.log10"
    },
    "paddle.Tensor.log1p": {
        "torch_api": "torch.Tensor.log1p"
    },
    "paddle.Tensor.logical_not": {
        "torch_api": "torch.Tensor.logical_not"
    },
    "paddle.Tensor.log_normal_": {
        "torch_api": "torch.Tensor.log_normal_",
        "paddle_torch_args_map": {
            "mean": "mean",
            "std": "std"
        }
    },
    "m": "API started with 'm' should be placed here",
    "paddle.matrix_transpose":{
        "Rule": "Matrix_transposeRule"
    },
    "paddle.median": {
        "Rule": "MedianRule"
    },
    "paddle.mod": {
        "torch_api": "torch.fmod",
        "paddle_torch_args_map": {
            "x": "input",
            "y": "other"
        }
    },
    "paddle.Tensor.mod": {
        "torch_api": "torch.Tensor.fmod",
        "paddle_torch_args_map": {
            "y": "other"
        }
    },
    "paddle.mode": {
        "torch_api": "torch.mode",
        "paddle_torch_args_map": {
            "x": "input",
            "axis": "dim",
            "keepdim": "keepdim"
        }
    },
    "paddle.Tensor.max": {
        "torch_api": "torch.Tensor.max",
        "paddle_torch_args_map": {
            "axis": "dim",
            "keepdim": "keepdim"
        }
    },
    "paddle.Tensor.min": {
        "torch_api": "torch.Tensor.min",
        "paddle_torch_args_map": {
            "axis": "dim",
            "keepdim": "keepdim"
        }
    },
    "paddle.Tensor.multiply": {
        "torch_api": "torch.Tensor.mul",
        "paddle_torch_args_map": {
            "y": "other"
        }
    },
    "paddle.multiplex": {
        "Rule": "MultiplexRule"
    },
    "paddle.multiply": {
        "torch_api": "torch.mul",
        "paddle_torch_args_map": {
            "x": "input",
            "y": "other"
        }
    },
    "paddle.max": {
        "torch_api": "torch.max",
        "set_defaults": {
            "axis": "None"
        },
        "paddle_torch_args_map": {
            "x": "input",
            "keepdim": "keepdim"
        },
        "torch_kwargs": {
            "dim": "tuple(axis) if isinstance(axis, list) else axis"
        }
    },
    "paddle.min": {
        "torch_api": "torch.min",
        "set_defaults": {
            "axis": "None"
        },
        "paddle_torch_args_map": {
            "x": "input",
            "keepdim": "keepdim"
        },
        "torch_kwargs": {
            "dim": "tuple(axis) if isinstance(axis, list) else axis"
        }
    },
    "paddle.meshgrid": {
        "torch_api": "torch.meshgrid",
        "torch_args": ["*args"]
    },
    "n": "API started with 'n' should be placed here",
    "paddle.nanmedian": {
        "Rule": "NanmedianRule"
    },
    "paddle.negative": {
        "torch_api": "torch.negative",
        "paddle_torch_args_map": {
            "x": "input"
        }
    },
    "paddle.Tensor.neg": {
        "torch_api": "torch.Tensor.neg"
    },
    "paddle.nn.functional.adaptive_log_softmax_with_loss": {
        "Rule": "Adaptive_log_softmax_with_lossRule"
    },
    "paddle.Tensor.nonzero": {
        "torch_api": "torch.Tensor.nonzero",
        "paddle_torch_args_map": {
            "as_tuple": "as_tuple"
        }
    },
    "paddle.normal": {
        "Rule": "NormalRule"
    },
    "paddle.Tensor.norm": {
        "torch_api": "torch.Tensor.norm",
        "paddle_torch_args_map": {
            "p": "p",
            "axis": "dim",
            "keepdim": "keepdim"
        }
    },
    "paddle.Tensor.normal_": {
        "torch_api": "torch.Tensor.normal_",
        "paddle_torch_args_map": {
            "mean": "mean",
            "std": "std"
        },
        "torch_kwargs": {
            "generator": "None"
        }
    },
    "paddle.Tensor.not_equal": {
        "torch_api": "torch.Tensor.not_equal",
        "paddle_torch_args_map": {
            "y": "other"
        }
    },
    "paddle.nn.functional.avg_pool1d": {
        "Rule": "PoolRule",
        "torch_api": "torch.nn.functional.avg_pool1d",
        "set_defaults": {
            "padding": 0,
            "stride": "None",
            "exclusive": false
        },
        "paddle_torch_args_map": {
            "x": "input",
            "kernel_size": "kernel_size",
            "stride": "stride",
            "padding": "padding",
            "ceil_mode": "ceil_mode"
        },
        "torch_kwargs": {
            "count_include_pad": "not {exclusive}"
        }
    },
    "paddle.nn.functional.avg_pool2d": {
        "Rule": "PoolRule",
        "torch_api": "torch.nn.functional.avg_pool2d",
        "set_defaults": {
            "padding": 0,
            "stride": "None",
            "exclusive": false,
            "data_format": "'NCHW'"
        },
        "paddle_torch_args_map": {
            "x": "input",
            "kernel_size": "kernel_size",
            "stride": "stride",
            "padding": "padding",
            "ceil_mode": "ceil_mode",
            "divisor_override": "divisor_override"
        },
        "torch_kwargs": {
            "count_include_pad": "not {exclusive}"
        }
    },
    "paddle.nn.functional.avg_pool3d": {
        "Rule": "PoolRule",
        "torch_api": "torch.nn.functional.avg_pool3d",
        "set_defaults": {
            "padding": 0,
            "stride": "None",
            "exclusive": false,
            "data_format": "'NCDHW'"
        },
        "paddle_torch_args_map": {
            "x": "input",
            "kernel_size": "kernel_size",
            "stride": "stride",
            "padding": "padding",
            "ceil_mode": "ceil_mode",
            "divisor_override": "divisor_override"
        },
        "torch_kwargs": {
            "count_include_pad": "not {exclusive}"
        }
    },
    "paddle.nn.functional.batch_norm": {
        "Rule": "BatchNormRule",
        "torch_api": "torch.nn.functional.batch_norm",
        "set_defaults": {
            "momentum": 0.9
        },
        "paddle_torch_args_map": {
            "x": "input",
            "running_mean": "running_mean",
            "running_var": "running_var",
            "weight": "weight",
            "bias": "bias",
            "epsilon": "eps",
            "training": "training"
        },
        "torch_kwargs": {
            "momentum": "1 - {momentum}"
        }
    },
    "paddle.nn.functional.bilinear": {
        "torch_api": "torch.nn.functional.bilinear",
        "paddle_torch_args_map": {
            "x1": "input1",
            "x2": "input2",
            "weight": "weight"
        },
        "torch_kwargs": {
            "bias": "{bias}.squeeze(0) if '{bias}' in locals() else None"
        }
    },
    "paddle.nn.functional.channel_shuffle": {
        "Rule": "DataFormatRule",
        "torch_api": "torch.nn.functional.channel_shuffle",
        "paddle_torch_args_map": {
            "x": "input",
            "groups": "groups"
        }
    },
    "paddle.nn.functional.fractional_max_pool2d": {
        "Rule": "FractionalMaxPoolRule",
        "torch_api": "torch.nn.functional.fractional_max_pool2d",
        "paddle_torch_args_map": {
            "x": "input",
            "kernel_size": "kernel_size",
            "output_size": "output_size",
            "return_mask": "return_indices",
            "_random_samples": "random_u"
        }
    },
    "paddle.nn.functional.fractional_max_pool3d": {
        "Rule": "FractionalMaxPoolRule",
        "torch_api": "torch.nn.functional.fractional_max_pool3d",
        "paddle_torch_args_map": {
            "x": "input",
            "kernel_size": "kernel_size",
            "output_size": "output_size",
            "return_mask": "return_indices",
            "_random_samples": "random_u"
        }
    },
    "paddle.nn.functional.margin_ranking_loss": {
        "torch_api": "torch.nn.functional.margin_ranking_loss",
        "paddle_torch_args_map": {
            "input": "input1",
            "other": "input2",
            "margin": "margin",
            "reduction": "reduction"
        },
        "torch_kwargs": {
            "target": "torch.broadcast_to({label}, {input}.shape)"
        }
    },
    "paddle.nn.functional.class_center_sample": {
        "Rule": "ClassCenterSampleRule"
    },
    "paddle.nn.functional.gelu": {
        "torch_api": "torch.nn.functional.gelu",
        "set_defaults": {
            "approximate": false
        },
        "paddle_torch_args_map": {
              "x": "input"
        },
        "torch_kwargs": {
            "approximate": "'tanh' if {approximate} else 'none'"
        }
    },
    "paddle.nonzero": {
        "torch_api": "torch.argwhere",
        "paddle_torch_args_map": {
            "x": "input"
        }
    },  
    "paddle.not_equal": {
        "torch_api": "torch.ne",
        "paddle_torch_args_map": {
            "x": "input",
            "y": "other"
        }
    },  
    "paddle.numel": {
        "Rule": "NumelRule"
    },
    "paddle.nn.functional.conv1d_transpose": {
        "Rule": "Conv1dTransposeRule",
        "torch_api": "torch.nn.functional.conv_transpose1d",
        "set_defaults": {
            "bias": "None",
            "stride": 1,
            "padding": 0,
            "output_padding": 0,
            "groups": 1,
            "dialation": 1,
            "output_size": "None",
            "data_format": "'NCL'"
        },
        "paddle_torch_args_map": {
            "x": "input",
            "weight": "weight",
            "bias": "bias",
            "stride": "stride",
            "padding": "padding",
            "output_padding": "output_padding",
            "groups": "groups",
            "dilation": "dilation"
        }
    },
    "paddle.nn.functional.conv2d_transpose": {
        "Rule": "Conv2dTransposeRule",
        "torch_api": "torch.nn.functional.conv_transpose2d",
        "set_defaults": {
            "bias": "None",
            "stride": 1,
            "padding": 0,
            "output_padding": 0,
            "groups": 1,
            "dilation": 1,
            "output_size": "None",
            "data_format": "'NCHW'"
        },
        "paddle_torch_args_map": {
            "x": "input",
            "weight": "weight",
            "bias": "bias",
            "stride": "stride",
            "padding": "padding",
            "output_padding": "output_padding",
            "groups": "groups",
            "dilation": "dilation"
        }
    },
    "paddle.nn.functional.conv3d_transpose": {
        "Rule": "Conv3dTransposeRule",
        "torch_api": "torch.nn.functional.conv_transpose3d",
        "set_defaults": {
            "bias": "None",
            "stride": 1,
            "padding": 0,
            "output_padding": 0,
            "groups": 1,
            "dialation": 1,
            "output_size": "None",
            "data_format": "'NCDHW'"
        },
        "paddle_torch_args_map": {
            "x": "input",
            "weight": "weight",
            "bias": "bias",
            "stride": "stride",
            "padding": "padding",
            "output_padding": "output_padding",
            "groups": "groups",
            "dilation": "dilation"
        }
    },
    "paddle.nn.functional.conv1d": {
        "Rule": "Conv1dRule",
        "torch_api": "torch.nn.functional.conv1d",
        "set_defaults": {
            "bias": "None",
            "stride": 1,
            "padding": 0,
            "dilation": 1,
            "groups": 1,
            "data_format": "'NCL'"
        },
        "paddle_torch_args_map": {
            "x": "input",
            "weight": "weight",
            "bias": "bias",
            "stride": "stride",
            "padding": "padding",
            "dilation": "dilation",
            "groups": "groups"
        }
    },
    "paddle.nn.functional.conv2d": {
        "Rule": "Conv2dRule",
        "torch_api": "torch.nn.functional.conv2d",
        "set_defaults": {
            "bias": "None",
            "stride": 1,
            "padding": 0,
            "dilation": 1,
            "groups": 1,
            "data_format": "'NCHW'"
        },
        "paddle_torch_args_map": {
            "x": "input",
            "weight": "weight",
            "bias": "bias",
            "stride": "stride",
            "padding": "padding",
            "dilation": "dilation",
            "groups": "groups"
        }
    },
    "paddle.nn.functional.conv3d": {
        "Rule": "Conv3dRule",
        "torch_api": "torch.nn.functional.conv3d",
        "set_defaults": {
            "bias": "None",
            "stride": 1,
            "padding": 0,
            "dilation": 1,
            "groups": 1,
            "data_format": "'NCDHW'"
        },
        "paddle_torch_args_map": {
            "x": "input",
            "weight": "weight",
            "bias": "bias",
            "stride": "stride",
            "padding": "padding",
            "dilation": "dilation",
            "groups": "groups"
        }
    },
    "paddle.nn.functional.max_pool1d": {
        "Rule": "PoolRule",
        "torch_api": "torch.nn.functional.max_pool1d",
        "set_defaults": {
            "stride":"None",
            "padding": 0
        },
        "paddle_torch_args_map": {
            "x": "input",
            "kernel_size": "kernel_size",
            "stride": "stride",
            "padding": "padding",
            "ceil_mode": "ceil_mode",
            "return_mask": "return_indices"
        }
    },
    "paddle.nn.functional.max_pool2d": {
        "Rule": "PoolRule",
        "torch_api": "torch.nn.functional.max_pool2d",
        "set_defaults": {
            "stride":"None",
            "padding": 0,
            "data_format": "'NCHW'"
        },
        "paddle_torch_args_map": {
            "x": "input",
            "kernel_size": "kernel_size",
            "stride": "stride",
            "padding": "padding",
            "ceil_mode": "ceil_mode",
            "return_mask": "return_indices"
        }
    },
    "paddle.nn.functional.max_pool3d": {
        "Rule": "PoolRule",
        "torch_api": "torch.nn.functional.max_pool3d",
        "set_defaults": {
            "stride":"None",
            "padding": 0,
            "data_format": "'NCDHW'"
        },
        "paddle_torch_args_map": {
            "x": "input",
            "kernel_size": "kernel_size",
            "stride": "stride",
            "padding": "padding",
            "ceil_mode": "ceil_mode",
            "return_mask": "return_indices"
        }
    },
    "paddle.nn.functional.lp_pool1d": {
        "torch_api": "torch.nn.functional.lp_pool1d",
        "Rule": "PoolRule",        
        "set_defaults": {
            "stride": "None",
            "padding": 0,
            "data_format": "'NCL'"
        },
        "paddle_torch_args_map": {
            "x": "input",
            "norm_type": "norm_type",
            "kernel_size": "kernel_size",
            "stride": "stride",
            "ceil_mode": "ceil_mode"
        }
    },
    "paddle.nn.functional.lp_pool2d": {
        "torch_api": "torch.nn.functional.lp_pool2d",
        "Rule": "PoolRule",
        "set_defaults": {
            "stride": "None",
            "padding": 0,
            "data_format": "'NCHW'"
        },
        "paddle_torch_args_map": {
            "x": "input",
            "norm_type": "norm_type",
            "kernel_size": "kernel_size",
            "stride": "stride",
            "ceil_mode": "ceil_mode"
        }
    },
    "paddle.nn.functional.max_unpool1d": {
        "torch_api": "torch.nn.functional.max_unpool1d",
        "Rule": "UnpoolRule",
        "set_defaults": {
            "stride": "None",
            "padding": 0,
            "data_format": "'NCL'",
            "output_size": "None"
        },
        "paddle_torch_args_map": {
            "x": "input",
            "indices": "indices",
            "kernel_size": "kernel_size",
            "stride": "stride",
            "padding": "padding",
            "output_size": "output_size"
        }
    },
    "paddle.nn.functional.max_unpool2d": {
        "torch_api": "torch.nn.functional.max_unpool2d",
        "Rule": "UnpoolRule",
        "set_defaults": {
            "stride": "None",
            "padding": 0,
            "data_format": "'NCHW'",
            "output_size": "None"
        },
        "paddle_torch_args_map": {
            "x": "input",
            "indices": "indices",
            "kernel_size": "kernel_size",
            "stride": "stride",
            "padding": "padding",
            "output_size": "output_size"
        }
    },
    "paddle.nn.functional.max_unpool3d": {
        "torch_api": "torch.nn.functional.max_unpool3d",
        "Rule": "UnpoolRule",
        "set_defaults": {
            "stride": "None",
            "padding": 0,
            "data_format": "'NCDHW'",
            "output_size": "None"
        },
        "paddle_torch_args_map": {
            "x": "input",
            "indices": "indices",
            "kernel_size": "kernel_size",
            "stride": "stride",
            "padding": "padding",
            "output_size": "output_size"
        }
    },
    "o": "API started with 'o' should be placed here",
    "paddle.ones":{
        "Rule": "OnesRule"
    },
    "p": "API started with 'p' should be placed here",
    "paddle.poisson": {
        "torch_api": "torch.poisson",
        "paddle_torch_args_map": {
            "x": "input"
        }
    },
    "paddle.polar":{
        "Rule": "PolarRule"
    },
    "paddle.positive":{
        "Rule":"PositiveRule"
    },
    "paddle.Tensor.pow":{
        "torch_api":"torch.Tensor.pow",
        "paddle_torch_args_map": {
            "y": "exponent"
        }
    },
    "paddle.prod": {
        "Rule": "ProdRule"
    },
    "paddle.Tensor.prod": {
        "torch_api": "torch.Tensor.prod",
        "paddle_torch_args_map": {
            "axis": "dim",
            "keepdim": "keepdim",
            "dtype": "dtype"
        }
    },
    "paddle.vision.ops.psroi_pool":{
        "torch_api":"torchvision.ops.ps_roi_pool",
        "Rule": "Roi_poolRule"
    },
    "paddle.Tensor.put_along_axis": {
        "Rule": "Put_along_axisRule"
    },
    "paddle.put_along_axis": {
        "Rule": "Put_along_axisRule"
    },
    "q": "API started with 'q' should be placed here",
    "r": "API started with 'r' should be placed here",
    "paddle.rank":{
        "Rule": "RankRule"
    },
    "paddle.reduce_as":{
        "Rule": "Reduce_asRule"
    },
    "paddle.remainder":{
        "torch_api": "torch.remainder",
        "paddle_torch_args_map":{
            "x": "input",
            "y": "other"
        }
    },
    "paddle.Tensor.reshape": {
        "Rule": "ReshapeRule"
    },   
    "paddle.reverse":{
        "Rule":"ReverseRule"
    },
    "paddle.vision.ops.roi_align":{
        "Rule": "Roi_aignRule"
    },
    "paddle.Tensor.rad2deg":{
        "torch_api":"torch.Tensor.rad2deg"
    },
    "paddle.Tensor.rank":{
        "Rule": "RankRule"
    },
    "paddle.Tensor.real":{
        "torch_api":"torch.Tensor.real",
        "is_attribute": true
    },
    "paddle.Tensor.reciprocal":{
        "torch_api":"torch.Tensor.reciprocal"
    },
    "paddle.Tensor.round":{
        "torch_api":"torch.Tensor.round",
        "torch_kwargs": {
            "decimals": 0
        }
    },
    "paddle.Tensor.rsqrt":{
        "torch_api":"torch.Tensor.rsqrt"
    },
    "paddle.vision.ops.roi_pool": {
        "torch_api":"torchvision.ops.roi_pool",
        "Rule": "Roi_poolRule"
    },
    "s": "API started with 's' should be placed here",
    "paddle.scatter": {
        "Rule": "ScatterRule"
    },
    "paddle.scatter_nd": {
        "Rule": "ScatterndRule"
    },
    "paddle.scatter_nd_add": {
        "Rule": "ScatterndaddRule"
    },
    "paddle.Tensor.set_": {
        "torch_api": "torch.Tensor.set_",
        "paddle_torch_args_map": {
            "stride": "stride"
        },
        "torch_kwargs": {
            "source": "{source} if locals().get('{source}') is not None else torch.empty([])",
            "size": "locals().get('{shape}') or ({source}.size() if locals().get('{source}') is not None else [])",
            "storage_offset": "(locals().get('{offset}') or 0) // _tmp_tensor.itemsize"
        }
    },
    "paddle.shard_index":{
        "Rule": "ShardIndex"
    },
    "paddle.Tensor.sigmoid":{
        "torch_api":"torch.Tensor.sigmoid"
    },
    "paddle.Tensor.sign":{
        "torch_api":"torch.Tensor.sign"
    },
    "paddle.Tensor.sin":{
        "torch_api":"torch.Tensor.sin"
    },
    "paddle.scale": {
        "Rule": "ScaleRule",
        "set_defaults": {
            "scale": 1.0,
            "bias": 0.0,
            "bias_after_scale": true,
            "act": "None"
        }
    },
    "paddle.Tensor.scale": {
        "Rule": "ScaleRule",
        "set_defaults": {
            "scale": 1.0,
            "bias": 0.0,
            "bias_after_scale": true,
            "act": "None"
        }
    },
    "paddle.searchsorted": {
        "torch_api": "torch.searchsorted",
        "paddle_torch_args_map": {
            "sorted_sequence": "sorted_sequence",
            "values": "input",
            "out_int32": "out_int32",
            "right": "right"
        }
    },
    "paddle.shape": {
        "Rule": "ShapeRule"
    },
    "paddle.slice":{
        "Rule": "SliceRule"
    },
    "paddle.split":{
       "Rule": "SplitRule"
    },
    "t": "API started with 't' should be placed here",
<<<<<<< HEAD
    "paddle.Tensor.tanh":{
        "torch_api": "torch.Tensor.tanh"
    },
    "paddle.tolist":{
        "torch_api": "torch.Tensor.tolist",
        "Rule": "TolistRule"
    },   
    "paddle.Tensor.tolist":{
        "torch_api": "torch.Tensor.tolist"
    },   
=======
    "paddle.tanh":{
        "torch_api": "torch.tanh",
        "paddle_torch_args_map": {
            "x": "input"
        }
    },
>>>>>>> 24f348a8
    "paddle.topk":{
        "torch_api": "torch.topk",
        "paddle_torch_args_map": {
            "x": "input",
            "k": "k",
            "axis": "dim",
            "largest": "largest",
            "sorted": "sorted"
        }
    },
    "paddle.Tensor.transpose": {
        "torch_api": "torch.Tensor.permute",
        "paddle_torch_args_map": {
            "perm": "dims"
        }
    },
    "paddle.Tensor.trunc": {
        "torch_api": "torch.Tensor.trunc"
    },
    "paddle.Tensor.tile":{
        "torch_api":"torch.Tensor.tile",
        "paddle_torch_args_map": {
            "repeat_times": "dims"
        }
    },
    "u": "API started with 'u' should be placed here",
    "v": "API started with 'v' should be placed here",
    "paddle.view":{
        "Rule": "ViewRule"
    },
    "paddle.vision.ops.distribute_fpn_proposals":{
        "Rule": "Distribute_fpn_proposalsRule"
    },
    "w": "API started with 'w' should be placed here",
    "paddle.where":{
        "Rule":"WhereRule"
    },
    "x": "API started with 'x' should be placed here",
    "y": "API started with 'y' should be placed here",
    "z": "API started with 'z' should be placed here",
    "paddle.zeros":{
        "Rule": "ZerosRule"
    },
    "paddle.Tensor.zero_":{
        "torch_api": "torch.Tensor.zero_"
    },
    "_": "API started with '_' should be placed here",
    "paddle.Tensor.__eq__": {
        "torch_api": "torch.Tensor.__eq__",
        "paddle_torch_args_map": {
            "y": "other"
        },
        "description": "_tmp_tensor = arg[0], result = _tmp_tensor.__eq__(other=y)"
    },
    "paddle.Tensor.__ge__": {
        "torch_api": "torch.Tensor.__ge__",
        "paddle_torch_args_map": {
            "y": "other"
        },
        "description": "_tmp_tensor = arg[0], result = _tmp_tensor.__ge__(other=y)"
    },
    "paddle.Tensor.__gt__": {
        "torch_api": "torch.Tensor.__gt__",
        "paddle_torch_args_map": {
            "y": "other"
        },
        "description": "_tmp_tensor = arg[0], result = _tmp_tensor.__gt__(other=y)"
    },
    "paddle.Tensor.__le__": {
        "torch_api": "torch.Tensor.__le__",
        "paddle_torch_args_map": {
            "y": "other"
        },
        "description": "_tmp_tensor = arg[0], result = _tmp_tensor.__le__(other=y)"
    },
    "paddle.Tensor.__lt__": {
        "torch_api": "torch.Tensor.__lt__",
        "paddle_torch_args_map": {
            "y": "other"
        },
        "description": "_tmp_tensor = arg[0], result = _tmp_tensor.__lt__(other=y)"
    },
    "paddle.Tensor.__add__": {
        "torch_api": "torch.Tensor.__add__",
        "paddle_torch_args_map": {
            "y": "other"
        },
        "description": "_tmp_tensor = arg[0], result = _tmp_tensor.__add__(other=y)"
    },
    "paddle.Tensor.__div__": {
        "torch_api": "torch.Tensor.__div__",
        "paddle_torch_args_map": {
            "y": "other"
        },
        "description": "_tmp_tensor = arg[0], result = _tmp_tensor.__div__(other=y)"
    },
    "paddle.Tensor.__floordiv__": {
        "torch_api": "torch.Tensor.__floordiv__",
        "paddle_torch_args_map": {
            "y": "other"
        },
        "description": "_tmp_tensor = arg[0], result = _tmp_tensor.__floordiv__(other=y)"
    },
    "paddle.Tensor.__matmul__": {
        "torch_api": "torch.Tensor.__matmul__",
        "paddle_torch_args_map": {
            "y": "other"
        },
        "description": "_tmp_tensor = arg[0], result = _tmp_tensor.__matmul__(other=y)"
    },
    "paddle.Tensor.__mod__": {
        "torch_api": "torch.Tensor.__mod__",
        "paddle_torch_args_map": {
            "y": "other"
        },
        "description": "_tmp_tensor = arg[0], result = _tmp_tensor.__mod__(other=y)"
    },
    "paddle.Tensor.__ne__": {
        "torch_api": "torch.Tensor.__ne__",
        "paddle_torch_args_map": {
            "y": "other"
        },
        "description": "_tmp_tensor = arg[0], result = _tmp_tensor.__ne__(other=y)"
    },
    "paddle.Tensor.__pow__": {
        "Rule": "__Pow__Rule",
        "description": "use rule since torch.Tensor.__pow__(other=y) throws unimplemented error"
    },
    "paddle.Tensor.__radd__": {
        "torch_api": "torch.Tensor.__radd__",
        "paddle_torch_args_map": {
            "y": "other"
        },
        "description": "_tmp_tensor = arg[0], result = _tmp_tensor.__radd__(other=y)"
    },
    "paddle.Tensor.__rmatmul__": {
        "torch_api": "torch.Tensor.__rmatmul__",
        "paddle_torch_args_map": {
            "y": "other"
        },
        "description": "_tmp_tensor = arg[0], result = _tmp_tensor.__rmatmul__(other=y)"
    },
    "paddle.Tensor.__rmod__": {
        "torch_api": "torch.Tensor.__rmod__",
        "paddle_torch_args_map": {
            "y": "other"
        },
        "description": "_tmp_tensor = arg[0], result = _tmp_tensor.__rmod__(other=y)"
    },
    "paddle.Tensor.__rmul__": {
        "torch_api": "torch.Tensor.__rmul__",
        "paddle_torch_args_map": {
            "y": "other"
        },
        "description": "_tmp_tensor = arg[0], result = _tmp_tensor.__rmul__(other=y)"
    },
    "paddle.Tensor.__rpow__": {
        "torch_api": "torch.Tensor.__rpow__",
        "paddle_torch_args_map": {
            "y": "other"
        },
        "description": "_tmp_tensor = arg[0], result = _tmp_tensor.__rpow__(other=y)"
    },
    "paddle.Tensor.__rsub__": {
        "torch_api": "torch.Tensor.__rsub__",
        "paddle_torch_args_map": {
            "y": "other"
        },
        "description": "_tmp_tensor = arg[0], result = _tmp_tensor.__rsub__(other=y)"
    },
    "paddle.Tensor.__rshift__": {
        "Rule": "__rshift__Rule"
    },
    "paddle.Tensor.__rtruediv__": {
        "torch_api": "torch.Tensor.__rtruediv__",
        "paddle_torch_args_map": {
            "y": "other"
        },
        "description": "_tmp_tensor = arg[0], result = _tmp_tensor.__rtruediv__(other=y)"
    },
    "paddle.Tensor.__truediv__": {
        "torch_api": "torch.Tensor.__truediv__",
        "paddle_torch_args_map": {
            "y": "other"
        },
        "description": "_tmp_tensor = arg[0], result = _tmp_tensor.__truediv__(other=y)"
    },
    "paddle.Tensor.__mul__": {
        "torch_api": "torch.Tensor.__mul__",
        "paddle_torch_args_map": {
            "y": "other"
        },
        "description": "_tmp_tensor = arg[0], result = _tmp_tensor.__mul__(other=y)"
    },
    "paddle.Tensor.__sub__": {
        "torch_api": "torch.Tensor.__sub__",
        "paddle_torch_args_map": {
            "y": "other"
        },
        "description": "_tmp_tensor = arg[0], result = _tmp_tensor.__sub__(other=y)"
    },
    "paddle.Tensor.__getitem__": {
        "torch_api": "torch.Tensor.__getitem__"
    },
    "paddle.Tensor.__setitem__": {
        "torch_api": "torch.Tensor.__setitem__"
    },
    "paddle.Tensor.__abs__": {
        "torch_api": "torch.Tensor.__abs__"
    },
    "paddle.Tensor.__and__": {
        "torch_api": "torch.Tensor.__and__",
        "paddle_torch_args_map": {
            "y": "other"
        }
    },
    "paddle.Tensor.__dir__": {
        "torch_api": "torch.Tensor.__dir__"
    },
    "migrated": "APIs migrated are placed here",
    "paddle.Tensor.addmm": {
        "torch_api": "torch.Tensor.addmm",
        "paddle_torch_args_map": {
            "x": "mat1",
            "y": "mat2",
            "beta": "beta",
            "alpha": "alpha"
        },
        "min_input_args": 2
    },
    "paddle.Tensor.addmm_": {
        "torch_api": "torch.Tensor.addmm_",
        "paddle_torch_args_map": {
            "x": "mat1",
            "y": "mat2",
            "alpha": "alpha",
            "beta": "beta"
        },
        "min_input_args": 2
    },
    "paddle.Tensor.amax": {
        "torch_api": "torch.Tensor.amax",
        "paddle_torch_args_map": {
            "axis": "dim",
            "keepdim": "keepdim"
        },
        "min_input_args": 0
    },
    "paddle.Tensor.amin": {
        "torch_api": "torch.Tensor.amin",
        "paddle_torch_args_map": {
            "axis": "dim",
            "keepdim": "keepdim"
        },
        "min_input_args": 0
    },
    "paddle.Tensor.atan2": {
        "torch_api": "torch.Tensor.arctan2",
        "paddle_torch_args_map": {
            "y": "other"
        },
        "min_input_args": 1
    },
    "paddle.Tensor.argmax": {
        "torch_api": "torch.Tensor.argmax",
        "paddle_torch_args_map": {
            "axis": "dim",
            "keepdim": "keepdim"
        },
        "min_input_args": 0
    },
    "paddle.Tensor.argmin": {
        "torch_api": "torch.Tensor.argmin",
        "paddle_torch_args_map": {
            "axis": "dim",
            "keepdim": "keepdim"
        },
        "min_input_args": 0
    },
    "paddle.Tensor.argsort": {
        "torch_api": "torch.Tensor.argsort",
        "paddle_torch_args_map": {
            "axis": "dim",
            "descending": "descending",
            "stable": "stable"
        },
        "min_input_args": 0
    },
    "paddle.Tensor.backward": {
        "torch_api": "torch.Tensor.backward",
        "paddle_torch_args_map": {
            "grad_tensor": "gradient",
            "retain_graph": "retain_graph"
        },
        "min_input_args": 0
    },
    "paddle.Tensor.bincount": {
        "torch_api": "torch.Tensor.bincount",
        "paddle_torch_args_map": {
            "weights": "weights",
            "minlength": "minlength"
        },
        "min_input_args": 0
    },
    "paddle.Tensor.bitwise_and": {
        "torch_api": "torch.Tensor.bitwise_and",
        "paddle_torch_args_map": {
            "y": "other"
        },
        "min_input_args": 1
    },
    "paddle.Tensor.bitwise_and_": {
        "torch_api": "torch.Tensor.bitwise_and_",
        "paddle_torch_args_map": {
            "y": "other"
        },
        "min_input_args": 1
    },
    "paddle.Tensor.bitwise_left_shift": {
        "torch_api": "torch.Tensor.bitwise_left_shift",
        "paddle_torch_args_map": {
            "y": "other"
        },
        "min_input_args": 1
    },
    "paddle.Tensor.bitwise_left_shift_": {
        "torch_api": "torch.Tensor.bitwise_left_shift_",
        "paddle_torch_args_map": {
            "y": "other"
        },
        "min_input_args": 1
    },
    "paddle.Tensor.bitwise_or": {
        "torch_api": "torch.Tensor.bitwise_or",
        "paddle_torch_args_map": {
            "y": "other"
        },
        "min_input_args": 1
    },
    "paddle.Tensor.bitwise_or_": {
        "torch_api": "torch.Tensor.bitwise_or_",
        "paddle_torch_args_map": {
            "y": "other"
        },
        "min_input_args": 1
    },
    "paddle.Tensor.bitwise_right_shift": {
        "torch_api": "torch.Tensor.bitwise_right_shift",
        "paddle_torch_args_map": {
            "y": "other"
        },
        "min_input_args": 1
    },
    "paddle.Tensor.bitwise_right_shift_": {
        "torch_api": "torch.Tensor.bitwise_right_shift_",
        "paddle_torch_args_map": {
            "y": "other"
        },
        "min_input_args": 1
    },
    "paddle.Tensor.bitwise_xor": {
        "torch_api": "torch.Tensor.bitwise_xor",
        "paddle_torch_args_map": {
            "y": "other"
        },
        "min_input_args": 1
    },
    "paddle.Tensor.bitwise_xor_": {
        "torch_api": "torch.Tensor.bitwise_xor_",
        "paddle_torch_args_map": {
            "y": "other"
        },
        "min_input_args": 1
    },
    "paddle.Tensor.bmm": {
        "torch_api": "torch.Tensor.bmm",
        "paddle_torch_args_map": {
            "y": "mat2"
        },
        "min_input_args": 1
    },
    "paddle.Tensor.broadcast_to": {
        "torch_api": "torch.Tensor.broadcast_to",
        "paddle_torch_args_map": {
            "shape": "size"
        },
        "min_input_args": 1
    },
    "paddle.Tensor.cauchy_": {
        "torch_api": "torch.Tensor.cauchy_",
        "paddle_torch_args_map": {
            "loc": "median",
            "scale": "sigma"
        },
        "min_input_args": 0
    },
    "paddle.Tensor.cholesky": {
        "torch_api": "torch.Tensor.cholesky",
        "paddle_torch_args_map": {
            "upper": "upper"
        },
        "min_input_args": 0
    },
    "paddle.Tensor.cholesky_solve": {
        "torch_api": "torch.Tensor.cholesky_solve",
        "paddle_torch_args_map": {
            "y": "input2",
            "upper": "upper"
        },
        "min_input_args": 1
    },
    "paddle.Tensor.chunk": {
        "torch_api": "torch.Tensor.chunk",
        "paddle_torch_args_map": {
            "chunks": "chunks",
            "axis": "dim"
        },
        "min_input_args": 1
    },
    "paddle.Tensor.clip": {
        "torch_api": "torch.Tensor.clamp",
        "paddle_torch_args_map": {
            "min": "min",
            "max": "max"
        },
        "min_input_args": 1
    },
    "paddle.Tensor.clip_": {
        "torch_api": "torch.Tensor.clip_",
        "paddle_torch_args_map": {
            "min": "min",
            "max": "max"
        },
        "min_input_args": 1
    },
    "paddle.Tensor.clone": {
        "torch_api": "torch.Tensor.clone",
        "paddle_torch_args_map": {
            "memory_format": "memory_format"
        },
        "min_input_args": 0
    },
    "paddle.Tensor.contiguous": {
        "torch_api": "torch.Tensor.contiguous",
        "paddle_torch_args_map": {
            "memory_format": "memory_format"
        },
        "min_input_args": 0
    },
    "paddle.Tensor.count_nonzero": {
        "torch_api": "torch.Tensor.count_nonzero",
        "paddle_torch_args_map": {
            "axis": "dim"
        },
        "min_input_args": 0
    },
    "paddle.Tensor.cov": {
        "torch_api": "torch.Tensor.cov",
        "paddle_torch_args_map": {
            "ddof": "correction",
            "fweights": "fweights",
            "aweights": "aweights"
        },
        "min_input_args": 0
    },
    "paddle.Tensor.cpu": {
        "torch_api": "torch.Tensor.cpu",
        "paddle_torch_args_map": {
            "memory_format": "memory_format"
        },
        "min_input_args": 0
    },
    "paddle.Tensor.cross": {
        "torch_api": "torch.Tensor.cross",
        "paddle_torch_args_map": {
            "y": "other",
            "axis": "dim"
        },
        "min_input_args": 1
    },
    "paddle.Tensor.cumprod_": {
        "torch_api": "torch.Tensor.cumprod_",
        "paddle_torch_args_map": {
            "dim": "dim",
            "dtype": "dtype"
        },
        "min_input_args": 1
    },
    "paddle.Tensor.cumsum": {
        "torch_api": "torch.Tensor.cumsum",
        "paddle_torch_args_map": {
            "axis": "dim",
            "dtype": "dtype"
        },
        "min_input_args": 1
    },
    "paddle.Tensor.cumsum_": {
        "torch_api": "torch.Tensor.cumsum_",
        "paddle_torch_args_map": {
            "axis": "dim",
            "dtype": "dtype"
        },
        "min_input_args": 1
    },
    "paddle.Tensor.diag": {
        "torch_api": "torch.Tensor.diag",
        "paddle_torch_args_map": {
            "offset": "diagonal"
        },
        "min_input_args": 0
    },
    "paddle.Tensor.diag_embed": {
        "torch_api": "torch.Tensor.diag_embed",
        "paddle_torch_args_map": {
            "offset": "offset",
            "dim1": "dim1",
            "dim2": "dim2"
        },
        "min_input_args": 0
    },
    "paddle.Tensor.diagflat": {
        "torch_api": "torch.Tensor.diagflat",
        "paddle_torch_args_map": {
            "offset": "offset"
        },
        "min_input_args": 0
    },
    "paddle.Tensor.diagonal": {
        "torch_api": "torch.Tensor.diagonal",
        "paddle_torch_args_map": {
            "offset": "offset",
            "axis1": "dim1",
            "axis2": "dim2"
        },
        "min_input_args": 0
    },
    "paddle.Tensor.diagonal_scatter": {
        "torch_api": "torch.Tensor.diagonal_scatter",
        "paddle_torch_args_map": {
            "y": "src",
            "offset": "offset",
            "axis1": "dim1",
            "axis2": "dim2"
        },
        "min_input_args": 1
    },
    "paddle.Tensor.diff": {
        "torch_api": "torch.Tensor.diff",
        "paddle_torch_args_map": {
            "n": "n",
            "axis": "dim",
            "prepend": "prepend",
            "append": "append"
        },
        "min_input_args": 0
    },
    "paddle.Tensor.dist": {
        "torch_api": "torch.Tensor.dist",
        "paddle_torch_args_map": {
            "y": "other",
            "p": "p"
        },
        "min_input_args": 1
    },
    "paddle.Tensor.dot": {
        "torch_api": "torch.Tensor.dot",
        "paddle_torch_args_map": {
            "y": "tensor"
        },
        "min_input_args": 1
    },
    "paddle.Tensor.dsplit": {
        "torch_api": "torch.Tensor.dsplit",
        "paddle_torch_args_map": {
            "num_or_indices": "indices"
        },
        "min_input_args": 1
    },
    "paddle.Tensor.equal": {
        "torch_api": "torch.Tensor.eq",
        "paddle_torch_args_map": {
            "y": "other"
        },
        "min_input_args": 1
    },
    "paddle.Tensor.expand": {
        "torch_api": "torch.Tensor.expand",
        "torch_args": [
            "*{shape}"
        ]
    },
    "paddle.Tensor.expand_as": {
        "torch_api": "torch.Tensor.expand_as",
        "paddle_torch_args_map": {
            "y": "other"
        },
        "min_input_args": 1
    },
    "paddle.Tensor.fill_": {
        "torch_api": "torch.Tensor.fill_",
        "paddle_torch_args_map": {
            "value": "value"
        },
        "min_input_args": 1
    },
    "paddle.Tensor.fill_diagonal_": {
        "torch_api": "torch.Tensor.fill_diagonal_",
        "paddle_torch_args_map": {
            "value": "fill_value",
            "wrap": "wrap"
        },
        "min_input_args": 1
    },
    "paddle.Tensor.flatten": {
        "torch_api": "torch.Tensor.flatten",
        "paddle_torch_args_map": {
            "start_axis": "start_dim",
            "stop_axis": "end_dim"
        },
        "min_input_args": 0
    },
    "paddle.Tensor.flip": {
        "torch_api": "torch.Tensor.flip",
        "paddle_torch_args_map": {
            "axis": "dims"
        },
        "min_input_args": 1
    },
    "paddle.Tensor.fmax": {
        "torch_api": "torch.Tensor.fmax",
        "paddle_torch_args_map": {
            "y": "other"
        },
        "min_input_args": 1
    },
    "paddle.Tensor.fmin": {
        "torch_api": "torch.Tensor.fmin",
        "paddle_torch_args_map": {
            "y": "other"
        },
        "min_input_args": 1
    },
    "paddle.Tensor.gcd": {
        "torch_api": "torch.Tensor.gcd",
        "paddle_torch_args_map": {
            "y": "other"
        },
        "min_input_args": 1
    },
    "paddle.Tensor.gcd_": {
        "torch_api": "torch.Tensor.gcd_",
        "paddle_torch_args_map": {
            "y": "other"
        },
        "min_input_args": 1
    },
    "paddle.Tensor.heaviside": {
        "torch_api": "torch.Tensor.heaviside",
        "paddle_torch_args_map": {
            "y": "values"
        },
        "min_input_args": 1
    },
    "paddle.Tensor.hsplit": {
        "torch_api": "torch.Tensor.hsplit",
        "paddle_torch_args_map": {
            "num_or_indices": "indices"
        },
        "min_input_args": 1
    },
    "paddle.Tensor.hypot": {
        "torch_api": "torch.Tensor.hypot",
        "paddle_torch_args_map": {
            "y": "other"
        },
        "min_input_args": 1
    },
    "paddle.Tensor.hypot_": {
        "torch_api": "torch.Tensor.hypot_",
        "paddle_torch_args_map": {
            "y": "other"
        },
        "min_input_args": 1
    },
    "paddle.Tensor.gammainc": {
        "torch_api": "torch.Tensor.igamma",
        "paddle_torch_args_map": {
            "y": "other"
        },
        "min_input_args": 1
    },
    "paddle.Tensor.gammainc_": {
        "torch_api": "torch.Tensor.igamma_",
        "paddle_torch_args_map": {
            "y": "other"
        },
        "min_input_args": 1
    },
    "paddle.Tensor.gammaincc": {
        "torch_api": "torch.Tensor.igammac",
        "paddle_torch_args_map": {
            "y": "other"
        },
        "min_input_args": 1
    },
    "paddle.Tensor.gammaincc_": {
        "torch_api": "torch.Tensor.igammac_",
        "paddle_torch_args_map": {
            "y": "other"
        },
        "min_input_args": 1
    },
    "paddle.Tensor.index_fill": {
        "torch_api": "torch.Tensor.index_fill",
        "paddle_torch_args_map": {
            "axis": "dim",
            "index": "index",
            "value": "value"
        },
        "min_input_args": 3
    },
    "paddle.Tensor.index_fill_": {
        "torch_api": "torch.Tensor.index_fill_",
        "paddle_torch_args_map": {
            "axis": "dim",
            "index": "index",
            "value": "value"
        },
        "min_input_args": 3
    },
    "paddle.Tensor.index_put": {
        "torch_api": "torch.Tensor.index_put",
        "paddle_torch_args_map": {
            "indices": "indices",
            "value": "values",
            "accumulate": "accumulate"
        },
        "min_input_args": 2
    },
    "paddle.Tensor.index_put_": {
        "torch_api": "torch.Tensor.index_put_",
        "paddle_torch_args_map": {
            "indices": "indices",
            "value": "values",
            "accumulate": "accumulate"
        },
        "min_input_args": 2
    },
    "paddle.Tensor.index_select": {
        "Rule": "IndexSelectRule"
    },
    "paddle.Tensor.inner": {
        "torch_api": "torch.Tensor.inner",
        "paddle_torch_args_map": {
            "y": "other"
        },
        "min_input_args": 1
    },
    "paddle.Tensor.isclose": {
        "torch_api": "torch.Tensor.isclose",
        "paddle_torch_args_map": {
            "y": "other",
            "rtol": "rtol",
            "atol": "atol",
            "equal_nan": "equal_nan"
        },
        "min_input_args": 1
    },
    "paddle.Tensor.istft": {
        "torch_api": "torch.Tensor.istft",
        "paddle_torch_args_map": {
            "n_fft": "n_fft",
            "hop_length": "hop_length",
            "win_length": "win_length",
            "window": "window",
            "center": "center",
            "normalized": "normalized",
            "onesided": "onesided",
            "length": "length",
            "return_complex": "return_complex"
        },
        "min_input_args": 1
    },
    "paddle.Tensor.kthvalue": {
        "torch_api": "torch.Tensor.kthvalue",
        "paddle_torch_args_map": {
            "k": "k",
            "axis": "dim",
            "keepdim": "keepdim"
        },
        "min_input_args": 1
    },
    "paddle.Tensor.lcm": {
        "torch_api": "torch.Tensor.lcm",
        "paddle_torch_args_map": {
            "y": "other"
        },
        "min_input_args": 1
    },
    "paddle.Tensor.lcm_": {
        "torch_api": "torch.Tensor.lcm_",
        "paddle_torch_args_map": {
            "y": "other"
        },
        "min_input_args": 1
    },
    "paddle.Tensor.ldexp_": {
        "torch_api": "torch.Tensor.ldexp_",
        "paddle_torch_args_map": {
            "y": "other"
        },
        "min_input_args": 1
    },
    "paddle.Tensor.lerp": {
        "torch_api": "torch.Tensor.lerp",
        "paddle_torch_args_map": {
            "y": "end",
            "weight": "weight"
        },
        "min_input_args": 2
    },
    "paddle.Tensor.lerp_": {
        "torch_api": "torch.Tensor.lerp_",
        "paddle_torch_args_map": {
            "y": "end",
            "weight": "weight"
        },
        "min_input_args": 2
    },
    "paddle.Tensor.logcumsumexp": {
        "torch_api": "torch.Tensor.logcumsumexp",
        "paddle_torch_args_map": {
            "axis": "dim"
        },
        "min_input_args": 1
    },
    "paddle.Tensor.logical_and": {
        "torch_api": "torch.Tensor.logical_and",
        "paddle_torch_args_map": {
            "y": "other"
        },
        "min_input_args": 1
    },
    "paddle.Tensor.logical_or": {
        "torch_api": "torch.Tensor.logical_or",
        "paddle_torch_args_map": {
            "y": "other"
        },
        "min_input_args": 1
    },
    "paddle.Tensor.logical_xor": {
        "torch_api": "torch.Tensor.logical_xor",
        "paddle_torch_args_map": {
            "y": "other"
        },
        "min_input_args": 1
    },
    "paddle.Tensor.logit": {
        "torch_api": "torch.Tensor.logit",
        "paddle_torch_args_map": {
            "eps": "eps"
        },
        "min_input_args": 0
    },
    "paddle.Tensor.logit_": {
        "torch_api": "torch.Tensor.logit_",
        "paddle_torch_args_map": {
            "eps": "eps"
        },
        "min_input_args": 0
    },
    "paddle.Tensor.logsumexp": {
        "torch_api": "torch.Tensor.logsumexp",
        "paddle_torch_args_map": {
            "axis": "dim",
            "keepdim": "keepdim"
        },
        "min_input_args": 1
    },
    "paddle.Tensor.lu": {
        "torch_api": "torch.Tensor.lu",
        "paddle_torch_args_map": {
            "pivot": "pivot",
            "get_infos": "get_infos"
        },
        "min_input_args": 0
    },
    "paddle.Tensor.masked_fill": {
        "torch_api": "torch.Tensor.masked_fill",
        "paddle_torch_args_map": {
            "mask": "mask",
            "value": "value"
        },
        "min_input_args": 2
    },
    "paddle.Tensor.masked_fill_": {
        "torch_api": "torch.Tensor.masked_fill_",
        "paddle_torch_args_map": {
            "mask": "mask",
            "value": "value"
        },
        "min_input_args": 2
    },
    "paddle.Tensor.masked_select": {
        "torch_api": "torch.Tensor.masked_select",
        "paddle_torch_args_map": {
            "mask": "mask"
        },
        "min_input_args": 1
    },
    "paddle.Tensor.matmul": {
        "torch_api": "torch.Tensor.matmul",
        "paddle_torch_args_map": {
            "y": "other"
        },
        "min_input_args": 1
    },
    "paddle.Tensor.matrix_power": {
        "torch_api": "torch.Tensor.matrix_power",
        "paddle_torch_args_map": {
            "n": "n"
        },
        "min_input_args": 1
    },
    "paddle.Tensor.maximum": {
        "torch_api": "torch.Tensor.maximum",
        "paddle_torch_args_map": {
            "y": "other"
        },
        "min_input_args": 1
    },
    "paddle.Tensor.mean": {
        "torch_api": "torch.Tensor.mean",
        "paddle_torch_args_map": {
            "axis": "dim",
            "keepdim": "keepdim",
            "dtype": "dtype"
        },
        "min_input_args": 0
    },
    "paddle.Tensor.median": {
        "torch_api": "torch.Tensor.median",
        "paddle_torch_args_map": {
            "keepdim": "keepdim"
        },
        "min_input_args": 0
    },
    "paddle.Tensor.minimum": {
        "torch_api": "torch.Tensor.minimum",
        "paddle_torch_args_map": {
            "y": "other"
        },
        "min_input_args": 1
    },
    "paddle.Tensor.mm": {
        "torch_api": "torch.Tensor.mm",
        "paddle_torch_args_map": {
            "mat2": "mat2"
        },
        "min_input_args": 1
    },
    "paddle.Tensor.mode": {
        "torch_api": "torch.Tensor.mode",
        "paddle_torch_args_map": {
            "axis": "dim",
            "keepdim": "keepdim"
        },
        "min_input_args": 0
    },
    "paddle.Tensor.moveaxis": {
        "torch_api": "torch.Tensor.moveaxis",
        "paddle_torch_args_map": {
            "source": "source",
            "destination": "destination"
        },
        "min_input_args": 2
    },
    "paddle.Tensor.multinomial": {
        "torch_api": "torch.Tensor.multinomial",
        "paddle_torch_args_map": {
            "num_samples": "num_samples",
            "replacement": "replacement",
            "generator": "generator"
        },
        "min_input_args": 1
    },
    "paddle.Tensor.mv": {
        "torch_api": "torch.Tensor.mv",
        "paddle_torch_args_map": {
            "vec": "vec"
        },
        "min_input_args": 1
    },
    "paddle.Tensor.multigammaln": {
        "torch_api": "torch.Tensor.mvlgamma",
        "paddle_torch_args_map": {
            "p": "p"
        },
        "min_input_args": 1
    },
    "paddle.Tensor.multigammaln_": {
        "torch_api": "torch.Tensor.mvlgamma_",
        "paddle_torch_args_map": {
            "p": "p"
        },
        "min_input_args": 1
    },
    "paddle.Tensor.nan_to_num": {
        "torch_api": "torch.Tensor.nan_to_num",
        "paddle_torch_args_map": {
            "nan": "nan",
            "posinf": "posinf",
            "neginf": "neginf"
        },
        "min_input_args": 0
    },
    "paddle.Tensor.nan_to_num_": {
        "torch_api": "torch.Tensor.nan_to_num_",
        "paddle_torch_args_map": {
            "nan": "nan",
            "posinf": "posinf",
            "neginf": "neginf"
        },
        "min_input_args": 0
    },
    "paddle.Tensor.nanmean": {
        "torch_api": "torch.Tensor.nanmean",
        "paddle_torch_args_map": {
            "axis": "dim",
            "keepdim": "keepdim",
            "dtype": "dtype"
        },
        "min_input_args": 0
    },
    "paddle.Tensor.nanmedian": {
        "torch_api": "torch.Tensor.nanmedian",
        "paddle_torch_args_map": {
            "keepdim": "keepdim"
        },
        "min_input_args": 0
    },
    "paddle.Tensor.nanquantile": {
        "torch_api": "torch.Tensor.nanquantile",
        "paddle_torch_args_map": {
            "q": "q",
            "axis": "dim",
            "keepdim": "keepdim",
            "interpolation": "interpolation"
        },
        "min_input_args": 1
    },
    "paddle.Tensor.nansum": {
        "torch_api": "torch.Tensor.nansum",
        "paddle_torch_args_map": {
            "axis": "dim",
            "keepdim": "keepdim",
            "dtype": "dtype"
        },
        "min_input_args": 0
    },
    "paddle.Tensor.nextafter": {
        "torch_api": "torch.Tensor.nextafter",
        "paddle_torch_args_map": {
            "y": "other"
        },
        "min_input_args": 1
    },
    "paddle.Tensor.numpy": {
        "torch_api": "torch.Tensor.numpy",
        "paddle_torch_args_map": {},
        "min_input_args": 0
    },
    "paddle.Tensor.householder_product": {
        "torch_api": "torch.Tensor.orgqr",
        "paddle_torch_args_map": {
            "tau": "input2"
        },
        "min_input_args": 1
    },
    "paddle.Tensor.outer": {
        "torch_api": "torch.Tensor.outer",
        "paddle_torch_args_map": {
            "y": "vec2"
        },
        "min_input_args": 1
    },
    "paddle.Tensor.polygamma": {
        "torch_api": "torch.Tensor.polygamma",
        "paddle_torch_args_map": {
            "n": "n"
        },
        "min_input_args": 1
    },
    "paddle.Tensor.polygamma_": {
        "torch_api": "torch.Tensor.polygamma_",
        "paddle_torch_args_map": {
            "n": "n"
        },
        "min_input_args": 1
    },
    "paddle.Tensor.pow_": {
        "torch_api": "torch.Tensor.pow_",
        "paddle_torch_args_map": {
            "y": "exponent"
        },
        "min_input_args": 1
    },
    "paddle.Tensor.quantile": {
        "torch_api": "torch.Tensor.quantile",
        "paddle_torch_args_map": {
            "q": "q",
            "axis": "dim",
            "keepdim": "keepdim",
            "interpolation": "interpolation"
        },
        "min_input_args": 1
    },
    "paddle.Tensor.register_hook": {
        "torch_api": "torch.Tensor.register_hook",
        "paddle_torch_args_map": {
            "hook": "hook"
        },
        "min_input_args": 1
    },
    "paddle.Tensor.remainder": {
        "torch_api": "torch.Tensor.remainder",
        "paddle_torch_args_map": {
            "y": "other"
        },
        "min_input_args": 1
    },
    "paddle.Tensor.remainder_": {
        "torch_api": "torch.Tensor.remainder_",
        "paddle_torch_args_map": {
            "y": "other"
        },
        "min_input_args": 1
    },
    "paddle.Tensor.renorm": {
        "torch_api": "torch.Tensor.renorm",
        "paddle_torch_args_map": {
            "p": "p",
            "axis": "dim",
            "max_norm": "maxnorm"
        },
        "min_input_args": 3
    },
    "paddle.Tensor.renorm_": {
        "torch_api": "torch.Tensor.renorm_",
        "paddle_torch_args_map": {
            "p": "p",
            "axis": "dim",
            "max_norm": "maxnorm"
        },
        "min_input_args": 3
    },
    "paddle.Tensor.repeat_interleave": {
        "torch_api": "torch.Tensor.repeat_interleave",
        "paddle_torch_args_map": {
            "repeats": "repeats",
            "axis": "dim"
        },
        "min_input_args": 1
    },
    "paddle.Tensor.roll": {
        "torch_api": "torch.Tensor.roll",
        "paddle_torch_args_map": {
            "shifts": "shifts",
            "axis": "dims"
        },
        "min_input_args": 1
    },
    "paddle.Tensor.rot90": {
        "torch_api": "torch.Tensor.rot90",
        "paddle_torch_args_map": {
            "k": "k",
            "axes": "dims"
        },
        "min_input_args": 0
    },
    "paddle.Tensor.select_scatter": {
        "torch_api": "torch.Tensor.select_scatter",
        "paddle_torch_args_map": {
            "values": "src",
            "axis": "dim",
            "index": "index"
        },
        "min_input_args": 3
    },
    "paddle.Tensor.signbit": {
        "torch_api": "torch.Tensor.signbit",
        "paddle_torch_args_map": {},
        "min_input_args": 0
    },
    "paddle.Tensor.squeeze": {
        "torch_api": "torch.Tensor.squeeze",
        "paddle_torch_args_map": {
            "axis": "dim"
        },
        "min_input_args": 0
    },
    "paddle.Tensor.squeeze_": {
        "torch_api": "torch.Tensor.squeeze_",
        "paddle_torch_args_map": {
            "axis": "dim"
        },
        "min_input_args": 0
    },
    "paddle.Tensor.std": {
        "torch_api": "torch.Tensor.std",
        "paddle_torch_args_map": {
            "axis": "dim",
            "unbiased": "correction",
            "keepdim": "keepdim"
        },
        "min_input_args": 0
    },
    "paddle.Tensor.sum": {
        "torch_api": "torch.Tensor.sum",
        "paddle_torch_args_map": {
            "axis": "dim",
            "keepdim": "keepdim",
            "dtype": "dtype"
        },
        "min_input_args": 0
    },
    "paddle.Tensor.take_along_axis": {
        "torch_api": "torch.Tensor.take_along_dim",
        "paddle_torch_args_map": {
            "indices": "indices",
            "axis": "dim"
        },
        "min_input_args": 2
    },
    "paddle.Tensor.tensor_split": {
        "torch_api": "torch.Tensor.tensor_split",
        "paddle_torch_args_map": {
            "num_or_indices": "indices",
            "axis": "dim"
        },
        "min_input_args": 1
    },
    "paddle.Tensor.to_sparse_coo": {
        "torch_api": "torch.Tensor.to_sparse",
        "paddle_torch_args_map": {
            "sparse_dim": "sparse_dim"
        },
        "min_input_args": 1
    },
    "paddle.Tensor.topk": {
        "torch_api": "torch.Tensor.topk",
        "paddle_torch_args_map": {
            "k": "k",
            "axis": "dim",
            "largest": "largest",
            "sorted": "sorted"
        },
        "min_input_args": 1
    },
    "paddle.Tensor.tril": {
        "torch_api": "torch.Tensor.tril",
        "paddle_torch_args_map": {
            "diagonal": "diagonal"
        },
        "min_input_args": 0
    },
    "paddle.Tensor.tril_": {
        "torch_api": "torch.Tensor.tril_",
        "paddle_torch_args_map": {
            "diagonal": "diagonal"
        },
        "min_input_args": 0
    },
    "paddle.Tensor.triu": {
        "torch_api": "torch.Tensor.triu",
        "paddle_torch_args_map": {
            "diagonal": "diagonal"
        },
        "min_input_args": 0
    },
    "paddle.Tensor.triu_": {
        "torch_api": "torch.Tensor.triu_",
        "paddle_torch_args_map": {
            "diagonal": "diagonal"
        },
        "min_input_args": 0
    },
    "paddle.Tensor.unbind": {
        "torch_api": "torch.Tensor.unbind",
        "paddle_torch_args_map": {
            "axis": "dim"
        },
        "min_input_args": 0
    },
    "paddle.Tensor.unflatten": {
        "torch_api": "torch.Tensor.unflatten",
        "paddle_torch_args_map": {
            "axis": "dim",
            "shape": "sizes"
        },
        "min_input_args": 2
    },
    "paddle.Tensor.unfold": {
        "torch_api": "torch.Tensor.unfold",
        "paddle_torch_args_map": {
            "axis": "dimension",
            "size": "size",
            "step": "step"
        },
        "min_input_args": 3
    },
    "paddle.Tensor.uniform_": {
        "torch_api": "torch.Tensor.uniform_",
        "paddle_torch_args_map": {
            "min": "from",
            "max": "to"
        },
        "min_input_args": 0
    },
    "paddle.Tensor.unique": {
        "torch_api": "torch.Tensor.unique",
        "paddle_torch_args_map": {
            "return_inverse": "return_inverse",
            "return_counts": "return_counts",
            "axis": "dim"
        },
        "min_input_args": 0
    },
    "paddle.Tensor.unique_consecutive": {
        "torch_api": "torch.Tensor.unique_consecutive",
        "paddle_torch_args_map": {
            "return_inverse": "return_inverse",
            "return_counts": "return_counts",
            "axis": "dim"
        },
        "min_input_args": 0
    },
    "paddle.Tensor.unsqueeze": {
        "torch_api": "torch.Tensor.unsqueeze",
        "paddle_torch_args_map": {
            "axis": "dim"
        },
        "min_input_args": 1
    },
    "paddle.Tensor.unsqueeze_": {
        "torch_api": "torch.Tensor.unsqueeze_",
        "paddle_torch_args_map": {
            "axis": "dim"
        },
        "min_input_args": 1
    },
    "paddle.Tensor.var": {
        "torch_api": "torch.Tensor.var",
        "paddle_torch_args_map": {
            "axis": "dim",
            "unbiased": "correction",
            "keepdim": "keepdim"
        },
        "min_input_args": 0
    },
    "paddle.Tensor.view_as": {
        "torch_api": "torch.Tensor.view_as",
        "paddle_torch_args_map": {
            "other": "other"
        },
        "min_input_args": 1
    },
    "paddle.Tensor.where": {
        "torch_api": "torch.Tensor.where",
        "paddle_torch_args_map": {
            "condition": "condition",
            "y": "y"
        },
        "min_input_args": 2
    },
    "paddle.__version__.split": {
        "torch_api": "torch.__version__.split",
        "paddle_torch_args_map": {
            "sep": "sep",
            "maxsplit": "maxsplit"
        },
        "min_input_args": 0
    },
    "paddle.abs": {
        "torch_api": "torch.abs",
        "paddle_torch_args_map": {
            "x": "input"
        },
        "min_input_args": 1
    },
    "paddle.abs_": {
        "torch_api": "torch.abs_",
        "paddle_torch_args_map": {
            "x": "input"
        },
        "min_input_args": 1
    },
    "paddle.addmm": {
        "torch_api": "torch.addmm",
        "paddle_torch_args_map": {
            "input": "input",
            "x": "mat1",
            "y": "mat2",
            "beta": "beta",
            "alpha": "alpha"
        },
        "min_input_args": 3
    },
    "paddle.all": {
        "torch_api": "torch.all",
        "paddle_torch_args_map": {
            "x": "input",
            "axis": "dim",
            "keepdim": "keepdim"
        },
        "min_input_args": 1
    },
    "paddle.amax": {
        "torch_api": "torch.amax",
        "paddle_torch_args_map": {
            "x": "input",
            "axis": "dim",
            "keepdim": "keepdim"
        },
        "min_input_args": 1
    },
    "paddle.amin": {
        "torch_api": "torch.amin",
        "paddle_torch_args_map": {
            "x": "input",
            "axis": "dim",
            "keepdim": "keepdim"
        },
        "min_input_args": 1
    },
    "paddle.amp.auto_cast": {
        "torch_api": "torch.amp.autocast",
        "paddle_torch_args_map": {
            "dtype": "dtype",
            "enable": "enabled"
        },
        "min_input_args": 0
    },
    "paddle.angle": {
        "torch_api": "torch.angle",
        "paddle_torch_args_map": {
            "x": "input"
        },
        "min_input_args": 1
    },
    "paddle.any": {
        "torch_api": "torch.any",
        "paddle_torch_args_map": {
            "x": "input",
            "axis": "dim",
            "keepdim": "keepdim"
        },
        "min_input_args": 1
    },
    "paddle.acos": {
        "torch_api": "torch.arccos",
        "paddle_torch_args_map": {
            "x": "input"
        },
        "min_input_args": 1
    },
    "paddle.acosh": {
        "torch_api": "torch.arccosh",
        "paddle_torch_args_map": {
            "x": "input"
        },
        "min_input_args": 1
    },
    "paddle.asin": {
        "torch_api": "torch.arcsin",
        "paddle_torch_args_map": {
            "x": "input"
        },
        "min_input_args": 1
    },
    "paddle.asinh": {
        "torch_api": "torch.arcsinh",
        "paddle_torch_args_map": {
            "x": "input"
        },
        "min_input_args": 1
    },
    "paddle.atan": {
        "torch_api": "torch.arctan",
        "paddle_torch_args_map": {
            "x": "input"
        },
        "min_input_args": 1
    },
    "paddle.atan2": {
        "torch_api": "torch.arctan2",
        "paddle_torch_args_map": {
            "x": "input",
            "y": "other"
        },
        "min_input_args": 2
    },
    "paddle.atanh": {
        "torch_api": "torch.arctanh",
        "paddle_torch_args_map": {
            "x": "input"
        },
        "min_input_args": 1
    },
    "paddle.argmax": {
        "torch_api": "torch.argmax",
        "paddle_torch_args_map": {
            "x": "input",
            "axis": "dim",
            "keepdim": "keepdim"
        },
        "min_input_args": 1
    },
    "paddle.argmin": {
        "torch_api": "torch.argmin",
        "paddle_torch_args_map": {
            "x": "input",
            "axis": "dim",
            "keepdim": "keepdim"
        },
        "min_input_args": 1
    },
    "paddle.argsort": {
        "torch_api": "torch.argsort",
        "paddle_torch_args_map": {
            "x": "input",
            "axis": "dim",
            "descending": "descending",
            "stable": "stable"
        },
        "min_input_args": 1
    },
    "paddle.to_tensor": {
        "torch_api": "torch.as_tensor",
        "paddle_torch_args_map": {
            "data": "data",
            "dtype": "dtype",
            "place": "device"
        },
        "min_input_args": 1
    },
    "paddle.autograd.backward": {
        "torch_api": "torch.autograd.backward",
        "paddle_torch_args_map": {
            "tensors": "tensors",
            "grad_tensors": "grad_tensors",
            "retain_graph": "retain_graph"
        },
        "min_input_args": 1
    },
    "paddle.incubate.autograd.jvp": {
        "torch_api": "torch.autograd.functional.jvp",
        "paddle_torch_args_map": {
            "func": "func",
            "xs": "inputs",
            "v": "v"
        },
        "min_input_args": 2
    },
    "paddle.incubate.autograd.vjp": {
        "torch_api": "torch.autograd.functional.vjp",
        "paddle_torch_args_map": {
            "func": "func",
            "xs": "inputs",
            "v": "v"
        },
        "min_input_args": 2
    },
    "paddle.grad": {
        "torch_api": "torch.autograd.grad",
        "paddle_torch_args_map": {
            "outputs": "outputs",
            "inputs": "inputs",
            "grad_outputs": "grad_outputs",
            "retain_graph": "retain_graph",
            "create_graph": "create_graph",
            "allow_unused": "allow_unused"
        },
        "min_input_args": 2
    },
    "paddle.autograd.saved_tensors_hooks": {
        "torch_api": "torch.autograd.graph.saved_tensors_hooks",
        "paddle_torch_args_map": {
            "pack_hook": "pack_hook",
            "unpack_hook": "unpack_hook"
        },
        "min_input_args": 2
    },
    "paddle.profiler.export_chrome_tracing": {
        "torch_api": "torch.autograd.profiler.profile.export_chrome_trace",
        "paddle_torch_args_map": {
            "dir_name": "path"
        },
        "min_input_args": 1
    },
    "paddle.bernoulli": {
        "torch_api": "torch.bernoulli",
        "paddle_torch_args_map": {
            "x": "input",
            "p": "p",
            "generator": "generator"
        },
        "min_input_args": 0
    },
    "paddle.bitwise_and": {
        "torch_api": "torch.bitwise_and",
        "paddle_torch_args_map": {
            "x": "input",
            "y": "other"
        },
        "min_input_args": 2
    },
    "paddle.bitwise_left_shift": {
        "torch_api": "torch.bitwise_left_shift",
        "paddle_torch_args_map": {
            "x": "input",
            "y": "other"
        },
        "min_input_args": 2
    },
    "paddle.bitwise_not": {
        "torch_api": "torch.bitwise_not",
        "paddle_torch_args_map": {
            "x": "input"
        },
        "min_input_args": 1
    },
    "paddle.bitwise_or": {
        "torch_api": "torch.bitwise_or",
        "paddle_torch_args_map": {
            "x": "input",
            "y": "other"
        },
        "min_input_args": 2
    },
    "paddle.bitwise_right_shift": {
        "torch_api": "torch.bitwise_right_shift",
        "paddle_torch_args_map": {
            "x": "input",
            "y": "other"
        },
        "min_input_args": 2
    },
    "paddle.bitwise_xor": {
        "torch_api": "torch.bitwise_xor",
        "paddle_torch_args_map": {
            "x": "input",
            "y": "other"
        },
        "min_input_args": 2
    },
    "paddle.bmm": {
        "torch_api": "torch.bmm",
        "paddle_torch_args_map": {
            "x": "input",
            "y": "mat2"
        },
        "min_input_args": 2
    },
    "paddle.broadcast_to": {
        "torch_api": "torch.broadcast_to",
        "paddle_torch_args_map": {
            "x": "input",
            "shape": "size"
        },
        "min_input_args": 2
    },
    "paddle.bucketize": {
        "torch_api": "torch.bucketize",
        "paddle_torch_args_map": {
            "x": "input",
            "sorted_sequence": "boundaries",
            "out_int32": "out_int32",
            "right": "right"
        },
        "min_input_args": 2
    },
    "paddle.cdist": {
        "torch_api": "torch.cdist",
        "paddle_torch_args_map": {
            "x": "x1",
            "y": "x2",
            "p": "p",
            "compute_mode": "compute_mode"
        },
        "min_input_args": 2
    },
    "paddle.ceil": {
        "torch_api": "torch.ceil",
        "paddle_torch_args_map": {
            "x": "input"
        },
        "min_input_args": 1
    },
    "paddle.linalg.cholesky_solve": {
        "torch_api": "torch.cholesky_solve",
        "paddle_torch_args_map": {
            "x": "input",
            "y": "input2",
            "upper": "upper"
        },
        "min_input_args": 2
    },
    "paddle.chunk": {
        "torch_api": "torch.chunk",
        "paddle_torch_args_map": {
            "x": "input",
            "chunks": "chunks",
            "axis": "dim"
        },
        "min_input_args": 2
    },
    "paddle.clip": {
        "torch_api": "torch.clamp",
        "paddle_torch_args_map": {
            "x": "input",
            "min": "min",
            "max": "max"
        },
        "min_input_args": 1
    },
    "paddle.clone": {
        "torch_api": "torch.clone",
        "paddle_torch_args_map": {
            "x": "input",
            "memory_format": "memory_format"
        },
        "min_input_args": 1
    },
    "paddle.column_stack": {
        "torch_api": "torch.column_stack",
        "paddle_torch_args_map": {
            "x": "tensors"
        },
        "min_input_args": 1
    },
    "paddle.combinations": {
        "torch_api": "torch.combinations",
        "paddle_torch_args_map": {
            "x": "input",
            "r": "r",
            "with_replacement": "with_replacement"
        },
        "min_input_args": 1
    },
    "paddle.complex": {
        "torch_api": "torch.complex",
        "paddle_torch_args_map": {
            "real": "real",
            "imag": "imag"
        },
        "min_input_args": 2
    },
    "paddle.concat": {
        "torch_api": "torch.concat",
        "paddle_torch_args_map": {
            "x": "tensors",
            "axis": "dim"
        },
        "min_input_args": 1
    },
    "paddle.conj": {
        "torch_api": "torch.conj",
        "paddle_torch_args_map": {
            "x": "input"
        },
        "min_input_args": 1
    },
    "paddle.copysign": {
        "torch_api": "torch.copysign",
        "paddle_torch_args_map": {
            "x": "input",
            "y": "other"
        },
        "min_input_args": 2
    },
    "paddle.cos": {
        "torch_api": "torch.cos",
        "paddle_torch_args_map": {
            "x": "input"
        },
        "min_input_args": 1
    },
    "paddle.cosh": {
        "torch_api": "torch.cosh",
        "paddle_torch_args_map": {
            "x": "input"
        },
        "min_input_args": 1
    },
    "paddle.count_nonzero": {
        "torch_api": "torch.count_nonzero",
        "paddle_torch_args_map": {
            "x": "input",
            "axis": "dim"
        },
        "min_input_args": 1
    },
    "paddle.linalg.cov": {
        "torch_api": "torch.cov",
        "paddle_torch_args_map": {
            "x": "input",
            "ddof": "correction",
            "fweights": "fweights",
            "aweights": "aweights"
        },
        "min_input_args": 1
    },
    "paddle.cross": {
        "torch_api": "torch.cross",
        "paddle_torch_args_map": {
            "x": "input",
            "y": "other",
            "axis": "dim"
        },
        "min_input_args": 2
    },
    "paddle.device.cuda.Event": {
        "torch_api": "torch.cuda.Event",
        "paddle_torch_args_map": {
            "enable_timing": "enable_timing",
            "blocking": "blocking",
            "interprocess": "interprocess"
        },
        "min_input_args": 0
    },
    "paddle.device.cuda.current_stream": {
        "torch_api": "torch.cuda.current_stream",
        "paddle_torch_args_map": {
            "device": "device"
        },
        "min_input_args": 0
    },
    "paddle.device.cuda.get_device_capability": {
        "torch_api": "torch.cuda.get_device_capability",
        "paddle_torch_args_map": {
            "device": "device"
        },
        "min_input_args": 0
    },
    "paddle.device.cuda.get_device_name": {
        "torch_api": "torch.cuda.get_device_name",
        "paddle_torch_args_map": {
            "device": "device"
        },
        "min_input_args": 0
    },
    "paddle.device.cuda.max_memory_allocated": {
        "torch_api": "torch.cuda.max_memory_allocated",
        "paddle_torch_args_map": {
            "device": "device"
        },
        "min_input_args": 0
    },
    "paddle.device.cuda.max_memory_reserved": {
        "torch_api": "torch.cuda.max_memory_reserved",
        "paddle_torch_args_map": {
            "device": "device"
        },
        "min_input_args": 0
    },
    "paddle.device.cuda.memory_allocated": {
        "torch_api": "torch.cuda.memory_allocated",
        "paddle_torch_args_map": {
            "device": "device"
        },
        "min_input_args": 0
    },
    "paddle.device.cuda.memory_reserved": {
        "torch_api": "torch.cuda.memory_reserved",
        "paddle_torch_args_map": {
            "device": "device"
        },
        "min_input_args": 0
    },
    "paddle.device.stream_guard": {
        "torch_api": "torch.cuda.stream",
        "paddle_torch_args_map": {
            "stream": "stream"
        },
        "min_input_args": 1
    },
    "paddle.device.cuda.synchronize": {
        "torch_api": "torch.cuda.synchronize",
        "paddle_torch_args_map": {
            "device": "device"
        },
        "min_input_args": 0
    },
    "paddle.cumsum": {
        "torch_api": "torch.cumsum",
        "paddle_torch_args_map": {
            "x": "input",
            "axis": "dim",
            "dtype": "dtype"
        },
        "min_input_args": 2
    },
    "paddle.cumulative_trapezoid": {
        "torch_api": "torch.cumulative_trapezoid",
        "paddle_torch_args_map": {
            "y": "y",
            "x": "x",
            "dx": "dx",
            "axis": "dim"
        },
        "min_input_args": 1
    },
    "paddle.deg2rad": {
        "torch_api": "torch.deg2rad",
        "paddle_torch_args_map": {
            "x": "input"
        },
        "min_input_args": 1
    },
    "paddle.diag": {
        "torch_api": "torch.diag",
        "paddle_torch_args_map": {
            "x": "input",
            "offset": "diagonal"
        },
        "min_input_args": 1
    },
    "paddle.diag_embed": {
        "torch_api": "torch.diag_embed",
        "paddle_torch_args_map": {
            "input": "input",
            "offset": "offset",
            "dim1": "dim1",
            "dim2": "dim2"
        },
        "min_input_args": 1
    },
    "paddle.diagflat": {
        "torch_api": "torch.diagflat",
        "paddle_torch_args_map": {
            "x": "input",
            "offset": "offset"
        },
        "min_input_args": 1
    },
    "paddle.diagonal": {
        "torch_api": "torch.diagonal",
        "paddle_torch_args_map": {
            "x": "input",
            "offset": "offset",
            "axis1": "dim1",
            "axis2": "dim2"
        },
        "min_input_args": 1
    },
    "paddle.diagonal_scatter": {
        "torch_api": "torch.diagonal_scatter",
        "paddle_torch_args_map": {
            "x": "input",
            "y": "src",
            "offset": "offset",
            "axis1": "dim1",
            "axis2": "dim2"
        },
        "min_input_args": 2
    },
    "paddle.diff": {
        "torch_api": "torch.diff",
        "paddle_torch_args_map": {
            "x": "input",
            "n": "n",
            "axis": "dim",
            "prepend": "prepend",
            "append": "append"
        },
        "min_input_args": 1
    },
    "paddle.dist": {
        "torch_api": "torch.dist",
        "paddle_torch_args_map": {
            "x": "input",
            "y": "other",
            "p": "p"
        },
        "min_input_args": 2
    },
    "paddle.distributed.alltoall": {
        "torch_api": "torch.distributed.all_to_all",
        "paddle_torch_args_map": {
            "out_tensor_list": "output_tensor_list",
            "in_tensor_list": "input_tensor_list",
            "group": "group"
        },
        "min_input_args": 2
    },
    "paddle.distributed.barrier": {
        "torch_api": "torch.distributed.barrier",
        "paddle_torch_args_map": {
            "group": "group"
        },
        "min_input_args": 0
    },
    "paddle.distributed.broadcast": {
        "torch_api": "torch.distributed.broadcast",
        "paddle_torch_args_map": {
            "tensor": "tensor",
            "src": "src",
            "group": "group"
        },
        "min_input_args": 2
    },
    "paddle.distributed.broadcast_object_list": {
        "torch_api": "torch.distributed.broadcast_object_list",
        "paddle_torch_args_map": {
            "object_list": "object_list",
            "src": "src",
            "group": "group"
        },
        "min_input_args": 1
    },
    "paddle.distributed.get_backend": {
        "torch_api": "torch.distributed.get_backend",
        "paddle_torch_args_map": {
            "group": "group"
        },
        "min_input_args": 0
    },
    "paddle.distributed.get_rank": {
        "torch_api": "torch.distributed.get_rank",
        "paddle_torch_args_map": {
            "group": "group"
        },
        "min_input_args": 0
    },
    "paddle.distributed.get_world_size": {
        "torch_api": "torch.distributed.get_world_size",
        "paddle_torch_args_map": {
            "group": "group"
        },
        "min_input_args": 0
    },
    "paddle.distributed.init_parallel_env": {
        "torch_api": "torch.distributed.init_process_group",
        "paddle_torch_args_map": {},
        "min_input_args": 0
    },
    "paddle.distributed.irecv": {
        "torch_api": "torch.distributed.irecv",
        "paddle_torch_args_map": {
            "tensor": "tensor",
            "src": "src",
            "group": "group"
        },
        "min_input_args": 1
    },
    "paddle.distributed.isend": {
        "torch_api": "torch.distributed.isend",
        "paddle_torch_args_map": {
            "tensor": "tensor",
            "dst": "dst",
            "group": "group"
        },
        "min_input_args": 2
    },
    "paddle.distributed.new_group": {
        "torch_api": "torch.distributed.new_group",
        "paddle_torch_args_map": {
            "ranks": "ranks",
            "backend": "backend"
        },
        "min_input_args": 0
    },
    "paddle.distributed.fleet.distributed_optimizer": {
        "torch_api": "torch.distributed.optim.DistributedOptimizer",
        "paddle_torch_args_map": {
            "optimizer_class": "optimizer_class",
            "*args": "*args",
            "**kwargs": "**kwargs"
        },
        "min_input_args": 1
    },
    "paddle.distributed.recv": {
        "torch_api": "torch.distributed.recv",
        "paddle_torch_args_map": {
            "tensor": "tensor",
            "src": "src",
            "group": "group"
        },
        "min_input_args": 1
    },
    "paddle.distributed.rpc.get_worker_info": {
        "torch_api": "torch.distributed.rpc.get_worker_info",
        "paddle_torch_args_map": {
            "name": "worker_name"
        },
        "min_input_args": 0
    },
    "paddle.distributed.rpc.init_rpc": {
        "torch_api": "torch.distributed.rpc.init_rpc",
        "paddle_torch_args_map": {
            "name": "name",
            "backend": "backend",
            "rank": "rank",
            "world_size": "world_size"
        },
        "min_input_args": 1
    },
    "paddle.distributed.rpc.rpc_async": {
        "torch_api": "torch.distributed.rpc.rpc_async",
        "paddle_torch_args_map": {
            "to": "to",
            "fn": "func",
            "kwargs": "kwargs",
            "timeout": "timeout"
        },
        "min_input_args": 2
    },
    "paddle.distributed.rpc.rpc_sync": {
        "torch_api": "torch.distributed.rpc.rpc_sync",
        "paddle_torch_args_map": {
            "to": "to",
            "fn": "func",
            "kwargs": "kwargs",
            "timeout": "timeout"
        },
        "min_input_args": 2
    },
    "paddle.distributed.rpc.shutdown": {
        "torch_api": "torch.distributed.rpc.shutdown",
        "paddle_torch_args_map": {},
        "min_input_args": 0
    },
    "paddle.distributed.scatter_object_list": {
        "torch_api": "torch.distributed.scatter_object_list",
        "paddle_torch_args_map": {
            "out_object_list": "scatter_object_output_list",
            "in_object_list": "scatter_object_input_list",
            "src": "src",
            "group": "group"
        },
        "min_input_args": 2
    },
    "paddle.distributed.send": {
        "torch_api": "torch.distributed.send",
        "paddle_torch_args_map": {
            "tensor": "tensor",
            "dst": "dst",
            "group": "group"
        },
        "min_input_args": 2
    },
    "paddle.distribution.AbsTransform": {
        "torch_api": "torch.distributions.AbsTransform",
        "paddle_torch_args_map": {},
        "min_input_args": 0
    },
    "paddle.distribution.AffineTransform": {
        "torch_api": "torch.distributions.AffineTransform",
        "paddle_torch_args_map": {
            "loc": "loc",
            "scale": "scale"
        },
        "min_input_args": 2
    },
    "paddle.distribution.Bernoulli": {
        "torch_api": "torch.distributions.Bernoulli",
        "paddle_torch_args_map": {
            "probs": "probs"
        },
        "min_input_args": 1
    },
    "paddle.distribution.Beta": {
        "torch_api": "torch.distributions.Beta",
        "paddle_torch_args_map": {
            "alpha": "concentration1",
            "beta": "concentration0"
        },
        "min_input_args": 2
    },
    "paddle.distribution.Categorical": {
        "torch_api": "torch.distributions.Categorical",
        "paddle_torch_args_map": {
            "logits": "logits"
        },
        "min_input_args": 1
    },
    "paddle.distribution.Cauchy": {
        "torch_api": "torch.distributions.Cauchy",
        "paddle_torch_args_map": {
            "loc": "loc",
            "scale": "scale"
        },
        "min_input_args": 2
    },
    "paddle.distribution.ChainTransform": {
        "torch_api": "torch.distributions.ComposeTransform",
        "paddle_torch_args_map": {
            "transforms": "parts"
        },
        "min_input_args": 1
    },
    "paddle.distribution.ContinuousBernoulli": {
        "torch_api": "torch.distributions.ContinuousBernoulli",
        "paddle_torch_args_map": {
            "probs": "probs",
            "lims": "lims"
        },
        "min_input_args": 0
    },
    "paddle.distribution.Dirichlet": {
        "torch_api": "torch.distributions.Dirichlet",
        "paddle_torch_args_map": {
            "concentration": "concentration"
        },
        "min_input_args": 1
    },
    "paddle.distribution.Distribution": {
        "torch_api": "torch.distributions.Distribution",
        "paddle_torch_args_map": {
            "batch_shape": "batch_shape",
            "event_shape": "event_shape"
        },
        "min_input_args": 0
    },
    "paddle.distribution.Distribution.rsample": {
        "torch_api": "torch.distributions.Distribution.rsample",
        "paddle_torch_args_map": {
            "shape": "sample_shape"
        },
        "min_input_args": 0
    },
    "paddle.distribution.Distribution.sample": {
        "torch_api": "torch.distributions.Distribution.sample",
        "paddle_torch_args_map": {
            "shape": "sample_shape"
        },
        "min_input_args": 0
    },
    "paddle.distribution.ExpTransform": {
        "torch_api": "torch.distributions.ExpTransform",
        "paddle_torch_args_map": {},
        "min_input_args": 0
    },
    "paddle.distribution.Exponential": {
        "torch_api": "torch.distributions.Exponential",
        "paddle_torch_args_map": {
            "rate": "rate"
        },
        "min_input_args": 0
    },
    "paddle.distribution.ExponentialFamily": {
        "torch_api": "torch.distributions.ExponentialFamily",
        "paddle_torch_args_map": {
            "batch_shape": "batch_shape",
            "event_shape": "event_shape"
        },
        "min_input_args": 0
    },
    "paddle.distribution.Geometric": {
        "torch_api": "torch.distributions.Geometric",
        "paddle_torch_args_map": {
            "probs": "probs"
        },
        "min_input_args": 1
    },
    "paddle.distribution.Gumbel": {
        "torch_api": "torch.distributions.Gumbel",
        "paddle_torch_args_map": {
            "loc": "loc",
            "scale": "scale"
        },
        "min_input_args": 2
    },
    "paddle.distribution.Independent": {
        "torch_api": "torch.distributions.Independent",
        "paddle_torch_args_map": {
            "base": "base_distribution",
            "reinterpreted_batch_rank": "reinterpreted_batch_ndims"
        },
        "min_input_args": 2
    },
    "paddle.distribution.IndependentTransform": {
        "torch_api": "torch.distributions.IndependentTransform",
        "paddle_torch_args_map": {
            "base": "base_transform",
            "reinterpreted_batch_rank": "reinterpreted_batch_ndims"
        },
        "min_input_args": 2
    },
    "paddle.distribution.Laplace": {
        "torch_api": "torch.distributions.Laplace",
        "paddle_torch_args_map": {
            "loc": "loc",
            "scale": "scale"
        },
        "min_input_args": 2
    },
    "paddle.distribution.LogNormal": {
        "torch_api": "torch.distributions.LogNormal",
        "paddle_torch_args_map": {
            "loc": "loc",
            "scale": "scale"
        },
        "min_input_args": 2
    },
    "paddle.distribution.Multinomial": {
        "torch_api": "torch.distributions.Multinomial",
        "paddle_torch_args_map": {
            "total_count": "total_count",
            "probs": "probs"
        },
        "min_input_args": 2
    },
    "paddle.distribution.MultivariateNormal": {
        "torch_api": "torch.distributions.MultivariateNormal",
        "paddle_torch_args_map": {
            "loc": "loc",
            "covariance_matrix": "covariance_matrix",
            "precision_matrix": "precision_matrix",
            "scale_tril": "scale_tril"
        },
        "min_input_args": 0
    },
    "paddle.distribution.Normal": {
        "torch_api": "torch.distributions.Normal",
        "paddle_torch_args_map": {
            "loc": "loc",
            "scale": "scale"
        },
        "min_input_args": 2
    },
    "paddle.distribution.PowerTransform": {
        "torch_api": "torch.distributions.PowerTransform",
        "paddle_torch_args_map": {
            "power": "exponent"
        },
        "min_input_args": 1
    },
    "paddle.distribution.ReshapeTransform": {
        "torch_api": "torch.distributions.ReshapeTransform",
        "paddle_torch_args_map": {
            "in_event_shape": "in_shape",
            "out_event_shape": "out_shape"
        },
        "min_input_args": 2
    },
    "paddle.distribution.SigmoidTransform": {
        "torch_api": "torch.distributions.SigmoidTransform",
        "paddle_torch_args_map": {},
        "min_input_args": 0
    },
    "paddle.distribution.SoftmaxTransform": {
        "torch_api": "torch.distributions.SoftmaxTransform",
        "paddle_torch_args_map": {},
        "min_input_args": 0
    },
    "paddle.distribution.StackTransform": {
        "torch_api": "torch.distributions.StackTransform",
        "paddle_torch_args_map": {
            "transforms": "tseq",
            "axis": "dim"
        },
        "min_input_args": 1
    },
    "paddle.distribution.StickBreakingTransform": {
        "torch_api": "torch.distributions.StickBreakingTransform",
        "paddle_torch_args_map": {},
        "min_input_args": 0
    },
    "paddle.distribution.TanhTransform": {
        "torch_api": "torch.distributions.TanhTransform",
        "paddle_torch_args_map": {},
        "min_input_args": 0
    },
    "paddle.distribution.Transform": {
        "torch_api": "torch.distributions.Transform",
        "paddle_torch_args_map": {},
        "min_input_args": 0
    },
    "paddle.distribution.TransformedDistribution": {
        "torch_api": "torch.distributions.TransformedDistribution",
        "paddle_torch_args_map": {
            "base": "base_distribution",
            "transforms": "transforms"
        },
        "min_input_args": 2
    },
    "paddle.distribution.Uniform": {
        "torch_api": "torch.distributions.Uniform",
        "paddle_torch_args_map": {
            "low": "low",
            "high": "high"
        },
        "min_input_args": 2
    },
    "paddle.distribution.Chi2": {
        "torch_api": "torch.distributions.chi2.Chi2",
        "paddle_torch_args_map": {
            "df": "df"
        },
        "min_input_args": 1
    },
    "paddle.distribution.Gamma": {
        "torch_api": "torch.distributions.gamma.Gamma",
        "paddle_torch_args_map": {
            "concentration": "concentration",
            "rate": "rate"
        },
        "min_input_args": 2
    },
    "paddle.distribution.kl_divergence": {
        "torch_api": "torch.distributions.kl.kl_divergence",
        "paddle_torch_args_map": {
            "p": "p",
            "q": "q"
        },
        "min_input_args": 2
    },
    "paddle.distribution.register_kl": {
        "torch_api": "torch.distributions.kl.register_kl",
        "paddle_torch_args_map": {
            "cls_p": "type_p",
            "cls_q": "type_q"
        },
        "min_input_args": 2
    },
    "paddle.distribution.LKJCholesky": {
        "torch_api": "torch.distributions.lkj_cholesky.LKJCholesky",
        "paddle_torch_args_map": {
            "dim": "dim",
            "concentration": "concentration"
        },
        "min_input_args": 1
    },
    "paddle.distribution.Poisson": {
        "torch_api": "torch.distributions.poisson.Poisson",
        "paddle_torch_args_map": {
            "rate": "rate"
        },
        "min_input_args": 1
    },
    "paddle.dot": {
        "torch_api": "torch.dot",
        "paddle_torch_args_map": {
            "x": "input",
            "y": "tensor"
        },
        "min_input_args": 2
    },
    "paddle.dsplit": {
        "torch_api": "torch.dsplit",
        "paddle_torch_args_map": {
            "x": "input",
            "num_or_indices": "indices"
        },
        "min_input_args": 0
    },
    "paddle.dstack": {
        "torch_api": "torch.dstack",
        "paddle_torch_args_map": {
            "x": "tensors"
        },
        "min_input_args": 1
    },
    "paddle.equal": {
        "torch_api": "torch.eq",
        "paddle_torch_args_map": {
            "x": "input",
            "y": "other"
        },
        "min_input_args": 2
    },
    "paddle.exp": {
        "torch_api": "torch.exp",
        "paddle_torch_args_map": {
            "x": "input"
        },
        "min_input_args": 1
    },
    "paddle.eye": {
        "torch_api": "torch.eye",
        "paddle_torch_args_map": {
            "num_rows": "n",
            "num_columns": "m",
            "dtype": "dtype",
            "layout": "layout",
            "device": "device",
            "requires_grad": "requires_grad"
        },
        "min_input_args": 1
    },
    "paddle.fft.fft": {
        "torch_api": "torch.fft.fft",
        "paddle_torch_args_map": {
            "x": "input",
            "n": "n",
            "axis": "dim",
            "norm": "norm"
        },
        "min_input_args": 1
    },
    "paddle.fft.fft2": {
        "torch_api": "torch.fft.fft2",
        "paddle_torch_args_map": {
            "x": "input",
            "s": "s",
            "axes": "dim",
            "norm": "norm"
        },
        "min_input_args": 1
    },
    "paddle.fft.fftfreq": {
        "torch_api": "torch.fft.fftfreq",
        "paddle_torch_args_map": {
            "n": "n",
            "d": "d",
            "dtype": "dtype",
            "layout": "layout",
            "device": "device",
            "requires_grad": "requires_grad"
        },
        "min_input_args": 1
    },
    "paddle.fft.fftn": {
        "torch_api": "torch.fft.fftn",
        "paddle_torch_args_map": {
            "x": "input",
            "s": "s",
            "axes": "dim",
            "norm": "norm"
        },
        "min_input_args": 1
    },
    "paddle.fft.fftshift": {
        "torch_api": "torch.fft.fftshift",
        "paddle_torch_args_map": {
            "x": "input",
            "axes": "dim"
        },
        "min_input_args": 1
    },
    "paddle.fft.hfft": {
        "torch_api": "torch.fft.hfft",
        "paddle_torch_args_map": {
            "x": "input",
            "n": "n",
            "axis": "dim",
            "norm": "norm"
        },
        "min_input_args": 1
    },
    "paddle.fft.hfft2": {
        "torch_api": "torch.fft.hfft2",
        "paddle_torch_args_map": {
            "x": "input",
            "s": "s",
            "axes": "dim",
            "norm": "norm"
        },
        "min_input_args": 1
    },
    "paddle.fft.hfftn": {
        "torch_api": "torch.fft.hfftn",
        "paddle_torch_args_map": {
            "x": "input",
            "s": "s",
            "axes": "dim",
            "norm": "norm"
        },
        "min_input_args": 1
    },
    "paddle.fft.ifft": {
        "torch_api": "torch.fft.ifft",
        "paddle_torch_args_map": {
            "x": "input",
            "n": "n",
            "axis": "dim",
            "norm": "norm"
        },
        "min_input_args": 1
    },
    "paddle.fft.ifft2": {
        "torch_api": "torch.fft.ifft2",
        "paddle_torch_args_map": {
            "x": "input",
            "s": "s",
            "axes": "dim",
            "norm": "norm"
        },
        "min_input_args": 1
    },
    "paddle.fft.ifftn": {
        "torch_api": "torch.fft.ifftn",
        "paddle_torch_args_map": {
            "x": "input",
            "s": "s",
            "axes": "dim",
            "norm": "norm"
        },
        "min_input_args": 1
    },
    "paddle.fft.ifftshift": {
        "torch_api": "torch.fft.ifftshift",
        "paddle_torch_args_map": {
            "x": "input",
            "axes": "dim"
        },
        "min_input_args": 1
    },
    "paddle.fft.ihfft": {
        "torch_api": "torch.fft.ihfft",
        "paddle_torch_args_map": {
            "x": "input",
            "n": "n",
            "axis": "dim",
            "norm": "norm"
        },
        "min_input_args": 1
    },
    "paddle.fft.ihfft2": {
        "torch_api": "torch.fft.ihfft2",
        "paddle_torch_args_map": {
            "x": "input",
            "s": "s",
            "axes": "dim",
            "norm": "norm"
        },
        "min_input_args": 1
    },
    "paddle.fft.ihfftn": {
        "torch_api": "torch.fft.ihfftn",
        "paddle_torch_args_map": {
            "x": "input",
            "s": "s",
            "axes": "dim",
            "norm": "norm"
        },
        "min_input_args": 1
    },
    "paddle.fft.irfft": {
        "torch_api": "torch.fft.irfft",
        "paddle_torch_args_map": {
            "x": "input",
            "n": "n",
            "axis": "dim",
            "norm": "norm"
        },
        "min_input_args": 1
    },
    "paddle.fft.irfft2": {
        "torch_api": "torch.fft.irfft2",
        "paddle_torch_args_map": {
            "x": "input",
            "s": "s",
            "axes": "dim",
            "norm": "norm"
        },
        "min_input_args": 1
    },
    "paddle.fft.irfftn": {
        "torch_api": "torch.fft.irfftn",
        "paddle_torch_args_map": {
            "x": "input",
            "s": "s",
            "axes": "dim",
            "norm": "norm"
        },
        "min_input_args": 1
    },
    "paddle.fft.rfft": {
        "torch_api": "torch.fft.rfft",
        "paddle_torch_args_map": {
            "x": "input",
            "n": "n",
            "axis": "dim",
            "norm": "norm"
        },
        "min_input_args": 1
    },
    "paddle.fft.rfft2": {
        "torch_api": "torch.fft.rfft2",
        "paddle_torch_args_map": {
            "x": "input",
            "s": "s",
            "axes": "dim",
            "norm": "norm"
        },
        "min_input_args": 1
    },
    "paddle.fft.rfftfreq": {
        "torch_api": "torch.fft.rfftfreq",
        "paddle_torch_args_map": {
            "n": "n",
            "d": "d",
            "dtype": "dtype",
            "layout": "layout",
            "device": "device",
            "requires_grad": "requires_grad"
        },
        "min_input_args": 1
    },
    "paddle.fft.rfftn": {
        "torch_api": "torch.fft.rfftn",
        "paddle_torch_args_map": {
            "x": "input",
            "s": "s",
            "axes": "dim",
            "norm": "norm"
        },
        "min_input_args": 1
    },
    "paddle.flatten": {
        "torch_api": "torch.flatten",
        "paddle_torch_args_map": {
            "x": "input",
            "start_axis": "start_dim",
            "stop_axis": "end_dim"
        },
        "min_input_args": 1
    },
    "paddle.flip": {
        "torch_api": "torch.flip",
        "paddle_torch_args_map": {
            "x": "input",
            "axis": "dims"
        },
        "min_input_args": 2
    },
    "paddle.floor": {
        "torch_api": "torch.floor",
        "paddle_torch_args_map": {
            "x": "input"
        },
        "min_input_args": 1
    },
    "paddle.fmax": {
        "torch_api": "torch.fmax",
        "paddle_torch_args_map": {
            "x": "input",
            "y": "other"
        },
        "min_input_args": 2
    },
    "paddle.fmin": {
        "torch_api": "torch.fmin",
        "paddle_torch_args_map": {
            "x": "input",
            "y": "other"
        },
        "min_input_args": 2
    },
    "paddle.frac": {
        "torch_api": "torch.frac",
        "paddle_torch_args_map": {
            "x": "input"
        },
        "min_input_args": 1
    },
    "paddle.full": {
        "torch_api": "torch.full",
        "paddle_torch_args_map": {
            "shape": "size",
            "fill_value": "fill_value",
            "dtype": "dtype",
            "layout": "layout",
            "device": "device",
            "requires_grad": "requires_grad"
        },
        "min_input_args": 2
    },
    "paddle.full_like": {
        "torch_api": "torch.full_like",
        "paddle_torch_args_map": {
            "x": "input",
            "fill_value": "fill_value",
            "dtype": "dtype",
            "layout": "layout",
            "device": "device",
            "requires_grad": "requires_grad",
            "memory_format": "memory_format"
        },
        "min_input_args": 2
    },
    "paddle.gcd": {
        "torch_api": "torch.gcd",
        "paddle_torch_args_map": {
            "x": "input",
            "y": "other"
        },
        "min_input_args": 2
    },
    "paddle.heaviside": {
        "torch_api": "torch.heaviside",
        "paddle_torch_args_map": {
            "x": "input",
            "y": "values"
        },
        "min_input_args": 2
    },
    "paddle.histogramdd": {
        "torch_api": "torch.histogramdd",
        "paddle_torch_args_map": {
            "x": "input",
            "bins": "bins",
            "ranges": "range",
            "weights": "weight",
            "density": "density"
        },
        "min_input_args": 2
    },
    "paddle.hsplit": {
        "torch_api": "torch.hsplit",
        "paddle_torch_args_map": {
            "x": "input",
            "num_or_indices": "indices"
        },
        "min_input_args": 0
    },
    "paddle.hstack": {
        "torch_api": "torch.hstack",
        "paddle_torch_args_map": {
            "x": "tensors"
        },
        "min_input_args": 1
    },
    "paddle.utils.download.get_weights_path_from_url": {
        "torch_api": "torch.hub.download_url_to_file",
        "paddle_torch_args_map": {
            "url": "url"
        },
        "min_input_args": 2
    },
    "paddle.hub.help": {
        "torch_api": "torch.hub.help",
        "paddle_torch_args_map": {
            "repo_dir": "github",
            "model": "model",
            "force_reload": "force_reload"
        },
        "min_input_args": 2
    },
    "paddle.hub.list": {
        "torch_api": "torch.hub.list",
        "paddle_torch_args_map": {
            "repo_dir": "github",
            "force_reload": "force_reload"
        },
        "min_input_args": 1
    },
    "paddle.hub.load": {
        "torch_api": "torch.hub.load",
        "paddle_torch_args_map": {
            "repo_dir": "repo_or_dir",
            "model": "model",
            "*args": "*args",
            "source": "source",
            "force_reload": "force_reload",
            "**kwargs": "**kwargs"
        },
        "min_input_args": 2
    },
    "paddle.hypot": {
        "torch_api": "torch.hypot",
        "paddle_torch_args_map": {
            "x": "input",
            "y": "other"
        },
        "min_input_args": 2
    },
    "paddle.imag": {
        "torch_api": "torch.imag",
        "paddle_torch_args_map": {
            "x": "input"
        },
        "min_input_args": 1
    },
    "paddle.index_select": {
        "Rule": "IndexSelectRule"
    },
    "paddle.inner": {
        "torch_api": "torch.inner",
        "paddle_torch_args_map": {
            "x": "input",
            "y": "other"
        },
        "min_input_args": 2
    },
    "paddle.is_complex": {
        "torch_api": "torch.is_complex",
        "paddle_torch_args_map": {
            "x": "input"
        },
        "min_input_args": 1
    },
    "paddle.is_floating_point": {
        "torch_api": "torch.is_floating_point",
        "paddle_torch_args_map": {
            "x": "input"
        },
        "min_input_args": 1
    },
    "paddle.is_tensor": {
        "torch_api": "torch.is_tensor",
        "paddle_torch_args_map": {
            "x": "obj"
        },
        "min_input_args": 1
    },
    "paddle.isclose": {
        "torch_api": "torch.isclose",
        "paddle_torch_args_map": {
            "x": "input",
            "y": "other",
            "rtol": "rtol",
            "atol": "atol",
            "equal_nan": "equal_nan"
        },
        "min_input_args": 2
    },
    "paddle.isfinite": {
        "torch_api": "torch.isfinite",
        "paddle_torch_args_map": {
            "x": "input"
        },
        "min_input_args": 1
    },
    "paddle.isin": {
        "torch_api": "torch.isin",
        "paddle_torch_args_map": {
            "x": "elements",
            "test_x": "test_elements",
            "assume_unique": "assume_unique",
            "invert": "invert"
        },
        "min_input_args": 2
    },
    "paddle.isinf": {
        "torch_api": "torch.isinf",
        "paddle_torch_args_map": {
            "x": "input"
        },
        "min_input_args": 1
    },
    "paddle.isnan": {
        "torch_api": "torch.isnan",
        "paddle_torch_args_map": {
            "x": "input"
        },
        "min_input_args": 1
    },
    "paddle.isneginf": {
        "torch_api": "torch.isneginf",
        "paddle_torch_args_map": {
            "x": "input"
        },
        "min_input_args": 1
    },
    "paddle.isposinf": {
        "torch_api": "torch.isposinf",
        "paddle_torch_args_map": {
            "x": "input"
        },
        "min_input_args": 1
    },
    "paddle.isreal": {
        "torch_api": "torch.isreal",
        "paddle_torch_args_map": {
            "x": "input"
        },
        "min_input_args": 1
    },
    "paddle.signal.istft": {
        "torch_api": "torch.istft",
        "paddle_torch_args_map": {
            "x": "input",
            "n_fft": "n_fft",
            "hop_length": "hop_length",
            "win_length": "win_length",
            "window": "window",
            "center": "center",
            "normalized": "normalized",
            "onesided": "onesided",
            "length": "length",
            "return_complex": "return_complex"
        },
        "min_input_args": 2
    },
    "paddle.jit.load": {
        "torch_api": "torch.jit.load",
        "paddle_torch_args_map": {
            "f": "f"
        },
        "min_input_args": 0
    },
    "paddle.kron": {
        "torch_api": "torch.kron",
        "paddle_torch_args_map": {
            "x": "input",
            "y": "other"
        },
        "min_input_args": 2
    },
    "paddle.lerp": {
        "torch_api": "torch.lerp",
        "paddle_torch_args_map": {
            "x": "input",
            "y": "end",
            "weight": "weight"
        },
        "min_input_args": 3
    },
    "paddle.lgamma": {
        "torch_api": "torch.lgamma",
        "paddle_torch_args_map": {
            "x": "input"
        },
        "min_input_args": 1
    },
    "paddle.linalg.cholesky": {
        "torch_api": "torch.linalg.cholesky",
        "paddle_torch_args_map": {
            "x": "input",
            "upper": "upper"
        },
        "min_input_args": 1
    },
    "paddle.linalg.cond": {
        "torch_api": "torch.linalg.cond",
        "paddle_torch_args_map": {
            "x": "input",
            "p": "p"
        },
        "min_input_args": 1
    },
    "paddle.linalg.det": {
        "torch_api": "torch.linalg.det",
        "paddle_torch_args_map": {
            "x": "A"
        },
        "min_input_args": 1
    },
    "paddle.linalg.eigvals": {
        "torch_api": "torch.linalg.eigvals",
        "paddle_torch_args_map": {
            "x": "input"
        },
        "min_input_args": 1
    },
    "paddle.linalg.eigvalsh": {
        "torch_api": "torch.linalg.eigvalsh",
        "paddle_torch_args_map": {
            "x": "input",
            "UPLO": "UPLO"
        },
        "min_input_args": 1
    },
    "paddle.linalg.householder_product": {
        "torch_api": "torch.linalg.householder_product",
        "paddle_torch_args_map": {
            "x": "input",
            "tau": "tau"
        },
        "min_input_args": 2
    },
    "paddle.linalg.inv": {
        "torch_api": "torch.linalg.inv",
        "paddle_torch_args_map": {
            "x": "A"
        },
        "min_input_args": 1
    },
    "paddle.linalg.lstsq": {
        "torch_api": "torch.linalg.lstsq",
        "paddle_torch_args_map": {
            "x": "input",
            "y": "b",
            "rcond": "rcond",
            "driver": "driver"
        },
        "min_input_args": 2
    },
    "paddle.matmul": {
        "torch_api": "torch.linalg.matmul",
        "paddle_torch_args_map": {
            "x": "input",
            "y": "other"
        },
        "min_input_args": 2
    },
    "paddle.linalg.matrix_norm": {
        "torch_api": "torch.linalg.matrix_norm",
        "paddle_torch_args_map": {
            "x": "input",
            "p": "ord",
            "axis": "dim",
            "keepdim": "keepdim",
            "dtype": "dtype"
        },
        "min_input_args": 1
    },
    "paddle.linalg.matrix_power": {
        "torch_api": "torch.linalg.matrix_power",
        "paddle_torch_args_map": {
            "x": "input",
            "n": "n"
        },
        "min_input_args": 2
    },
    "paddle.linalg.matrix_rank": {
        "torch_api": "torch.linalg.matrix_rank",
        "paddle_torch_args_map": {
            "x": "input",
            "tol": "tol",
            "hermitian": "hermitian",
            "atol": "atol",
            "rtol": "rtol"
        },
        "min_input_args": 1
    },
    "paddle.linalg.multi_dot": {
        "torch_api": "torch.linalg.multi_dot",
        "paddle_torch_args_map": {
            "x": "tensors"
        },
        "min_input_args": 1
    },
    "paddle.linalg.norm": {
        "torch_api": "torch.linalg.norm",
        "paddle_torch_args_map": {
            "x": "input",
            "p": "ord",
            "axis": "dim",
            "keepdim": "keepdim",
            "dtype": "dtype"
        },
        "min_input_args": 1
    },
    "paddle.linalg.pinv": {
        "torch_api": "torch.linalg.pinv",
        "paddle_torch_args_map": {
            "x": "input",
            "rcond": "rtol",
            "hermitian": "hermitian"
        },
        "min_input_args": 1
    },
    "paddle.linalg.solve": {
        "torch_api": "torch.linalg.solve",
        "paddle_torch_args_map": {
            "x": "A",
            "y": "B",
            "left": "left"
        },
        "min_input_args": 2
    },
    "paddle.linalg.vector_norm": {
        "torch_api": "torch.linalg.vector_norm",
        "paddle_torch_args_map": {
            "x": "x",
            "p": "ord",
            "axis": "dim",
            "keepdim": "keepdim",
            "dtype": "dtype"
        },
        "min_input_args": 1
    },
    "paddle.linspace": {
        "torch_api": "torch.linspace",
        "paddle_torch_args_map": {
            "start": "start",
            "stop": "end",
            "num": "steps",
            "dtype": "dtype",
            "layout": "layout",
            "device": "device",
            "requires_grad": "requires_grad"
        },
        "min_input_args": 3
    },
    "paddle.log": {
        "torch_api": "torch.log",
        "paddle_torch_args_map": {
            "x": "input"
        },
        "min_input_args": 1
    },
    "paddle.log10": {
        "torch_api": "torch.log10",
        "paddle_torch_args_map": {
            "x": "input"
        },
        "min_input_args": 1
    },
    "paddle.log1p": {
        "torch_api": "torch.log1p",
        "paddle_torch_args_map": {
            "x": "input"
        },
        "min_input_args": 1
    },
    "paddle.log2": {
        "torch_api": "torch.log2",
        "paddle_torch_args_map": {
            "x": "input"
        },
        "min_input_args": 1
    },
    "paddle.logcumsumexp": {
        "torch_api": "torch.logcumsumexp",
        "paddle_torch_args_map": {
            "x": "input",
            "axis": "dim"
        },
        "min_input_args": 2
    },
    "paddle.logical_and": {
        "torch_api": "torch.logical_and",
        "paddle_torch_args_map": {
            "x": "input",
            "y": "other"
        },
        "min_input_args": 2
    },
    "paddle.logical_not": {
        "torch_api": "torch.logical_not",
        "paddle_torch_args_map": {
            "x": "input"
        },
        "min_input_args": 1
    },
    "paddle.logical_or": {
        "torch_api": "torch.logical_or",
        "paddle_torch_args_map": {
            "x": "input",
            "y": "other"
        },
        "min_input_args": 2
    },
    "paddle.logical_xor": {
        "torch_api": "torch.logical_xor",
        "paddle_torch_args_map": {
            "x": "input",
            "y": "other"
        },
        "min_input_args": 2
    },
    "paddle.logspace": {
        "torch_api": "torch.logspace",
        "paddle_torch_args_map": {
            "start": "start",
            "stop": "end",
            "num": "steps",
            "base": "base",
            "dtype": "dtype",
            "layout": "layout",
            "device": "device",
            "requires_grad": "requires_grad"
        },
        "min_input_args": 3
    },
    "paddle.seed": {
        "torch_api": "torch.manual_seed",
        "paddle_torch_args_map": {
            "seed": "seed"
        },
        "min_input_args": 1
    },
    "paddle.masked_fill": {
        "torch_api": "torch.masked_fill",
        "paddle_torch_args_map": {
            "x": "input",
            "mask": "mask",
            "value": "value"
        },
        "min_input_args": 3
    },
    "paddle.masked_select": {
        "torch_api": "torch.masked_select",
        "paddle_torch_args_map": {
            "x": "input",
            "mask": "mask"
        },
        "min_input_args": 2
    },
    "paddle.maximum": {
        "torch_api": "torch.maximum",
        "paddle_torch_args_map": {
            "x": "input",
            "y": "other"
        },
        "min_input_args": 2
    },
    "paddle.mean": {
        "torch_api": "torch.mean",
        "paddle_torch_args_map": {
            "x": "input",
            "axis": "dim",
            "keepdim": "keepdim",
            "dtype": "dtype"
        },
        "min_input_args": 1
    },
    "paddle.minimum": {
        "torch_api": "torch.minimum",
        "paddle_torch_args_map": {
            "x": "input",
            "y": "other"
        },
        "min_input_args": 2
    },
    "paddle.mm": {
        "torch_api": "torch.mm",
        "paddle_torch_args_map": {
            "input": "input",
            "mat2": "mat2"
        },
        "min_input_args": 2
    },
    "paddle.moveaxis": {
        "torch_api": "torch.moveaxis",
        "paddle_torch_args_map": {
            "x": "input",
            "source": "source",
            "destination": "destination"
        },
        "min_input_args": 3
    },
    "paddle.multinomial": {
        "torch_api": "torch.multinomial",
        "paddle_torch_args_map": {
            "x": "input",
            "num_samples": "num_samples",
            "replacement": "replacement",
            "generator": "generator"
        },
        "min_input_args": 2
    },
    "paddle.mv": {
        "torch_api": "torch.mv",
        "paddle_torch_args_map": {
            "x": "input",
            "vec": "vec"
        },
        "min_input_args": 2
    },
    "paddle.multigammaln": {
        "torch_api": "torch.mvlgamma",
        "paddle_torch_args_map": {
            "x": "input",
            "p": "p"
        },
        "min_input_args": 2
    },
    "paddle.nan_to_num": {
        "torch_api": "torch.nan_to_num",
        "paddle_torch_args_map": {
            "x": "input",
            "nan": "nan",
            "posinf": "posinf",
            "neginf": "neginf"
        },
        "min_input_args": 1
    },
    "paddle.nanmean": {
        "torch_api": "torch.nanmean",
        "paddle_torch_args_map": {
            "x": "input",
            "axis": "dim",
            "keepdim": "keepdim",
            "dtype": "dtype"
        },
        "min_input_args": 1
    },
    "paddle.nanquantile": {
        "torch_api": "torch.nanquantile",
        "paddle_torch_args_map": {
            "x": "input",
            "q": "q",
            "axis": "dim",
            "keepdim": "keepdim",
            "interpolation": "interpolation"
        },
        "min_input_args": 2
    },
    "paddle.nansum": {
        "torch_api": "torch.nansum",
        "paddle_torch_args_map": {
            "x": "input",
            "axis": "dim",
            "keepdim": "keepdim",
            "dtype": "dtype"
        },
        "min_input_args": 1
    },
    "paddle.neg": {
        "torch_api": "torch.neg",
        "paddle_torch_args_map": {
            "x": "input"
        },
        "min_input_args": 1
    },
    "paddle.nextafter": {
        "torch_api": "torch.nextafter",
        "paddle_torch_args_map": {
            "x": "input",
            "y": "other"
        },
        "min_input_args": 2
    },
    "paddle.nn.AdaptiveAvgPool1D": {
        "torch_api": "torch.nn.AdaptiveAvgPool1d",
        "paddle_torch_args_map": {
            "output_size": "output_size"
        },
        "min_input_args": 1
    },
    "paddle.nn.AdaptiveAvgPool2D": {
        "torch_api": "torch.nn.AdaptiveAvgPool2d",
        "paddle_torch_args_map": {
            "output_size": "output_size"
        },
        "min_input_args": 1
    },
    "paddle.nn.AdaptiveAvgPool3D": {
        "torch_api": "torch.nn.AdaptiveAvgPool3d",
        "paddle_torch_args_map": {
            "output_size": "output_size"
        },
        "min_input_args": 1
    },
    "paddle.nn.AdaptiveLogSoftmaxWithLoss": {
        "torch_api": "torch.nn.AdaptiveLogSoftmaxWithLoss",
        "paddle_torch_args_map": {
            "in_features": "in_features",
            "n_classes": "n_classes",
            "cutoffs": "cutoffs",
            "div_value": "div_value",
            "head_bias": "head_bias",
            "device": "device",
            "dtype": "dtype"
        },
        "min_input_args": 3
    },
    "paddle.nn.AdaptiveMaxPool1D": {
        "torch_api": "torch.nn.AdaptiveMaxPool1d",
        "paddle_torch_args_map": {
            "output_size": "output_size",
            "return_mask": "return_indices"
        },
        "min_input_args": 1
    },
    "paddle.nn.AdaptiveMaxPool2D": {
        "torch_api": "torch.nn.AdaptiveMaxPool2d",
        "paddle_torch_args_map": {
            "output_size": "output_size",
            "return_mask": "return_indices"
        },
        "min_input_args": 1
    },
    "paddle.nn.AdaptiveMaxPool3D": {
        "torch_api": "torch.nn.AdaptiveMaxPool3d",
        "paddle_torch_args_map": {
            "output_size": "output_size",
            "return_mask": "return_indices"
        },
        "min_input_args": 1
    },
    "paddle.nn.AlphaDropout": {
        "torch_api": "torch.nn.AlphaDropout",
        "paddle_torch_args_map": {
            "p": "p",
            "inplace": "inplace"
        },
        "min_input_args": 0
    },
    "paddle.nn.Bilinear": {
        "torch_api": "torch.nn.Bilinear",
        "paddle_torch_args_map": {
            "in1_features": "in1_features",
            "in2_features": "in2_features",
            "out_features": "out_features",
            "bias_attr": "bias"
        },
        "min_input_args": 3
    },
    "paddle.nn.CELU": {
        "torch_api": "torch.nn.CELU",
        "paddle_torch_args_map": {
            "alpha": "alpha",
            "inplace": "inplace"
        },
        "min_input_args": 0
    },
    "paddle.nn.ChannelShuffle": {
        "torch_api": "torch.nn.ChannelShuffle",
        "paddle_torch_args_map": {
            "groups": "groups"
        },
        "min_input_args": 1
    },
    "paddle.nn.Conv1D": {
        "torch_api": "torch.nn.Conv1d",
        "paddle_torch_args_map": {
            "in_channels": "in_channels",
            "out_channels": "out_channels",
            "kernel_size": "kernel_size",
            "stride": "stride",
            "padding": "padding",
            "dilation": "dilation",
            "groups": "groups",
            "bias_attr": "bias",
            "padding_mode": "padding_mode"
        },
        "min_input_args": 3
    },
    "paddle.nn.Conv2D": {
        "torch_api": "torch.nn.Conv2d",
        "paddle_torch_args_map": {
            "in_channels": "in_channels",
            "out_channels": "out_channels",
            "kernel_size": "kernel_size",
            "stride": "stride",
            "padding": "padding",
            "dilation": "dilation",
            "groups": "groups",
            "bias_attr": "bias",
            "padding_mode": "padding_mode"
        },
        "min_input_args": 3
    },
    "paddle.nn.Conv3D": {
        "torch_api": "torch.nn.Conv3d",
        "paddle_torch_args_map": {
            "in_channels": "in_channels",
            "out_channels": "out_channels",
            "kernel_size": "kernel_size",
            "stride": "stride",
            "padding": "padding",
            "dilation": "dilation",
            "groups": "groups",
            "bias_attr": "bias",
            "padding_mode": "padding_mode"
        },
        "min_input_args": 3
    },
    "paddle.nn.Conv1DTranspose": {
        "torch_api": "torch.nn.ConvTranspose1d",
        "paddle_torch_args_map": {
            "in_channels": "in_channels",
            "out_channels": "out_channels",
            "kernel_size": "kernel_size",
            "stride": "stride",
            "padding": "padding",
            "output_padding": "output_padding",
            "groups": "groups",
            "bias_attr": "bias",
            "dilation": "dilation"
        },
        "min_input_args": 3
    },
    "paddle.nn.Conv2DTranspose": {
        "torch_api": "torch.nn.ConvTranspose2d",
        "paddle_torch_args_map": {
            "in_channels": "in_channels",
            "out_channels": "out_channels",
            "kernel_size": "kernel_size",
            "stride": "stride",
            "padding": "padding",
            "output_padding": "output_padding",
            "groups": "groups",
            "bias_attr": "bias",
            "dilation": "dilation"
        },
        "min_input_args": 3
    },
    "paddle.nn.Conv3DTranspose": {
        "torch_api": "torch.nn.ConvTranspose3d",
        "paddle_torch_args_map": {
            "in_channels": "in_channels",
            "out_channels": "out_channels",
            "kernel_size": "kernel_size",
            "stride": "stride",
            "padding": "padding",
            "output_padding": "output_padding",
            "groups": "groups",
            "bias_attr": "bias",
            "dilation": "dilation"
        },
        "min_input_args": 3
    },
    "paddle.nn.CosineSimilarity": {
        "torch_api": "torch.nn.CosineSimilarity",
        "paddle_torch_args_map": {
            "axis": "dim",
            "eps": "eps"
        },
        "min_input_args": 0
    },
    "paddle.DataParallel": {
        "torch_api": "torch.nn.DataParallel",
        "paddle_torch_args_map": {
            "layers": "module"
        },
        "min_input_args": 0
    },
    "paddle.nn.Dropout": {
        "torch_api": "torch.nn.Dropout",
        "paddle_torch_args_map": {
            "p": "p",
            "inplace": "inplace"
        },
        "min_input_args": 0
    },
    "paddle.nn.Dropout2D": {
        "torch_api": "torch.nn.Dropout2d",
        "paddle_torch_args_map": {
            "p": "p",
            "inplace": "inplace"
        },
        "min_input_args": 0
    },
    "paddle.nn.Dropout3D": {
        "torch_api": "torch.nn.Dropout3d",
        "paddle_torch_args_map": {
            "p": "p",
            "inplace": "inplace"
        },
        "min_input_args": 0
    },
    "paddle.nn.ELU": {
        "torch_api": "torch.nn.ELU",
        "paddle_torch_args_map": {
            "alpha": "alpha",
            "inplace": "inplace"
        },
        "min_input_args": 0
    },
    "paddle.nn.FeatureAlphaDropout": {
        "torch_api": "torch.nn.FeatureAlphaDropout",
        "paddle_torch_args_map": {
            "p": "p",
            "inplace": "inplace"
        },
        "min_input_args": 0
    },
    "paddle.nn.Flatten": {
        "torch_api": "torch.nn.Flatten",
        "paddle_torch_args_map": {
            "start_axis": "start_dim",
            "stop_axis": "end_dim"
        },
        "min_input_args": 0
    },
    "paddle.nn.Fold": {
        "torch_api": "torch.nn.Fold",
        "paddle_torch_args_map": {
            "output_sizes": "output_size",
            "kernel_sizes": "kernel_size",
            "strides": "stride",
            "paddings": "padding",
            "dilations": "dilation"
        },
        "min_input_args": 2
    },
    "paddle.nn.FractionalMaxPool2D": {
        "torch_api": "torch.nn.FractionalMaxPool2d",
        "paddle_torch_args_map": {
            "kernel_size": "kernel_size",
            "output_size": "output_size",
            "return_mask": "return_indices"
        },
        "min_input_args": 1
    },
    "paddle.nn.FractionalMaxPool3D": {
        "torch_api": "torch.nn.FractionalMaxPool3d",
        "paddle_torch_args_map": {
            "kernel_size": "kernel_size",
            "output_size": "output_size",
            "return_mask": "return_indices"
        },
        "min_input_args": 1
    },
    "paddle.nn.GLU": {
        "torch_api": "torch.nn.GLU",
        "paddle_torch_args_map": {
            "axis": "dim"
        },
        "min_input_args": 0
    },
    "paddle.nn.GaussianNLLLoss": {
        "torch_api": "torch.nn.GaussianNLLLoss",
        "paddle_torch_args_map": {
            "full": "full",
            "epsilon": "eps",
            "reduction": "reduction"
        },
        "min_input_args": 0
    },
    "paddle.nn.Hardshrink": {
        "torch_api": "torch.nn.Hardshrink",
        "paddle_torch_args_map": {
            "threshold": "lambd"
        },
        "min_input_args": 1
    },
    "paddle.nn.Hardsigmoid": {
        "torch_api": "torch.nn.Hardsigmoid",
        "paddle_torch_args_map": {
            "inplace": "inplace"
        },
        "min_input_args": 0
    },
    "paddle.nn.Hardswish": {
        "torch_api": "torch.nn.Hardswish",
        "paddle_torch_args_map": {
            "inplace": "inplace"
        },
        "min_input_args": 0
    },
    "paddle.nn.Hardtanh": {
        "torch_api": "torch.nn.Hardtanh",
        "paddle_torch_args_map": {
            "min": "min_val",
            "max": "max_val",
            "inplace": "inplace"
        },
        "min_input_args": 0
    },
    "paddle.nn.LPPool1D": {
        "torch_api": "torch.nn.LPPool1d",
        "paddle_torch_args_map": {
            "norm_type": "norm_type",
            "kernel_size": "kernel_size",
            "stride": "stride",
            "ceil_mode": "ceil_mode"
        },
        "min_input_args": 2
    },
    "paddle.nn.LPPool2D": {
        "torch_api": "torch.nn.LPPool2d",
        "paddle_torch_args_map": {
            "norm_type": "norm_type",
            "kernel_size": "kernel_size",
            "stride": "stride",
            "ceil_mode": "ceil_mode"
        },
        "min_input_args": 2
    },
    "paddle.nn.LeakyReLU": {
        "torch_api": "torch.nn.LeakyReLU",
        "paddle_torch_args_map": {
            "negative_slope": "negative_slope",
            "inplace": "inplace"
        },
        "min_input_args": 0
    },
    "paddle.nn.Linear": {
        "torch_api": "torch.nn.Linear",
        "paddle_torch_args_map": {
            "in_features": "in_features",
            "out_features": "out_features",
            "bias_attr": "bias"
        },
        "min_input_args": 2
    },
    "paddle.nn.LocalResponseNorm": {
        "torch_api": "torch.nn.LocalResponseNorm",
        "paddle_torch_args_map": {
            "size": "size",
            "alpha": "alpha",
            "beta": "beta",
            "k": "k"
        },
        "min_input_args": 1
    },
    "paddle.nn.MaxPool1D": {
        "torch_api": "torch.nn.MaxPool1d",
        "paddle_torch_args_map": {
            "kernel_size": "kernel_size",
            "stride": "stride",
            "padding": "padding",
            "return_mask": "return_indices",
            "ceil_mode": "ceil_mode"
        },
        "min_input_args": 1
    },
    "paddle.nn.MaxPool2D": {
        "torch_api": "torch.nn.MaxPool2d",
        "paddle_torch_args_map": {
            "kernel_size": "kernel_size",
            "stride": "stride",
            "padding": "padding",
            "return_mask": "return_indices",
            "ceil_mode": "ceil_mode"
        },
        "min_input_args": 1
    },
    "paddle.nn.MaxPool3D": {
        "torch_api": "torch.nn.MaxPool3d",
        "paddle_torch_args_map": {
            "kernel_size": "kernel_size",
            "stride": "stride",
            "padding": "padding",
            "return_mask": "return_indices",
            "ceil_mode": "ceil_mode"
        },
        "min_input_args": 1
    },
    "paddle.nn.MaxUnPool1D": {
        "torch_api": "torch.nn.MaxUnpool1d",
        "paddle_torch_args_map": {
            "kernel_size": "kernel_size",
            "stride": "stride",
            "padding": "padding"
        },
        "min_input_args": 1
    },
    "paddle.nn.MaxUnPool2D": {
        "torch_api": "torch.nn.MaxUnpool2d",
        "paddle_torch_args_map": {
            "kernel_size": "kernel_size",
            "stride": "stride",
            "padding": "padding"
        },
        "min_input_args": 1
    },
    "paddle.nn.MaxUnPool3D": {
        "torch_api": "torch.nn.MaxUnpool3d",
        "paddle_torch_args_map": {
            "kernel_size": "kernel_size",
            "stride": "stride",
            "padding": "padding"
        },
        "min_input_args": 1
    },
    "paddle.nn.Mish": {
        "torch_api": "torch.nn.Mish",
        "paddle_torch_args_map": {
            "inplace": "inplace"
        },
        "min_input_args": 0
    },
    "paddle.nn.Layer.add_sublayer": {
        "torch_api": "torch.nn.Module.add_module",
        "paddle_torch_args_map": {
            "name": "name",
            "sublayer": "module"
        },
        "min_input_args": 2
    },
    "paddle.nn.Layer.buffers": {
        "torch_api": "torch.nn.Module.buffers",
        "paddle_torch_args_map": {
            "include_sublayers": "recurse"
        },
        "min_input_args": 0
    },
    "paddle.nn.Layer.set_state_dict": {
        "torch_api": "torch.nn.Module.load_state_dict",
        "paddle_torch_args_map": {
            "state_dict": "state_dict"
        },
        "min_input_args": 1
    },
    "paddle.nn.Layer.named_buffers": {
        "torch_api": "torch.nn.Module.named_buffers",
        "paddle_torch_args_map": {
            "prefix": "prefix",
            "include_sublayers": "recurse",
            "remove_duplicate": "remove_duplicate"
        },
        "min_input_args": 0
    },
    "paddle.nn.Layer.named_parameters": {
        "torch_api": "torch.nn.Module.named_parameters",
        "paddle_torch_args_map": {
            "prefix": "prefix",
            "include_sublayers": "recurse",
            "remove_duplicate": "remove_duplicate"
        },
        "min_input_args": 0
    },
    "paddle.nn.Layer.parameters": {
        "torch_api": "torch.nn.Module.parameters",
        "paddle_torch_args_map": {
            "include_sublayers": "recurse"
        },
        "min_input_args": 0
    },
    "paddle.nn.Layer.register_buffer": {
        "torch_api": "torch.nn.Module.register_buffer",
        "paddle_torch_args_map": {
            "name": "name",
            "tensor": "tensor",
            "persistable": "persistent"
        },
        "min_input_args": 2
    },
    "paddle.nn.Layer.register_forward_post_hook": {
        "torch_api": "torch.nn.Module.register_forward_hook",
        "paddle_torch_args_map": {
            "hook": "hook"
        },
        "min_input_args": 1
    },
    "paddle.nn.Layer.register_forward_pre_hook": {
        "torch_api": "torch.nn.Module.register_forward_pre_hook",
        "paddle_torch_args_map": {
            "hook": "hook"
        },
        "min_input_args": 1
    },
    "paddle.nn.Layer.add_parameter": {
        "torch_api": "torch.nn.Module.register_parameter",
        "paddle_torch_args_map": {
            "name": "name",
            "parameter": "param"
        },
        "min_input_args": 2
    },
    "paddle.nn.Layer.state_dict": {
        "torch_api": "torch.nn.Module.state_dict",
        "paddle_torch_args_map": {
            "structured_name_prefix": "prefix",
            "keep_vars": "keep_vars"
        },
        "min_input_args": 0
    },
    "paddle.nn.Layer.astype": {
        "torch_api": "torch.nn.Module.type",
        "paddle_torch_args_map": {
            "dtype": "dst_type"
        },
        "min_input_args": 1
    },
    "paddle.nn.LayerDict": {
        "torch_api": "torch.nn.ModuleDict",
        "paddle_torch_args_map": {
            "sublayers": "modules"
        },
        "min_input_args": 0
    },
    "paddle.nn.LayerList": {
        "torch_api": "torch.nn.ModuleList",
        "paddle_torch_args_map": {
            "sublayers": "modules"
        },
        "min_input_args": 0
    },
    "paddle.nn.PReLU": {
        "torch_api": "torch.nn.PReLU",
        "paddle_torch_args_map": {
            "num_parameters": "num_parameters",
            "init": "init"
        },
        "min_input_args": 0
    },
    "paddle.nn.PairwiseDistance": {
        "torch_api": "torch.nn.PairwiseDistance",
        "paddle_torch_args_map": {
            "p": "p",
            "epsilon": "eps",
            "keepdim": "keepdim"
        },
        "min_input_args": 0
    },
    "paddle.nn.ParameterDict": {
        "torch_api": "torch.nn.ParameterDict",
        "paddle_torch_args_map": {
            "parameters": "values"
        },
        "min_input_args": 0
    },
    "paddle.nn.ParameterList": {
        "torch_api": "torch.nn.ParameterList",
        "paddle_torch_args_map": {
            "parameters": "values"
        },
        "min_input_args": 0
    },
    "paddle.nn.PixelShuffle": {
        "torch_api": "torch.nn.PixelShuffle",
        "paddle_torch_args_map": {
            "upscale_factor": "upscale_factor"
        },
        "min_input_args": 1
    },
    "paddle.nn.PixelUnshuffle": {
        "torch_api": "torch.nn.PixelUnshuffle",
        "paddle_torch_args_map": {
            "downscale_factor": "downscale_factor"
        },
        "min_input_args": 1
    },
    "paddle.nn.RReLU": {
        "torch_api": "torch.nn.RReLU",
        "paddle_torch_args_map": {
            "lower": "lower",
            "upper": "upper",
            "inplace": "inplace"
        },
        "min_input_args": 0
    },
    "paddle.nn.ReLU": {
        "torch_api": "torch.nn.ReLU",
        "paddle_torch_args_map": {
            "inplace": "inplace"
        },
        "min_input_args": 0
    },
    "paddle.nn.ReLU6": {
        "torch_api": "torch.nn.ReLU6",
        "paddle_torch_args_map": {
            "inplace": "inplace"
        },
        "min_input_args": 0
    },
    "paddle.nn.SELU": {
        "torch_api": "torch.nn.SELU",
        "paddle_torch_args_map": {
            "inplace": "inplace"
        },
        "min_input_args": 0
    },
    "paddle.nn.Silu": {
        "torch_api": "torch.nn.SiLU",
        "paddle_torch_args_map": {
            "inplace": "inplace"
        },
        "min_input_args": 0
    },
    "paddle.nn.Softplus": {
        "torch_api": "torch.nn.Softplus",
        "paddle_torch_args_map": {
            "beta": "beta",
            "threshold": "threshold"
        },
        "min_input_args": 0
    },
    "paddle.nn.Softshrink": {
        "torch_api": "torch.nn.Softshrink",
        "paddle_torch_args_map": {
            "threshold": "lambd"
        },
        "min_input_args": 0
    },
    "paddle.nn.SyncBatchNorm.convert_sync_batchnorm": {
        "torch_api": "torch.nn.SyncBatchNorm.convert_sync_batchnorm",
        "paddle_torch_args_map": {
            "layer": "module"
        },
        "min_input_args": 1
    },
    "paddle.nn.ThresholdedReLU": {
        "torch_api": "torch.nn.Threshold",
        "paddle_torch_args_map": {
            "threshold": "threshold",
            "value": "value"
        },
        "min_input_args": 0
    },
    "paddle.nn.Transformer": {
        "torch_api": "torch.nn.Transformer",
        "paddle_torch_args_map": {
            "d_model": "d_model",
            "nhead": "nhead",
            "num_encoder_layers": "num_encoder_layers",
            "num_decoder_layers": "num_decoder_layers",
            "dim_feedforward": "dim_feedforward",
            "dropout": "dropout",
            "activation": "activation",
            "custom_encoder": "custom_encoder",
            "custom_decoder": "custom_decoder",
            "normalize_before": "norm_first",
            "bias_attr": "bias"
        },
        "min_input_args": 0
    },
    "paddle.nn.TransformerDecoder": {
        "torch_api": "torch.nn.TransformerDecoder",
        "paddle_torch_args_map": {
            "decoder_layer": "decoder_layer",
            "num_layers": "num_layers",
            "norm": "norm"
        },
        "min_input_args": 2
    },
    "paddle.nn.TransformerEncoder": {
        "torch_api": "torch.nn.TransformerEncoder",
        "paddle_torch_args_map": {
            "encoder_layer": "encoder_layer",
            "num_layers": "num_layers",
            "norm": "norm"
        },
        "min_input_args": 2
    },
    "paddle.nn.TripletMarginWithDistanceLoss": {
        "torch_api": "torch.nn.TripletMarginWithDistanceLoss",
        "paddle_torch_args_map": {
            "distance_function": "distance_function",
            "margin": "margin",
            "swap": "swap",
            "reduction": "reduction"
        },
        "min_input_args": 0
    },
    "paddle.nn.Unflatten": {
        "torch_api": "torch.nn.Unflatten",
        "paddle_torch_args_map": {
            "axis": "dim",
            "shape": "unflattened_size"
        },
        "min_input_args": 2
    },
    "paddle.nn.Unfold": {
        "torch_api": "torch.nn.Unfold",
        "paddle_torch_args_map": {
            "kernel_sizes": "kernel_size",
            "dilations": "dilation",
            "paddings": "padding",
            "strides": "stride"
        },
        "min_input_args": 1
    },
    "paddle.nn.Upsample": {
        "torch_api": "torch.nn.Upsample",
        "paddle_torch_args_map": {
            "size": "size",
            "scale_factor": "scale_factor",
            "mode": "mode",
            "align_corners": "align_corners"
        },
        "min_input_args": 0
    },
    "paddle.nn.UpsamplingBilinear2D": {
        "torch_api": "torch.nn.UpsamplingBilinear2d",
        "paddle_torch_args_map": {
            "size": "size",
            "scale_factor": "scale_factor"
        },
        "min_input_args": 1
    },
    "paddle.nn.UpsamplingNearest2D": {
        "torch_api": "torch.nn.UpsamplingNearest2d",
        "paddle_torch_args_map": {
            "size": "size",
            "scale_factor": "scale_factor"
        },
        "min_input_args": 0
    },
    "paddle.nn.ZeroPad2D": {
        "torch_api": "torch.nn.ZeroPad2d",
        "paddle_torch_args_map": {
            "padding": "padding"
        },
        "min_input_args": 1
    },
    "paddle.nn.functional.adaptive_avg_pool1d": {
        "torch_api": "torch.nn.functional.adaptive_avg_pool1d",
        "paddle_torch_args_map": {
            "x": "input",
            "output_size": "output_size"
        },
        "min_input_args": 2
    },
    "paddle.nn.functional.adaptive_avg_pool2d": {
        "torch_api": "torch.nn.functional.adaptive_avg_pool2d",
        "paddle_torch_args_map": {
            "x": "input",
            "output_size": "output_size"
        },
        "min_input_args": 2
    },
    "paddle.nn.functional.adaptive_avg_pool3d": {
        "torch_api": "torch.nn.functional.adaptive_avg_pool3d",
        "paddle_torch_args_map": {
            "x": "input",
            "output_size": "output_size"
        },
        "min_input_args": 2
    },
    "paddle.nn.functional.adaptive_max_pool1d": {
        "torch_api": "torch.nn.functional.adaptive_max_pool1d",
        "paddle_torch_args_map": {
            "x": "input",
            "output_size": "output_size",
            "return_mask": "return_indices"
        },
        "min_input_args": 2
    },
    "paddle.nn.functional.adaptive_max_pool2d": {
        "torch_api": "torch.nn.functional.adaptive_max_pool2d",
        "paddle_torch_args_map": {
            "x": "input",
            "output_size": "output_size",
            "return_mask": "return_indices"
        },
        "min_input_args": 2
    },
    "paddle.nn.functional.adaptive_max_pool3d": {
        "torch_api": "torch.nn.functional.adaptive_max_pool3d",
        "paddle_torch_args_map": {
            "x": "input",
            "output_size": "output_size",
            "return_mask": "return_indices"
        },
        "min_input_args": 2
    },
    "paddle.nn.functional.affine_grid": {
        "torch_api": "torch.nn.functional.affine_grid",
        "paddle_torch_args_map": {
            "theta": "theta",
            "out_shape": "size",
            "align_corners": "align_corners"
        },
        "min_input_args": 2
    },
    "paddle.nn.functional.alpha_dropout": {
        "torch_api": "torch.nn.functional.alpha_dropout",
        "paddle_torch_args_map": {
            "x": "input",
            "p": "p",
            "training": "training",
            "inplace": "inplace"
        },
        "min_input_args": 1
    },
    "paddle.nn.functional.celu": {
        "torch_api": "torch.nn.functional.celu",
        "paddle_torch_args_map": {
            "x": "input",
            "alpha": "alpha",
            "inplace": "inplace"
        },
        "min_input_args": 1
    },
    "paddle.nn.functional.cosine_similarity": {
        "torch_api": "torch.nn.functional.cosine_similarity",
        "paddle_torch_args_map": {
            "x1": "x1",
            "x2": "x2",
            "axis": "dim",
            "eps": "eps"
        },
        "min_input_args": 2
    },
    "paddle.nn.functional.elu": {
        "torch_api": "torch.nn.functional.elu",
        "paddle_torch_args_map": {
            "x": "input",
            "alpha": "alpha",
            "inplace": "inplace"
        },
        "min_input_args": 1
    },
    "paddle.nn.functional.elu_": {
        "torch_api": "torch.nn.functional.elu_",
        "paddle_torch_args_map": {
            "x": "input",
            "alpha": "alpha"
        },
        "min_input_args": 1
    },
    "paddle.nn.functional.embedding": {
        "torch_api": "torch.nn.functional.embedding",
        "paddle_torch_args_map": {
            "x": "input",
            "weight": "weight",
            "padding_idx": "padding_idx",
            "max_norm": "max_norm",
            "norm_type": "norm_type",
            "scale_grad_by_freq": "scale_grad_by_freq",
            "sparse": "sparse"
        },
        "min_input_args": 2
    },
    "paddle.nn.functional.fold": {
        "torch_api": "torch.nn.functional.fold",
        "paddle_torch_args_map": {
            "x": "input",
            "output_sizes": "output_size",
            "kernel_sizes": "kernel_size",
            "strides": "stride",
            "paddings": "padding",
            "dilations": "dilation"
        },
        "min_input_args": 3
    },
    "paddle.nn.functional.gaussian_nll_loss": {
        "torch_api": "torch.nn.functional.gaussian_nll_loss",
        "paddle_torch_args_map": {
            "input": "input",
            "label": "target",
            "variance": "var",
            "full": "full",
            "epsilon": "eps",
            "reduction": "reduction"
        },
        "min_input_args": 3
    },
    "paddle.nn.functional.glu": {
        "torch_api": "torch.nn.functional.glu",
        "paddle_torch_args_map": {
            "x": "input",
            "axis": "dim"
        },
        "min_input_args": 1
    },
    "paddle.nn.functional.grid_sample": {
        "torch_api": "torch.nn.functional.grid_sample",
        "paddle_torch_args_map": {
            "x": "input",
            "grid": "grid",
            "mode": "mode",
            "padding_mode": "padding_mode",
            "align_corners": "align_corners"
        },
        "min_input_args": 2
    },
    "paddle.nn.functional.group_norm": {
        "torch_api": "torch.nn.functional.group_norm",
        "paddle_torch_args_map": {
            "x": "input",
            "num_groups": "num_groups",
            "weight": "weight",
            "bias": "bias",
            "epsilon": "eps"
        },
        "min_input_args": 2
    },
    "paddle.nn.functional.gumbel_softmax": {
        "torch_api": "torch.nn.functional.gumbel_softmax",
        "paddle_torch_args_map": {
            "x": "logits",
            "temperature": "tau",
            "hard": "hard",
            "axis": "dim"
        },
        "min_input_args": 1
    },
    "paddle.nn.functional.hardshrink": {
        "torch_api": "torch.nn.functional.hardshrink",
        "paddle_torch_args_map": {
            "x": "input",
            "threshold": "lambd"
        },
        "min_input_args": 1
    },
    "paddle.nn.functional.hardsigmoid": {
        "torch_api": "torch.nn.functional.hardsigmoid",
        "paddle_torch_args_map": {
            "x": "input",
            "inplace": "inplace"
        },
        "min_input_args": 1
    },
    "paddle.nn.functional.hardswish": {
        "torch_api": "torch.nn.functional.hardswish",
        "paddle_torch_args_map": {
            "x": "input",
            "inplace": "inplace"
        },
        "min_input_args": 1
    },
    "paddle.nn.functional.hardtanh": {
        "torch_api": "torch.nn.functional.hardtanh",
        "paddle_torch_args_map": {
            "x": "input",
            "min": "min_val",
            "max": "max_val",
            "inplace": "inplace"
        },
        "min_input_args": 1
    },
    "paddle.nn.functional.hardtanh_": {
        "torch_api": "torch.nn.functional.hardtanh_",
        "paddle_torch_args_map": {
            "x": "input",
            "min": "min_val",
            "max": "max_val"
        },
        "min_input_args": 1
    },
    "paddle.nn.functional.interpolate": {
        "torch_api": "torch.nn.functional.interpolate",
        "paddle_torch_args_map": {
            "x": "input",
            "size": "size",
            "scale_factor": "scale_factor",
            "mode": "mode",
            "align_corners": "align_corners"
        },
        "min_input_args": 1
    },
    "paddle.nn.functional.layer_norm": {
        "torch_api": "torch.nn.functional.layer_norm",
        "paddle_torch_args_map": {
            "x": "input",
            "normalized_shape": "normalized_shape",
            "weight": "weight",
            "bias": "bias",
            "epsilon": "eps"
        },
        "min_input_args": 2
    },
    "paddle.nn.functional.leaky_relu": {
        "torch_api": "torch.nn.functional.leaky_relu",
        "paddle_torch_args_map": {
            "x": "input",
            "negative_slope": "negative_slope",
            "inplace": "inplace"
        },
        "min_input_args": 1
    },
    "paddle.nn.functional.leaky_relu_": {
        "torch_api": "torch.nn.functional.leaky_relu_",
        "paddle_torch_args_map": {
            "x": "input",
            "negative_slope": "negative_slope"
        },
        "min_input_args": 1
    },
    "paddle.nn.functional.local_response_norm": {
        "torch_api": "torch.nn.functional.local_response_norm",
        "paddle_torch_args_map": {
            "x": "input",
            "size": "size",
            "alpha": "alpha",
            "beta": "beta",
            "k": "k"
        },
        "min_input_args": 2
    },
    "paddle.nn.functional.log_sigmoid": {
        "torch_api": "torch.nn.functional.logsigmoid",
        "paddle_torch_args_map": {
            "x": "input"
        },
        "min_input_args": 1
    },
    "paddle.nn.functional.mish": {
        "torch_api": "torch.nn.functional.mish",
        "paddle_torch_args_map": {
            "x": "input",
            "inplace": "inplace"
        },
        "min_input_args": 1
    },
    "paddle.nn.functional.normalize": {
        "torch_api": "torch.nn.functional.normalize",
        "paddle_torch_args_map": {
            "x": "input",
            "p": "p",
            "axis": "dim",
            "epsilon": "eps"
        },
        "min_input_args": 1
    },
    "paddle.nn.functional.pairwise_distance": {
        "torch_api": "torch.nn.functional.pairwise_distance",
        "paddle_torch_args_map": {
            "x": "x1",
            "y": "x2",
            "p": "p",
            "epsilon": "eps",
            "keepdim": "keepdim"
        },
        "min_input_args": 2
    },
    "paddle.pdist": {
        "torch_api": "torch.nn.functional.pdist",
        "paddle_torch_args_map": {
            "x": "input",
            "p": "p"
        },
        "min_input_args": 1
    },
    "paddle.nn.functional.pixel_shuffle": {
        "torch_api": "torch.nn.functional.pixel_shuffle",
        "paddle_torch_args_map": {
            "x": "input",
            "upscale_factor": "upscale_factor"
        },
        "min_input_args": 2
    },
    "paddle.nn.functional.pixel_unshuffle": {
        "torch_api": "torch.nn.functional.pixel_unshuffle",
        "paddle_torch_args_map": {
            "x": "input",
            "downscale_factor": "downscale_factor"
        },
        "min_input_args": 2
    },
    "paddle.nn.functional.prelu": {
        "torch_api": "torch.nn.functional.prelu",
        "paddle_torch_args_map": {
            "x": "input",
            "weight": "weight"
        },
        "min_input_args": 2
    },
    "paddle.nn.functional.relu": {
        "torch_api": "torch.nn.functional.relu",
        "paddle_torch_args_map": {
            "x": "input",
            "inplace": "inplace"
        },
        "min_input_args": 1
    },
    "paddle.nn.functional.relu6": {
        "torch_api": "torch.nn.functional.relu6",
        "paddle_torch_args_map": {
            "x": "input",
            "inplace": "inplace"
        },
        "min_input_args": 1
    },
    "paddle.nn.functional.relu_": {
        "torch_api": "torch.nn.functional.relu_",
        "paddle_torch_args_map": {
            "x": "input"
        },
        "min_input_args": 1
    },
    "paddle.nn.functional.rrelu": {
        "torch_api": "torch.nn.functional.rrelu",
        "paddle_torch_args_map": {
            "x": "input",
            "lower": "lower",
            "upper": "upper",
            "training": "training",
            "inplace": "inplace"
        },
        "min_input_args": 1
    },
    "paddle.nn.functional.selu": {
        "torch_api": "torch.nn.functional.selu",
        "paddle_torch_args_map": {
            "x": "input",
            "inplace": "inplace"
        },
        "min_input_args": 1
    },
    "paddle.nn.functional.sigmoid": {
        "torch_api": "torch.nn.functional.sigmoid",
        "paddle_torch_args_map": {
            "x": "input"
        },
        "min_input_args": 1
    },
    "paddle.nn.functional.silu": {
        "torch_api": "torch.nn.functional.silu",
        "paddle_torch_args_map": {
            "x": "input",
            "inplace": "inplace"
        },
        "min_input_args": 1
    },
    "paddle.nn.functional.softplus": {
        "torch_api": "torch.nn.functional.softplus",
        "paddle_torch_args_map": {
            "x": "input",
            "beta": "beta",
            "threshold": "threshold"
        },
        "min_input_args": 1
    },
    "paddle.nn.functional.softshrink": {
        "torch_api": "torch.nn.functional.softshrink",
        "paddle_torch_args_map": {
            "x": "input",
            "threshold": "lambd"
        },
        "min_input_args": 1
    },
    "paddle.nn.functional.softsign": {
        "torch_api": "torch.nn.functional.softsign",
        "paddle_torch_args_map": {
            "x": "input"
        },
        "min_input_args": 1
    },
    "paddle.nn.functional.tanh": {
        "torch_api": "torch.nn.functional.tanh",
        "paddle_torch_args_map": {
            "x": "input"
        },
        "min_input_args": 1
    },
    "paddle.nn.functional.tanhshrink": {
        "torch_api": "torch.nn.functional.tanhshrink",
        "paddle_torch_args_map": {
            "x": "input"
        },
        "min_input_args": 1
    },
    "paddle.nn.functional.thresholded_relu": {
        "torch_api": "torch.nn.functional.threshold",
        "paddle_torch_args_map": {
            "x": "input",
            "threshold": "threshold",
            "value": "value",
            "inplace": "inplace"
        },
        "min_input_args": 3
    },
    "paddle.nn.functional.thresholded_relu_": {
        "torch_api": "torch.nn.functional.threshold_",
        "paddle_torch_args_map": {
            "x": "input",
            "threshold": "threshold",
            "value": "value"
        },
        "min_input_args": 3
    },
    "paddle.nn.functional.triplet_margin_with_distance_loss": {
        "torch_api": "torch.nn.functional.triplet_margin_with_distance_loss",
        "paddle_torch_args_map": {
            "input": "anchor",
            "positive": "positive",
            "negative": "negative",
            "distance_function": "distance_function",
            "margin": "margin",
            "swap": "swap",
            "reduction": "reduction"
        },
        "min_input_args": 3
    },
    "paddle.nn.functional.unfold": {
        "torch_api": "torch.nn.functional.unfold",
        "paddle_torch_args_map": {
            "x": "input",
            "kernel_sizes": "kernel_size",
            "dilations": "dilation",
            "paddings": "padding",
            "strides": "stride"
        },
        "min_input_args": 2
    },
    "paddle.nn.initializer.calculate_gain": {
        "torch_api": "torch.nn.init.calculate_gain",
        "paddle_torch_args_map": {
            "nonlinearity": "nonlinearity",
            "param": "param"
        },
        "min_input_args": 1
    },
    "paddle.nn.utils.clip_grad_norm_": {
        "torch_api": "torch.nn.utils.clip_grad_norm_",
        "paddle_torch_args_map": {
            "parameters": "parameters",
            "max_norm": "max_norm",
            "norm_type": "norm_type",
            "error_if_nonfinite": "error_if_nonfinite"
        },
        "min_input_args": 2
    },
    "paddle.nn.utils.clip_grad_value_": {
        "torch_api": "torch.nn.utils.clip_grad_value_",
        "paddle_torch_args_map": {
            "parameters": "parameters",
            "clip_value": "clip_value"
        },
        "min_input_args": 2
    },
    "paddle.nn.utils.parameters_to_vector": {
        "torch_api": "torch.nn.utils.parameters_to_vector",
        "paddle_torch_args_map": {
            "parameters": "parameters"
        },
        "min_input_args": 1
    },
    "paddle.nn.utils.remove_weight_norm": {
        "torch_api": "torch.nn.utils.remove_weight_norm",
        "paddle_torch_args_map": {
            "layer": "module",
            "name": "name"
        },
        "min_input_args": 1
    },
    "paddle.nn.utils.spectral_norm": {
        "torch_api": "torch.nn.utils.spectral_norm",
        "paddle_torch_args_map": {
            "layer": "module",
            "name": "name",
            "n_power_iterations": "n_power_iterations",
            "eps": "eps",
            "dim": "dim"
        },
        "min_input_args": 1
    },
    "paddle.nn.utils.vector_to_parameters": {
        "torch_api": "torch.nn.utils.vector_to_parameters",
        "paddle_torch_args_map": {
            "vec": "vec",
            "parameters": "parameters"
        },
        "min_input_args": 2
    },
    "paddle.nn.utils.weight_norm": {
        "torch_api": "torch.nn.utils.weight_norm",
        "paddle_torch_args_map": {
            "layer": "module",
            "name": "name",
            "dim": "dim"
        },
        "min_input_args": 1
    },
    "paddle.no_grad": {
        "torch_api": "torch.no_grad",
        "paddle_torch_args_map": {
            "func": "orig_func"
        },
        "min_input_args": 0
    },
    "paddle.ones_like": {
        "torch_api": "torch.ones_like",
        "paddle_torch_args_map": {
            "x": "input",
            "dtype": "dtype",
            "layout": "layout",
            "device": "device",
            "requires_grad": "requires_grad",
            "memory_format": "memory_format"
        },
        "min_input_args": 1
    },
    "paddle.optimizer.ASGD": {
        "torch_api": "torch.optim.ASGD",
        "paddle_torch_args_map": {
            "parameters": "params",
            "learning_rate": "lr",
            "weight_decay": "weight_decay"
        },
        "min_input_args": 1
    },
    "paddle.optimizer.LBFGS": {
        "torch_api": "torch.optim.LBFGS",
        "paddle_torch_args_map": {
            "parameters": "params",
            "learning_rate": "lr",
            "max_iter": "max_iter",
            "max_eval": "max_eval",
            "tolerance_grad": "tolerance_grad",
            "tolerance_change": "tolerance_change",
            "history_size": "history_size",
            "line_search_fn": "line_search_fn"
        },
        "min_input_args": 1
    },
    "paddle.optimizer.Optimizer.load_state_dict": {
        "torch_api": "torch.optim.Optimizer.load_state_dict",
        "paddle_torch_args_map": {
            "state_dict": "state_dict"
        },
        "min_input_args": 1
    },
    "paddle.optimizer.Rprop": {
        "torch_api": "torch.optim.Rprop",
        "paddle_torch_args_map": {
            "parameters": "params",
            "learning_rate": "lr",
            "etas": "etas",
            "learning_rate_range": "step_sizes"
        },
        "min_input_args": 1
    },
    "paddle.linalg.ormqr": {
        "torch_api": "torch.ormqr",
        "paddle_torch_args_map": {
            "x": "input",
            "tau": "input2",
            "y": "input3",
            "left": "left",
            "transpose": "transpose"
        },
        "min_input_args": 3
    },
    "paddle.outer": {
        "torch_api": "torch.outer",
        "paddle_torch_args_map": {
            "x": "input",
            "y": "vec2"
        },
        "min_input_args": 2
    },
    "paddle.linalg.pca_lowrank": {
        "torch_api": "torch.pca_lowrank",
        "paddle_torch_args_map": {
            "x": "A",
            "q": "q",
            "center": "center",
            "niter": "niter"
        },
        "min_input_args": 1
    },
    "paddle.transpose": {
        "torch_api": "torch.permute",
        "paddle_torch_args_map": {
            "x": "input",
            "perm": "dims"
        },
        "min_input_args": 2
    },
    "paddle.pow": {
        "torch_api": "torch.pow",
        "paddle_torch_args_map": {
            "x": "input",
            "y": "exponent"
        },
        "min_input_args": 2
    },
    "paddle.profiler.make_scheduler": {
        "torch_api": "torch.profiler.schedule",
        "paddle_torch_args_map": {
            "closed": "wait",
            "ready": "warmup",
            "record": "active",
            "repeat": "repeat",
            "skip_first": "skip_first"
        },
        "min_input_args": 0
    },
    "paddle.quantile": {
        "torch_api": "torch.quantile",
        "paddle_torch_args_map": {
            "x": "input",
            "q": "q",
            "axis": "dim",
            "keepdim": "keepdim",
            "interpolation": "interpolation"
        },
        "min_input_args": 2
    },
    "paddle.rad2deg": {
        "torch_api": "torch.rad2deg",
        "paddle_torch_args_map": {
            "x": "input"
        },
        "min_input_args": 1
    },
    "paddle.randint_like": {
        "torch_api": "torch.randint_like",
        "paddle_torch_args_map": {
            "x": "input",
            "low": "low",
            "high": "high",
            "dtype": "dtype",
            "layout": "layout",
            "device": "device",
            "requires_grad": "requires_grad",
            "memory_format": "memory_format"
        },
        "min_input_args": 3
    },
    "paddle.randperm": {
        "torch_api": "torch.randperm",
        "paddle_torch_args_map": {
            "n": "n",
            "generator": "generator",
            "dtype": "dtype",
            "layout": "layout",
            "device": "device",
            "pin_memory": "pin_memory",
            "requires_grad": "requires_grad"
        },
        "min_input_args": 1
    },
    "paddle.real": {
        "torch_api": "torch.real",
        "paddle_torch_args_map": {
            "x": "input"
        },
        "min_input_args": 1
    },
    "paddle.reciprocal": {
        "torch_api": "torch.reciprocal",
        "paddle_torch_args_map": {
            "x": "input"
        },
        "min_input_args": 1
    },
    "paddle.renorm": {
        "torch_api": "torch.renorm",
        "paddle_torch_args_map": {
            "x": "input",
            "p": "p",
            "axis": "dim",
            "max_norm": "maxnorm"
        },
        "min_input_args": 4
    },
    "paddle.repeat_interleave": {
        "torch_api": "torch.repeat_interleave",
        "paddle_torch_args_map": {
            "x": "input",
            "repeats": "repeats",
            "axis": "dim"
        },
        "min_input_args": 2
    },
    "paddle.reshape": {
        "torch_api": "torch.reshape",
        "paddle_torch_args_map": {
            "x": "input",
            "shape": "shape"
        },
        "min_input_args": 2
    },
    "paddle.roll": {
        "torch_api": "torch.roll",
        "paddle_torch_args_map": {
            "x": "input",
            "shifts": "shifts",
            "axis": "dims"
        },
        "min_input_args": 2
    },
    "paddle.round": {
        "torch_api": "torch.round",
        "paddle_torch_args_map": {
            "x": "input"
        }
    },
    "paddle.rot90": {
        "torch_api": "torch.rot90",
        "paddle_torch_args_map": {
            "x": "input",
            "k": "k",
            "axes": "dims"
        },
        "min_input_args": 1
    },
    "paddle.row_stack": {
        "torch_api": "torch.row_stack",
        "paddle_torch_args_map": {
            "x": "tensors"
        },
        "min_input_args": 1
    },
    "paddle.rsqrt": {
        "torch_api": "torch.rsqrt",
        "paddle_torch_args_map": {
            "x": "input"
        },
        "min_input_args": 1
    },
    "paddle.save": {
        "torch_api": "torch.save",
        "paddle_torch_args_map": {
            "obj": "obj",
            "path": "f",
            "protocol": "pickle_protocol"
        },
        "min_input_args": 2
    },
    "paddle.select_scatter": {
        "torch_api": "torch.select_scatter",
        "paddle_torch_args_map": {
            "x": "input",
            "values": "src",
            "axis": "dim",
            "index": "index"
        },
        "min_input_args": 4
    },
    "paddle.set_default_dtype": {
        "torch_api": "torch.set_default_dtype",
        "paddle_torch_args_map": {
            "d": "d"
        },
        "min_input_args": 1
    },
    "paddle.set_grad_enabled": {
        "torch_api": "torch.set_grad_enabled",
        "paddle_torch_args_map": {
            "mode": "mode"
        },
        "min_input_args": 1
    },
    "paddle.set_rng_state": {
        "torch_api": "torch.set_rng_state",
        "paddle_torch_args_map": {
            "state_list": "new_state"
        },
        "min_input_args": 1
    },
    "paddle.sgn": {
        "torch_api": "torch.sgn",
        "paddle_torch_args_map": {
            "x": "input"
        },
        "min_input_args": 1
    },
    "paddle.sign": {
        "torch_api": "torch.sign",
        "paddle_torch_args_map": {
            "x": "input"
        },
        "min_input_args": 1
    },
    "paddle.signbit": {
        "torch_api": "torch.signbit",
        "paddle_torch_args_map": {
            "x": "input"
        },
        "min_input_args": 1
    },
    "paddle.sin": {
        "torch_api": "torch.sin",
        "paddle_torch_args_map": {
            "x": "input"
        },
        "min_input_args": 1
    },
    "paddle.sinh": {
        "torch_api": "torch.sinh",
        "paddle_torch_args_map": {
            "x": "input"
        },
        "min_input_args": 1
    },
    "paddle.sort": {
        "Rule": "SortRule",
        "torch_api": "torch.sort",
        "set_defaults": {
            "axis": "-1",
            "stable": "False",
            "descending": "False"
        },
        "paddle_torch_args_map": {
            "x": "input",
            "axis": "dim",
            "stable": "stable",
            "descending": "descending"
        }
    },
    "paddle.Tensor.sort": {
        "Rule": "SortRule",
        "torch_api": "torch.Tensor.sort",
        "set_defaults": {
            "axis": "-1",
            "stable": "False",
            "descending": "False"
        },
        "paddle_torch_args_map": {
            "axis": "dim",
            "stable": "stable",
            "descending": "descending"
        }
    },    
    "paddle.Tensor.split": {
        "Rule": "SplitTensorRule",
        "torch_api": "torch.Tensor.split",
        "set_defaults": {
            "axis": "0"
        },
        "paddle_torch_args_map": {
            "axis": "dim",
            "num_or_sections": "split_size"
        }
    },   
    "paddle.sparse.addmm": {
        "torch_api": "torch.sparse.addmm",
        "paddle_torch_args_map": {
            "input": "input",
            "x": "mat1",
            "y": "mat2",
            "beta": "beta",
            "alpha": "alpha"
        },
        "min_input_args": 3
    },
    "paddle.sparse.matmul": {
        "torch_api": "torch.sparse.mm",
        "paddle_torch_args_map": {
            "x": "sparse",
            "y": "dense"
        },
        "min_input_args": 2
    },
    "paddle.sparse.sparse_coo_tensor": {
        "torch_api": "torch.sparse_coo_tensor",
        "paddle_torch_args_map": {
            "indices": "indices",
            "values": "values",
            "shape": "size",
            "dtype": "dtype",
            "place": "device",
            "requires_grad": "requires_grad"
        },
        "min_input_args": 2
    },
    "paddle.sparse.sparse_csr_tensor": {
        "torch_api": "torch.sparse_csr_tensor",
        "paddle_torch_args_map": {
            "crows": "crow_indices",
            "cols": "col_indices",
            "values": "values",
            "shape": "size",
            "dtype": "dtype",
            "place": "device",
            "requires_grad": "requires_grad"
        },
        "min_input_args": 3
    },
    "paddle.digamma": {
        "torch_api": "torch.special.digamma",
        "paddle_torch_args_map": {
            "x": "input"
        },
        "min_input_args": 1
    },
    "paddle.erf": {
        "torch_api": "torch.special.erf",
        "paddle_torch_args_map": {
            "x": "input"
        },
        "min_input_args": 1
    },
    "paddle.erfinv": {
        "torch_api": "torch.special.erfinv",
        "paddle_torch_args_map": {
            "x": "input"
        },
        "min_input_args": 1
    },
    "paddle.expm1": {
        "torch_api": "torch.special.expm1",
        "paddle_torch_args_map": {
            "x": "input"
        },
        "min_input_args": 1
    },
    "paddle.gammainc": {
        "torch_api": "torch.special.gammainc",
        "paddle_torch_args_map": {
            "x": "input",
            "y": "other"
        },
        "min_input_args": 0
    },
    "paddle.gammaincc": {
        "torch_api": "torch.special.gammaincc",
        "paddle_torch_args_map": {
            "x": "input",
            "y": "other"
        },
        "min_input_args": 0
    },
    "paddle.i0": {
        "torch_api": "torch.special.i0",
        "paddle_torch_args_map": {
            "x": "input"
        },
        "min_input_args": 1
    },
    "paddle.i0e": {
        "torch_api": "torch.special.i0e",
        "paddle_torch_args_map": {
            "x": "input"
        },
        "min_input_args": 1
    },
    "paddle.i1": {
        "torch_api": "torch.special.i1",
        "paddle_torch_args_map": {
            "x": "input"
        },
        "min_input_args": 1
    },
    "paddle.i1e": {
        "torch_api": "torch.special.i1e",
        "paddle_torch_args_map": {
            "x": "input"
        },
        "min_input_args": 1
    },
    "paddle.logit": {
        "torch_api": "torch.special.logit",
        "paddle_torch_args_map": {
            "x": "input",
            "eps": "eps"
        },
        "min_input_args": 1
    },
    "paddle.logsumexp": {
        "torch_api": "torch.special.logsumexp",
        "paddle_torch_args_map": {
            "x": "input",
            "axis": "dim",
            "keepdim": "keepdim"
        },
        "min_input_args": 2
    },
    "paddle.polygamma": {
        "torch_api": "torch.special.polygamma",
        "paddle_torch_args_map": {
            "n": "n",
            "x": "input"
        },
        "min_input_args": 2
    },
    "paddle.sinc": {
        "torch_api": "torch.special.sinc",
        "paddle_torch_args_map": {
            "x": "input"
        },
        "min_input_args": 1
    },
    "paddle.sqrt": {
        "torch_api": "torch.sqrt",
        "paddle_torch_args_map": {
            "x": "input"
        },
        "min_input_args": 1
    },
    "paddle.Tensor.sqrt": {
        "torch_api": "torch.Tensor.sqrt"
    },    
    "paddle.square": {
        "torch_api": "torch.square",
        "paddle_torch_args_map": {
            "x": "input"
        },
        "min_input_args": 1
    },
    "paddle.Tensor.square": {
        "torch_api": "torch.Tensor.square"
    },
    "paddle.squeeze": {
        "torch_api": "torch.squeeze",
        "paddle_torch_args_map": {
            "x": "input",
            "axis": "dim"
        },
        "min_input_args": 1
    },
    "paddle.stack": {
        "torch_api": "torch.stack",
        "paddle_torch_args_map": {
            "x": "tensors",
            "axis": "dim"
        },
        "min_input_args": 1
    },
    "paddle.std": {
        "torch_api": "torch.std",
        "paddle_torch_args_map": {
            "x": "input",
            "axis": "dim",
            "unbiased": "correction",
            "keepdim": "keepdim"
        },
        "min_input_args": 1
    },
    "paddle.sum": {
        "torch_api": "torch.sum",
        "paddle_torch_args_map": {
            "x": "input",
            "axis": "dim",
            "keepdim": "keepdim",
            "dtype": "dtype"
        },
        "min_input_args": 1
    },
    "paddle.subtract": {
        "torch_api": "torch.subtract",
        "Rule": "SubtractRule",
        "paddle_torch_args_map": {
            "x": "input",
            "y": "other"
        }
    },
    "paddle.Tensor.subtract": {
        "torch_api": "torch.Tensor.subtract",
        "paddle_torch_args_map": {
            "y": "other"
        }
    },
    "paddle.linalg.svd_lowrank": {
        "torch_api": "torch.svd_lowrank",
        "paddle_torch_args_map": {
            "x": "A",
            "q": "q",
            "niter": "niter",
            "M": "M"
        },
        "min_input_args": 1
    },
    "paddle.t": {
        "torch_api": "torch.t",
        "paddle_torch_args_map": {
            "input": "input"
        },
        "min_input_args": 1
    },
    "paddle.take": {
        "torch_api": "torch.take",
        "paddle_torch_args_map": {
            "x": "input",
            "index": "index"
        },
        "min_input_args": 2
    },
    "paddle.tan": {
        "torch_api": "torch.tan",
        "paddle_torch_args_map": {
            "x": "input"
        },
        "min_input_args": 1
    },
    "paddle.tensor_split": {
        "torch_api": "torch.tensor_split",
        "paddle_torch_args_map": {
            "x": "input",
            "num_or_indices": "indices",
            "axis": "dim"
        },
        "min_input_args": 2
    },
    "paddle.tensordot": {
        "torch_api": "torch.tensordot",
        "paddle_torch_args_map": {
            "x": "a",
            "y": "b",
            "axes": "dims"
        },
        "min_input_args": 2
    },
    "paddle.tile": {
        "torch_api": "torch.tile",
        "paddle_torch_args_map": {
            "x": "input",
            "repeat_times": "dims"
        },
        "min_input_args": 2
    },
    "paddle.trace": {
        "torch_api": "torch.trace",
        "paddle_torch_args_map": {
            "x": "input"
        },
        "min_input_args": 1
    },
    "paddle.trapezoid": {
        "torch_api": "torch.trapezoid",
        "paddle_torch_args_map": {
            "y": "y",
            "x": "x",
            "dx": "dx",
            "axis": "dim"
        },
        "min_input_args": 0
    },
    "paddle.tril": {
        "torch_api": "torch.tril",
        "paddle_torch_args_map": {
            "x": "input",
            "diagonal": "diagonal"
        },
        "min_input_args": 1
    },
    "paddle.tril_indices": {
        "torch_api": "torch.tril_indices",
        "paddle_torch_args_map": {
            "row": "row",
            "col": "col",
            "offset": "offset",
            "dtype": "dtype",
            "device": "device",
            "layout": "layout"
        },
        "min_input_args": 2
    },
    "paddle.triu": {
        "torch_api": "torch.triu",
        "paddle_torch_args_map": {
            "x": "input",
            "diagonal": "diagonal"
        },
        "min_input_args": 1
    },
    "paddle.triu_indices": {
        "torch_api": "torch.triu_indices",
        "paddle_torch_args_map": {
            "row": "row",
            "col": "col",
            "offset": "offset",
            "dtype": "dtype",
            "device": "device",
            "layout": "layout"
        },
        "min_input_args": 2
    },
    "paddle.trunc": {
        "torch_api": "torch.trunc",
        "paddle_torch_args_map": {
            "input": "input"
        },
        "min_input_args": 1
    },
    "paddle.unbind": {
        "torch_api": "torch.unbind",
        "paddle_torch_args_map": {
            "input": "input",
            "axis": "dim"
        },
        "min_input_args": 1
    },
    "paddle.unflatten": {
        "torch_api": "torch.unflatten",
        "paddle_torch_args_map": {
            "x": "input",
            "axis": "dim",
            "shape": "sizes"
        },
        "min_input_args": 3
    },
    "paddle.unfold": {
        "Rule": "UnfoldRule",
        "torch_api": "torch.Tensor.unfold",
        "paddle_torch_args_map": {
            "axis": "dimension",
            "size": "size",
            "step": "step"
        }
    },
    "paddle.unique": {
        "torch_api": "torch.unique",
        "paddle_torch_args_map": {
            "x": "input",
            "return_inverse": "return_inverse",
            "return_counts": "return_counts",
            "axis": "dim"
        },
        "min_input_args": 1
    },
    "paddle.unique_consecutive": {
        "torch_api": "torch.unique_consecutive",
        "paddle_torch_args_map": {
            "x": "input",
            "return_inverse": "return_inverse",
            "return_counts": "return_counts",
            "axis": "dim"
        },
        "min_input_args": 0
    },
    "paddle.unsqueeze": {
        "torch_api": "torch.unsqueeze",
        "paddle_torch_args_map": {
            "x": "input",
            "axis": "dim"
        },
        "min_input_args": 2
    },
    "paddle.utils.cpp_extension.BuildExtension": {
        "torch_api": "torch.utils.cpp_extension.BuildExtension",
        "paddle_torch_args_map": {
            "dist": "dist"
        },
        "min_input_args": 0
    },
    "paddle.utils.cpp_extension.CUDAExtension": {
        "torch_api": "torch.utils.cpp_extension.CUDAExtension",
        "paddle_torch_args_map": {
            "sources": "sources",
            "include_dirs": "include_dirs",
            "define_macros": "define_macros",
            "undef_macros": "undef_macros",
            "library_dirs": "library_dirs",
            "libraries": "libraries",
            "runtime_library_dirs": "runtime_library_dirs",
            "extra_objects": "extra_objects",
            "extra_compile_args": "extra_compile_args",
            "extra_link_args": "extra_link_args",
            "export_symbols": "export_symbols",
            "swig_opts": "swig_opts",
            "depends": "depends",
            "language": "language",
            "optional": "optional",
            "py_limited_api": "py_limited_api"
        },
        "min_input_args": 2
    },
    "paddle.utils.cpp_extension.CppExtension": {
        "torch_api": "torch.utils.cpp_extension.CppExtension",
        "paddle_torch_args_map": {
            "sources": "sources",
            "include_dirs": "include_dirs",
            "define_macros": "define_macros",
            "undef_macros": "undef_macros",
            "library_dirs": "library_dirs",
            "libraries": "libraries",
            "runtime_library_dirs": "runtime_library_dirs",
            "extra_objects": "extra_objects",
            "extra_compile_args": "extra_compile_args",
            "extra_link_args": "extra_link_args",
            "export_symbols": "export_symbols",
            "swig_opts": "swig_opts",
            "depends": "depends",
            "language": "language",
            "optional": "optional",
            "py_limited_api": "py_limited_api"
        },
        "min_input_args": 2
    },
    "paddle.utils.cpp_extension.load": {
        "torch_api": "torch.utils.cpp_extension.load",
        "paddle_torch_args_map": {
            "name": "name",
            "sources": "sources",
            "extra_cxx_cflags": "extra_cflags",
            "extra_cuda_cflags": "extra_cuda_cflags",
            "extra_ldflags": "extra_ldflags",
            "extra_include_paths": "extra_include_paths",
            "build_directory": "build_directory",
            "verbose": "verbose"
        },
        "min_input_args": 2
    },
    "paddle.io.BatchSampler": {
        "torch_api": "torch.utils.data.BatchSampler",
        "paddle_torch_args_map": {
            "sampler": "sampler",
            "batch_size": "batch_size",
            "drop_last": "drop_last"
        },
        "min_input_args": 3
    },
    "paddle.io.ChainDataset": {
        "torch_api": "torch.utils.data.ChainDataset",
        "paddle_torch_args_map": {
            "datasets": "datasets"
        },
        "min_input_args": 1
    },
    "paddle.io.ConcatDataset": {
        "torch_api": "torch.utils.data.ConcatDataset",
        "paddle_torch_args_map": {
            "datasets": "datasets"
        },
        "min_input_args": 1
    },
    "paddle.io.DataLoader": {
        "torch_api": "torch.utils.data.DataLoader",
        "paddle_torch_args_map": {
            "dataset": "dataset",
            "batch_size": "batch_size",
            "shuffle": "shuffle",
            "batch_sampler": "batch_sampler",
            "num_workers": "num_workers",
            "collate_fn": "collate_fn",
            "drop_last": "drop_last",
            "timeout": "timeout",
            "worker_init_fn": "worker_init_fn"
        },
        "min_input_args": 1
    },
    "paddle.io.RandomSampler": {
        "torch_api": "torch.utils.data.RandomSampler",
        "paddle_torch_args_map": {
            "data_source": "data_source",
            "replacement": "replacement",
            "num_samples": "num_samples",
            "generator": "generator"
        },
        "min_input_args": 1
    },
    "paddle.io.Sampler": {
        "torch_api": "torch.utils.data.Sampler",
        "paddle_torch_args_map": {
            "data_source": "data_source"
        },
        "min_input_args": 0
    },
    "paddle.io.SequenceSampler": {
        "torch_api": "torch.utils.data.SequentialSampler",
        "paddle_torch_args_map": {
            "data_source": "data_source"
        },
        "min_input_args": 0
    },
    "paddle.io.Subset": {
        "torch_api": "torch.utils.data.Subset",
        "paddle_torch_args_map": {
            "dataset": "dataset",
            "indices": "indices"
        },
        "min_input_args": 2
    },
    "paddle.io.SubsetRandomSampler": {
        "torch_api": "torch.utils.data.SubsetRandomSampler",
        "paddle_torch_args_map": {
            "indices": "indices",
            "generator": "generator"
        },
        "min_input_args": 1
    },
    "paddle.io.WeightedRandomSampler": {
        "torch_api": "torch.utils.data.WeightedRandomSampler",
        "paddle_torch_args_map": {
            "weights": "weights",
            "num_samples": "num_samples",
            "replacement": "replacement",
            "generator": "generator"
        },
        "min_input_args": 2
    },
    "paddle.io.dataloader.collate.default_collate_fn": {
        "torch_api": "torch.utils.data.default_collate",
        "paddle_torch_args_map": {
            "batch": "batch"
        },
        "min_input_args": 1
    },
    "paddle.io.random_split": {
        "torch_api": "torch.utils.data.random_split",
        "paddle_torch_args_map": {
            "dataset": "dataset",
            "lengths": "lengths",
            "generator": "generator"
        },
        "min_input_args": 2
    },
    "paddle.utils.dlpack.from_dlpack": {
        "torch_api": "torch.utils.dlpack.from_dlpack",
        "paddle_torch_args_map": {
            "dlpack": "ext_tensor"
        },
        "min_input_args": 1
    },
    "paddle.utils.dlpack.to_dlpack": {
        "torch_api": "torch.utils.dlpack.to_dlpack",
        "paddle_torch_args_map": {
            "x": "tensor"
        },
        "min_input_args": 0
    },
    "paddle.vander": {
        "torch_api": "torch.vander",
        "paddle_torch_args_map": {
            "x": "x",
            "n": "N",
            "increasing": "increasing"
        },
        "min_input_args": 1
    },
    "paddle.var": {
        "torch_api": "torch.var",
        "paddle_torch_args_map": {
            "x": "input",
            "axis": "dim",
            "unbiased": "correction",
            "keepdim": "keepdim"
        },
        "min_input_args": 1
    },
    "paddle.as_complex": {
        "torch_api": "torch.view_as_complex",
        "paddle_torch_args_map": {
            "x": "input"
        },
        "min_input_args": 1
    },
    "paddle.as_real": {
        "torch_api": "torch.view_as_real",
        "paddle_torch_args_map": {
            "x": "input"
        },
        "min_input_args": 1
    },
    "paddle.vsplit": {
        "torch_api": "torch.vsplit",
        "paddle_torch_args_map": {
            "x": "input",
            "num_or_indices": "indices"
        },
        "min_input_args": 0
    },
    "paddle.vstack": {
        "torch_api": "torch.vstack",
        "paddle_torch_args_map": {
            "x": "tensors"
        },
        "min_input_args": 1
    },
    "paddle.zeros_like": {
        "torch_api": "torch.zeros_like",
        "paddle_torch_args_map": {
            "x": "input",
            "dtype": "dtype",
            "layout": "layout",
            "device": "device",
            "requires_grad": "requires_grad",
            "memory_format": "memory_format"
        },
        "min_input_args": 1
    },
    "paddle.vision.datasets.ImageFolder": {
        "torch_api": "torchvision.datasets.ImageFolder",
        "paddle_torch_args_map": {
            "root": "root",
            "transform": "transform",
            "loader": "loader",
            "is_valid_file": "is_valid_file"
        },
        "min_input_args": 0
    },
    "paddle.vision.ops.read_file": {
        "torch_api": "torchvision.io.read_file",
        "paddle_torch_args_map": {
            "filename": "path"
        },
        "min_input_args": 0
    },
    "paddle.vision.ops.DeformConv2D": {
        "torch_api": "torchvision.ops.DeformConv2d",
        "paddle_torch_args_map": {
            "in_channels": "in_channels",
            "out_channels": "out_channels",
            "kernel_size": "kernel_size",
            "stride": "stride",
            "padding": "padding",
            "dilation": "dilation",
            "groups": "groups",
            "bias_attr": "bias"
        },
        "min_input_args": 0
    },
    "paddle.vision.ops.RoIAlign": {
        "torch_api": "torchvision.ops.RoIAlign",
        "paddle_torch_args_map": {
            "output_size": "output_size",
            "spatial_scale": "spatial_scale"
        },
        "min_input_args": 0
    },
    "paddle.vision.ops.RoIPool": {
        "torch_api": "torchvision.ops.RoIPool",
        "paddle_torch_args_map": {
            "output_size": "output_size",
            "spatial_scale": "spatial_scale"
        },
        "min_input_args": 0
    },
    "paddle.vision.ops.deform_conv2d": {
        "torch_api": "torchvision.ops.deform_conv2d",
        "paddle_torch_args_map": {
            "x": "input",
            "offset": "offset",
            "weight": "weight",
            "bias": "bias",
            "stride": "stride",
            "padding": "padding",
            "dilation": "dilation",
            "mask": "mask"
        },
        "min_input_args": 0
    },
    "paddle.vision.ops.nms": {
        "Rule": "NmsRule"
    },
    "paddle.vision.transforms.CenterCrop": {
        "torch_api": "torchvision.transforms.CenterCrop",
        "paddle_torch_args_map": {
            "size": "size"
        },
        "min_input_args": 0
    },
    "paddle.vision.transforms.ColorJitter": {
        "torch_api": "torchvision.transforms.ColorJitter",
        "paddle_torch_args_map": {
            "brightness": "brightness",
            "contrast": "contrast",
            "saturation": "saturation",
            "hue": "hue"
        },
        "min_input_args": 0
    },
    "paddle.vision.transforms.Compose": {
        "torch_api": "torchvision.transforms.Compose",
        "paddle_torch_args_map": {
            "transforms": "transforms"
        },
        "min_input_args": 0
    },
    "paddle.vision.transforms.Grayscale": {
        "torch_api": "torchvision.transforms.Grayscale",
        "paddle_torch_args_map": {
            "num_output_channels": "num_output_channels"
        },
        "min_input_args": 0
    },
    "paddle.vision.transforms.Normalize": {
        "torch_api": "torchvision.transforms.Normalize",
        "paddle_torch_args_map": {
            "mean": "mean",
            "std": "std",
            "inplace": "inplace"
        },
        "min_input_args": 0
    },
    "paddle.vision.transforms.Pad": {
        "torch_api": "torchvision.transforms.Pad",
        "paddle_torch_args_map": {
            "padding": "padding",
            "fill": "fill",
            "padding_mode": "padding_mode"
        },
        "min_input_args": 0
    },
    "paddle.vision.transforms.RandomAffine": {
        "torch_api": "torchvision.transforms.RandomAffine",
        "paddle_torch_args_map": {
            "degrees": "degrees",
            "translate": "translate",
            "scale": "scale",
            "shear": "shear",
            "interpolation": "interpolation",
            "fill": "fill",
            "center": "center"
        },
        "min_input_args": 0
    },
    "paddle.vision.transforms.RandomCrop": {
        "torch_api": "torchvision.transforms.RandomCrop",
        "paddle_torch_args_map": {
            "size": "size",
            "padding": "padding",
            "pad_if_needed": "pad_if_needed",
            "fill": "fill",
            "padding_mode": "padding_mode"
        },
        "min_input_args": 0
    },
    "paddle.vision.transforms.RandomErasing": {
        "torch_api": "torchvision.transforms.RandomErasing",
        "paddle_torch_args_map": {
            "prob": "p",
            "scale": "scale",
            "ratio": "ratio",
            "value": "value",
            "inplace": "inplace"
        },
        "min_input_args": 0
    },
    "paddle.vision.transforms.RandomHorizontalFlip": {
        "torch_api": "torchvision.transforms.RandomHorizontalFlip",
        "paddle_torch_args_map": {
            "prob": "p"
        },
        "min_input_args": 0
    },
    "paddle.vision.transforms.RandomPerspective": {
        "torch_api": "torchvision.transforms.RandomPerspective",
        "paddle_torch_args_map": {
            "distortion_scale": "distortion_scale",
            "prob": "p",
            "interpolation": "interpolation",
            "fill": "fill"
        },
        "min_input_args": 0
    },
    "paddle.vision.transforms.RandomResizedCrop": {
        "torch_api": "torchvision.transforms.RandomResizedCrop",
        "paddle_torch_args_map": {
            "size": "size",
            "scale": "scale",
            "ratio": "ratio",
            "interpolation": "interpolation"
        },
        "min_input_args": 0
    },
    "paddle.vision.transforms.RandomRotation": {
        "torch_api": "torchvision.transforms.RandomRotation",
        "paddle_torch_args_map": {
            "degrees": "degrees",
            "interpolation": "interpolation",
            "expand": "expand",
            "center": "center",
            "fill": "fill"
        },
        "min_input_args": 0
    },
    "paddle.vision.transforms.RandomVerticalFlip": {
        "torch_api": "torchvision.transforms.RandomVerticalFlip",
        "paddle_torch_args_map": {
            "prob": "p"
        },
        "min_input_args": 0
    },
    "paddle.vision.transforms.Resize": {
        "torch_api": "torchvision.transforms.Resize",
        "paddle_torch_args_map": {
            "size": "size",
            "interpolation": "interpolation"
        },
        "min_input_args": 0
    },
    "paddle.vision.transforms.adjust_brightness": {
        "torch_api": "torchvision.transforms.functional.adjust_brightness",
        "paddle_torch_args_map": {
            "img": "img",
            "brightness_factor": "brightness_factor"
        },
        "min_input_args": 0
    },
    "paddle.vision.transforms.adjust_contrast": {
        "torch_api": "torchvision.transforms.functional.adjust_contrast",
        "paddle_torch_args_map": {
            "img": "img",
            "contrast_factor": "contrast_factor"
        },
        "min_input_args": 0
    },
    "paddle.vision.transforms.adjust_hue": {
        "torch_api": "torchvision.transforms.functional.adjust_hue",
        "paddle_torch_args_map": {
            "img": "img",
            "hue_factor": "hue_factor"
        },
        "min_input_args": 0
    },
    "paddle.vision.transforms.affine": {
        "torch_api": "torchvision.transforms.functional.affine",
        "paddle_torch_args_map": {
            "img": "img",
            "angle": "angle",
            "translate": "translate",
            "scale": "scale",
            "shear": "shear",
            "interpolation": "interpolation",
            "fill": "fill",
            "center": "center"
        },
        "min_input_args": 0
    },
    "paddle.vision.transforms.center_crop": {
        "torch_api": "torchvision.transforms.functional.center_crop",
        "paddle_torch_args_map": {
            "img": "img",
            "output_size": "output_size"
        },
        "min_input_args": 0
    },
    "paddle.vision.transforms.crop": {
        "torch_api": "torchvision.transforms.functional.crop",
        "paddle_torch_args_map": {
            "img": "img",
            "top": "top",
            "left": "left",
            "height": "height",
            "width": "width"
        },
        "min_input_args": 0
    },
    "paddle.vision.transforms.erase": {
        "torch_api": "torchvision.transforms.functional.erase",
        "paddle_torch_args_map": {
            "img": "img",
            "i": "i",
            "j": "j",
            "h": "h",
            "w": "w",
            "v": "v",
            "inplace": "inplace"
        },
        "min_input_args": 0
    },
    "paddle.vision.transforms.hflip": {
        "torch_api": "torchvision.transforms.functional.hflip",
        "paddle_torch_args_map": {
            "img": "img"
        },
        "min_input_args": 0
    },
    "paddle.vision.transforms.normalize": {
        "torch_api": "torchvision.transforms.functional.normalize",
        "paddle_torch_args_map": {
            "img": "tensor",
            "mean": "mean",
            "std": "std",
            "inplace": "inplace"
        },
        "min_input_args": 0
    },
    "paddle.vision.transforms.pad": {
        "torch_api": "torchvision.transforms.functional.pad",
        "paddle_torch_args_map": {
            "img": "img",
            "padding": "padding",
            "fill": "fill",
            "padding_mode": "padding_mode"
        },
        "min_input_args": 0
    },
    "paddle.vision.transforms.perspective": {
        "torch_api": "torchvision.transforms.functional.perspective",
        "paddle_torch_args_map": {
            "img": "img",
            "startpoints": "startpoints",
            "endpoints": "endpoints",
            "interpolation": "interpolation",
            "fill": "fill"
        },
        "min_input_args": 0
    },
    "paddle.vision.transforms.resize": {
        "torch_api": "torchvision.transforms.functional.resize",
        "paddle_torch_args_map": {
            "img": "img",
            "size": "size",
            "interpolation": "interpolation"
        },
        "min_input_args": 0
    },
    "paddle.vision.transforms.rotate": {
        "torch_api": "torchvision.transforms.functional.rotate",
        "paddle_torch_args_map": {
            "img": "img",
            "angle": "angle",
            "interpolation": "interpolation",
            "expand": "expand",
            "center": "center",
            "fill": "fill"
        },
        "min_input_args": 0
    },
    "paddle.vision.transforms.to_grayscale": {
        "torch_api": "torchvision.transforms.functional.to_grayscale",
        "paddle_torch_args_map": {
            "img": "img",
            "num_output_channels": "num_output_channels"
        },
        "min_input_args": 0
    },
    "paddle.vision.transforms.to_tensor": {
        "torch_api": "torchvision.transforms.functional.to_tensor",
        "paddle_torch_args_map": {
            "pic": "pic"
        },
        "min_input_args": 0
    },
    "paddle.vision.transforms.vflip": {
        "torch_api": "torchvision.transforms.functional.vflip",
        "paddle_torch_args_map": {
            "img": "img"
        },
        "min_input_args": 0
    },
    "paddlenlp.transformers.AddedToken": {
        "torch_api": "transformers.AddedToken",
        "paddle_torch_args_map": {
            "content": "content",
            "single_word": "single_word",
            "lstrip": "lstrip",
            "rstrip": "rstrip",
            "normalized": "normalized"
        },
        "min_input_args": 0
    },
    "paddlenlp.transformers.PreTrainedModel.generate": {
        "torch_api": "transformers.PreTrainedModel.generate",
        "paddle_torch_args_map": {
            "input_ids": "input"
        },
        "min_input_args": 1
    },
    "paddlenlp.transformers.PretrainedConfig": {
        "torch_api": "transformers.PretrainedConfig",
        "paddle_torch_args_map": {
            "name_or_path": "name_or_path",
            "output_hidden_states": "output_hidden_states",
            "output_attentions": "output_attentions",
            "return_dict": "return_dict",
            "is_encoder_decoder": "is_encoder_decoder",
            "is_decoder": "is_decoder",
            "cross_attention_hidden_size": "cross_attention_hidden_size",
            "add_cross_attention": "add_cross_attention",
            "tie_encoder_decoder": "tie_encoder_decoder",
            "prune_heads": "prune_heads",
            "chunk_size_feed_forward": "chunk_size_feed_forward",
            "max_length": "max_length",
            "min_length": "min_length",
            "do_sample": "do_sample",
            "early_stopping": "early_stopping",
            "num_beams": "num_beams",
            "num_beam_groups": "num_beam_groups",
            "diversity_penalty": "diversity_penalty",
            "temperature": "temperature",
            "top_k": "top_k",
            "top_p": "top_p",
            "repetition_penalty": "repetition_penalty",
            "length_penalty": "length_penalty",
            "no_repeat_ngram_size": "no_repeat_ngram_size",
            "encoder_no_repeat_ngram_size": "encoder_no_repeat_ngram_size",
            "bad_words_ids": "bad_words_ids",
            "num_return_sequences": "num_return_sequences",
            "output_scores": "output_scores",
            "return_dict_in_generate": "return_dict_in_generate",
            "forced_bos_token_id": "forced_bos_token_id",
            "forced_eos_token_id": "forced_eos_token_id",
            "remove_invalid_values": "remove_invalid_values",
            "architectures": "architectures",
            "finetuning_task ": "finetuning_task ",
            "id2label": "id2label",
            "label2id": "label2id",
            "num_labels": "num_labels",
            "task_specific_params": "task_specific_params",
            "problem_type": "problem_type",
            "tokenizer_class": "tokenizer_class",
            "prefix": "prefix",
            "bos_token_id": "bos_token_id",
            "pad_token_id": "pad_token_id",
            "eos_token_id": "eos_token_id",
            "decoder_start_token_id": "decoder_start_token_id",
            "sep_token_id": "sep_token_id",
            "tie_word_embeddings": "tie_word_embeddings",
            "dtype": "torch_dtype"
        },
        "min_input_args": 0
    },
    "paddlenlp.generation.LogitsProcessor": {
        "torch_api": "transformers.generation.LogitsProcessor",
        "paddle_torch_args_map": {
            "input_ids": "input_ids",
            "logits": "scores"
        },
        "min_input_args": 0
    },
    "paddlenlp.transformers.model_outputs.BaseModelOutputWithPast": {
        "torch_api": "transformers.modeling_outputs.BaseModelOutputWithPast",
        "paddle_torch_args_map": {
            "last_hidden_state": "last_hidden_state",
            "past_key_values": "past_key_values",
            "hidden_states": "hidden_states",
            "attentions": "attentions"
        },
        "min_input_args": 0
    },
    "paddlenlp.transformers.model_outputs.CausalLMOutputWithPast": {
        "torch_api": "transformers.modeling_outputs.CausalLMOutputWithPast",
        "paddle_torch_args_map": {
            "loss": "loss",
            "logits": "logits",
            "past_key_values": "past_key_values",
            "hidden_states": "hidden_states",
            "attentions": "attentions"
        },
        "min_input_args": 0
    },
    "paddle.take_along_axis": {
        "torch_api": "torch.take_along_dim",
        "paddle_torch_args_map": {
            "arr": "input",
            "indices": "indices",
            "axis": "dim"
        },
        "min_input_args": 3
    }
}<|MERGE_RESOLUTION|>--- conflicted
+++ resolved
@@ -1239,7 +1239,6 @@
        "Rule": "SplitRule"
     },
     "t": "API started with 't' should be placed here",
-<<<<<<< HEAD
     "paddle.Tensor.tanh":{
         "torch_api": "torch.Tensor.tanh"
     },
@@ -1250,14 +1249,12 @@
     "paddle.Tensor.tolist":{
         "torch_api": "torch.Tensor.tolist"
     },   
-=======
     "paddle.tanh":{
         "torch_api": "torch.tanh",
         "paddle_torch_args_map": {
             "x": "input"
         }
     },
->>>>>>> 24f348a8
     "paddle.topk":{
         "torch_api": "torch.topk",
         "paddle_torch_args_map": {
