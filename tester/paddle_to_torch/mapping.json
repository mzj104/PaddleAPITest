{
    "a": "API started with 'a' should be placed here",
    "paddle.add": {
        "torch_api": "torch.add",
        "paddle_torch_args_map": {
            "x": "input",
            "y": "other"
        },
        "torch_args": [],
        "torch_kwargs": {
            "alpha": 1
        },
        "description": "result = torch.add(input=x, other=y, alpha=1)"
    },
    "paddle.add_n": {
        "composite_steps": [
            {
                "torch_api": "torch.stack",
                "torch_args": [
                    "{inputs} if isinstance({inputs}, list) else [{inputs}]"
                ],
                "description": "_tmp_0 = torch.stack(inputs if isinstance(inputs, list) else [inputs])"
            },
            {
                "torch_api": "torch.sum",
                "torch_args": [
                    "{0}"
                ],
                "torch_kwargs": {
                    "dim": 0
                },
                "description": "_tmp_1 = torch.sum(_tmp_0, dim=0)"
            }
        ]
    },
    "paddle.atleast_1d": {
        "torch_api": "torch.atleast_1d",
        "torch_args": [
            "*{inputs}"
        ]
    },
    "paddle.atleast_2d": {
        "torch_api": "torch.atleast_2d",
        "torch_args": [
            "*{inputs}"
        ]
    },
    "paddle.atleast_3d": {
        "torch_api": "torch.atleast_3d",
        "torch_args": [
            "*{inputs}"
        ]
    },
    "paddle.as_strided": {
        "torch_api": "torch.as_strided",
        "paddle_torch_args_map": {
            "x": "input",
            "shape": "size",
            "stride": "stride",
            "offset": "storage_offset"
        },
        "description": "result = torch.as_strided(input=x, size=shape, stride=stride, storage_offset=offset)"
    },
    "b": "API started with 'b' should be placed here",
    "paddle.broadcast_tensors": {
        "Rule": "BroadcastTensorsRule"
    },
    "c": "API started with 'c' should be placed here",
    "paddle.crop": {
        "Rule": "CropRule"
    },
    "paddle.cummax": {
        "Rule": "CumRule"
    },
    "paddle.cummin": {
        "Rule": "CumRule"
    },
    "paddle.cumprod": {
        "Rule": "CumprodRule"
    },
    "paddle.Tensor.ceil":{
        "torch_api": "torch.Tensor.ceil"
    },
    "paddle.Tensor.conj":{
        "torch_api": "torch.Tensor.conj"
    },
    "paddle.Tensor.cos":{
        "torch_api": "torch.Tensor.cos"
    },
    "d": "API started with 'd' should be placed here",
    "paddle.divide": {
        "torch_api": "torch.divide",
        "paddle_torch_args_map": {
            "x": "input",
            "y": "other"
        }
    },    
    "e": "API started with 'e' should be placed here",
    "paddle.equal_all": {
        "torch_api": "torch.equal",
        "paddle_torch_args_map": {
            "x": "input",
            "y": "other"
        }
    },
    "paddle.empty": {
        "Rule": "EmptyRule"
    },
    "paddle.empty_like": {
        "torch_api": "torch.empty_like",
        "paddle_torch_args_map": {
            "x": "input",
            "dtype": "dtype"
        }
    },
    "paddle.expand": {
        "Rule": "ExpandRule"
    },
    "paddle.expand_as": {
        "Rule": "ExpandasRule"
    },
    "f": "API started with 'f' should be placed here",
    "paddle.floor_divide": {
        "torch_api": "torch.floor_divide",
        "paddle_torch_args_map": {
            "x": "input",
            "y": "other"
        }
    },
    "paddle.floor_mod": {
        "torch_api": "torch.fmod",
        "paddle_torch_args_map": {
            "x": "input",
            "y": "other"
        }
    },
    "paddle.frexp": {
        "torch_api": "torch.frexp",
        "paddle_torch_args_map": {
            "x": "input"
        }
    },       
    "g": "API started with 'g' should be placed here",
    "paddle.gather_nd": {
        "Rule": "Gather_ndRule"
    },
    "paddle.gather": {
        "Rule": "GatherRule"
    },
    "paddle.Tensor.gather":{
        "Rule": "GatherRule"
    },
    "paddle.Tensor.gather_nd":{
        "Rule": "Gather_ndRule"
    },
    "paddle.nn.functional.gather_tree":{
        "Rule": "Gather_treeRule"
    },
    "paddle.greater_equal": {
        "torch_api": "torch.ge",
        "paddle_torch_args_map": {
            "x": "input",
            "y": "other"
        }, 
        "description": "result = torch.ge(input=x, other=y)"
    },
    "paddle.greater_than": {
        "torch_api": "torch.gt",
        "paddle_torch_args_map": {
            "x": "input",
            "y": "other"
        },
        "description": "result = torch.gt(input=x, other=y)"
    },
    "h": "API started with 'h' should be placed here",
    "i": "API started with 'i' should be placed here",
    "paddle.Tensor.isinf": {
        "torch_api": "torch.Tensor.isinf"
    },
    "paddle.Tensor.isnan": {
        "torch_api": "torch.Tensor.isnan"
    },
    "paddle.Tensor.item": {
        "Rule": "ItemRule"
    },
    "paddle.Tensor.imag": {
        "torch_api": "torch.Tensor.imag",
        "is_attribute": true
    },
    "paddle.Tensor.inverse": {
        "torch_api": "torch.Tensor.inverse"
    },
    "paddle.Tensor.is_complex": {
        "torch_api": "torch.Tensor.is_complex"
    },
    "j": "API started with 'j' should be placed here",
    "k": "API started with 'k' should be placed here",
    "paddle.kthvalue":{
        "torch_api": "torch.kthvalue",
        "paddle_torch_args_map": {
        "x": "input",
        "k": "k",
        "axis":"dim",
        "keepdim":"keepdim"
        }
    },
    "l": "API started with 'l' should be placed here",
    "paddle.less": {
        "torch_api": "torch.lt",
        "paddle_torch_args_map": {
            "x": "input",
            "y": "other"
        },
        "description": "result = torch.lt(input=x, other=y)"
    },
    "paddle.less_equal": {
        "torch_api": "torch.le", 
        "paddle_torch_args_map": {
            "x": "input",
            "y": "other"
        },
        "description": "result = torch.le(input=x, other=y)"
    },
    "paddle.less_than": {
        "torch_api": "torch.lt",
        "paddle_torch_args_map": {
            "x": "input",
            "y": "other"
        },
        "description": "result = torch.lt(input=x, other=y)"
    },
    "paddle.Tensor.less": {
        "torch_api": "torch.Tensor.less",
        "paddle_torch_args_map": {
            "y": "other"
        }
    },
    "paddle.Tensor.lgamma": {
        "torch_api": "torch.Tensor.lgamma"
    },
    "paddle.Tensor.log": {
        "torch_api": "torch.Tensor.log"
    },
    "paddle.Tensor.log10": {
        "torch_api": "torch.Tensor.log10"
    },
    "paddle.Tensor.log1p": {
        "torch_api": "torch.Tensor.log1p"
    },
    "paddle.Tensor.logical_not": {
        "torch_api": "torch.Tensor.logical_not"
    },
    "m": "API started with 'm' should be placed here",
    "paddle.median": {
        "Rule": "MedianRule"
    },
    "paddle.mod": {
        "torch_api": "torch.fmod",
        "paddle_torch_args_map": {
            "x": "input",
            "y": "other"
        }
    },
    "paddle.Tensor.mod": {
        "torch_api": "torch.Tensor.fmod",
        "paddle_torch_args_map": {
            "y": "other"
        }
    },
    "paddle.mode": {
        "torch_api": "torch.mode",
        "paddle_torch_args_map": {
            "x": "input",
            "axis": "dim",
            "keepdim": "keepdim"
        }
    },
    "paddle.Tensor.max": {
        "torch_api": "torch.Tensor.max",
        "paddle_torch_args_map": {
            "axis": "dim",
            "keepdim": "keepdim"
        }
    },
    "paddle.Tensor.min": {
        "torch_api": "torch.Tensor.min",
        "paddle_torch_args_map": {
            "axis": "dim",
            "keepdim": "keepdim"
        }
    },
    "paddle.Tensor.multiply": {
        "torch_api": "torch.Tensor.mul",
        "paddle_torch_args_map": {
            "y": "other"
        }
    },
    "paddle.multiplex": {
        "Rule": "MultiplexRule"
    },
    "n": "API started with 'n' should be placed here",
    "paddle.nanmedian": {
        "Rule": "NanmedianRule"
    },
    "paddle.negative": {
        "torch_api": "torch.negative",
        "paddle_torch_args_map": {
            "x": "input"
        }
    },
    "paddle.Tensor.neg": {
        "torch_api": "torch.Tensor.neg"
    },
<<<<<<< HEAD
    "paddle.nn.functional.adaptive_log_softmax_with_loss":{
        "Rule": "Adaptive_log_softmax_with_lossRule"
=======
    "paddle.Tensor.nonzero": {
        "torch_api": "torch.Tensor.nonzero",
        "paddle_torch_args_map": {
            "as_tuple": "as_tuple"
        }
    },
    "paddle.nn.functional.avg_pool1d": {
        "Rule": "AvgPoolRule",
        "torch_api": "torch.nn.functional.avg_pool1d",
        "set_defaults": {
            "padding": 0,
            "stride": "None",
            "exclusive": false
        },
        "paddle_torch_args_map": {
            "x": "input",
            "kernel_size": "kernel_size",
            "stride": "stride",
            "padding": "padding",
            "ceil_mode": "ceil_mode"
        },
        "torch_kwargs": {
            "count_include_pad": "not {exclusive}"
        }
    },
    "paddle.nn.functional.avg_pool2d": {
        "Rule": "AvgPoolRule",
        "torch_api": "torch.nn.functional.avg_pool2d",
        "set_defaults": {
            "padding": 0,
            "stride": "None",
            "exclusive": false,
            "data_format": "'NCHW'"
        },
        "paddle_torch_args_map": {
            "x": "input",
            "kernel_size": "kernel_size",
            "stride": "stride",
            "padding": "padding",
            "ceil_mode": "ceil_mode",
            "divisor_override": "divisor_override"
        },
        "torch_kwargs": {
            "count_include_pad": "not {exclusive}"
        }
    },
    "paddle.nn.functional.avg_pool3d": {
        "Rule": "AvgPoolRule",
        "torch_api": "torch.nn.functional.avg_pool3d",
        "set_defaults": {
            "padding": 0,
            "stride": "None",
            "exclusive": false,
            "data_format": "'NCDHW'"
        },
        "paddle_torch_args_map": {
            "x": "input",
            "kernel_size": "kernel_size",
            "stride": "stride",
            "padding": "padding",
            "ceil_mode": "ceil_mode",
            "divisor_override": "divisor_override"
        },
        "torch_kwargs": {
            "count_include_pad": "not {exclusive} "
        }
    },
    "paddle.nn.functional.batch_norm": {
        "Rule": "BatchNormRule",
        "torch_api": "torch.nn.functional.batch_norm",
        "set_defaults": {
            "momentum": 0.9
        },
        "paddle_torch_args_map": {
            "x": "input",
            "running_mean": "running_mean",
            "running_var": "running_var",
            "weight": "weight",
            "bias": "bias",
            "epsilon": "eps",
            "training": "training"
        },
        "torch_kwargs": {
            "momentum": "1 - {momentum}"
        }
    },
    "paddle.nn.functional.bilinear": {
        "torch_api": "torch.nn.functional.bilinear",
        "paddle_torch_args_map": {
            "x1": "input1",
            "x2": "input2",
            "weight": "weight"
        },
        "torch_kwargs": {
            "bias": "{bias}.squeeze(0) if '{bias}' in locals() else None"
        }
    },
    "paddle.nn.functional.channel_shuffle": {
        "Rule": "DataFormatRule",
        "torch_api": "torch.nn.functional.channel_shuffle",
        "paddle_torch_args_map": {
            "x": "input",
            "groups": "groups"
        }
    },
    "paddle.nn.functional.fractional_max_pool2d": {
        "Rule": "FractionalMaxPoolRule",
        "torch_api": "torch.nn.functional.fractional_max_pool2d",
        "paddle_torch_args_map": {
            "x": "input",
            "kernel_size": "kernel_size",
            "output_size": "output_size",
            "return_mask": "return_indices",
            "_random_samples": "random_u"
        }
    },
    "paddle.nn.functional.fractional_max_pool3d": {
        "Rule": "FractionalMaxPoolRule",
        "torch_api": "torch.nn.functional.fractional_max_pool3d",
        "paddle_torch_args_map": {
            "x": "input",
            "kernel_size": "kernel_size",
            "output_size": "output_size",
            "return_mask": "return_indices",
            "_random_samples": "random_u"
        }
>>>>>>> 9cc5f7f9
    },
    "o": "API started with 'o' should be placed here",
    "p": "API started with 'p' should be placed here",
    "paddle.vision.ops.psroi_pool":{
        "torch_api":"torchvision.ops.ps_roi_pool",
        "Rule": "Roi_poolRule"
    },
    "paddle.Tensor.put_along_axis": {
        "Rule": "Put_along_axisRule"
    },
    "paddle.put_along_axis": {
        "Rule": "Put_along_axisRule"
    },
    "q": "API started with 'q' should be placed here",
    "r": "API started with 'r' should be placed here",
    "paddle.vision.ops.roi_align":{
        "Rule": "Roi_aignRule"
    },
    "paddle.vision.ops.roi_pool": {
        "torch_api":"torchvision.ops.roi_pool",
        "Rule": "Roi_poolRule"
    },
    "s": "API started with 's' should be placed here",
    "paddle.scatter": {
        "Rule": "ScatterRule"
    },
    "paddle.scatter_nd": {
        "Rule": "ScatterndRule"
    },
    "paddle.scatter_nd_add": {
        "Rule": "ScatterndaddRule"
    },
    "paddle.Tensor.set_": {
        "torch_api": "torch.Tensor.set_",
        "paddle_torch_args_map": {
            "stride": "stride"
        },
        "torch_kwargs": {
            "source": "{source} if locals().get('{source}') is not None else torch.empty([])",
            "size": "locals().get('{shape}') or ({source}.size() if locals().get('{source}') is not None else [])",
            "storage_offset": "(locals().get('{offset}') or 0) // _tmp_tensor.itemsize"
        }
    },
    "t": "API started with 't' should be placed here",
    "u": "API started with 'u' should be placed here",
    "v": "API started with 'v' should be placed here",
    "w": "API started with 'w' should be placed here",
    "x": "API started with 'x' should be placed here",
    "y": "API started with 'y' should be placed here",
    "z": "API started with 'z' should be placed here",
    "_": "API started with '_' should be placed here",
    "paddle.Tensor.__eq__": {
        "torch_api": "torch.Tensor.__eq__",
        "paddle_torch_args_map": {
            "y": "other"
        },
        "description": "_tmp_tensor = arg[0], result = _tmp_tensor.__eq__(other=y)"
    },
    "paddle.Tensor.__ge__": {
        "torch_api": "torch.Tensor.__ge__",
        "paddle_torch_args_map": {
            "y": "other"
        },
        "description": "_tmp_tensor = arg[0], result = _tmp_tensor.__ge__(other=y)"
    },
    "paddle.Tensor.__gt__": {
        "torch_api": "torch.Tensor.__gt__",
        "paddle_torch_args_map": {
            "y": "other"
        },
        "description": "_tmp_tensor = arg[0], result = _tmp_tensor.__gt__(other=y)"
    },
    "paddle.Tensor.__le__": {
        "torch_api": "torch.Tensor.__le__",
        "paddle_torch_args_map": {
            "y": "other"
        },
        "description": "_tmp_tensor = arg[0], result = _tmp_tensor.__le__(other=y)"
    },
    "paddle.Tensor.__lt__": {
        "torch_api": "torch.Tensor.__lt__",
        "paddle_torch_args_map": {
            "y": "other"
        },
        "description": "_tmp_tensor = arg[0], result = _tmp_tensor.__lt__(other=y)"
    },
    "migrated": "APIs migrated are placed here",
    "paddle.Tensor.addmm": {
        "torch_api": "torch.Tensor.addmm",
        "paddle_torch_args_map": {
            "x": "mat1",
            "y": "mat2",
            "beta": "beta",
            "alpha": "alpha"
        },
        "min_input_args": 2
    },
    "paddle.Tensor.addmm_": {
        "torch_api": "torch.Tensor.addmm_",
        "paddle_torch_args_map": {
            "x": "mat1",
            "y": "mat2",
            "alpha": "alpha",
            "beta": "beta"
        },
        "min_input_args": 2
    },
    "paddle.Tensor.amax": {
        "torch_api": "torch.Tensor.amax",
        "paddle_torch_args_map": {
            "axis": "dim",
            "keepdim": "keepdim"
        },
        "min_input_args": 0
    },
    "paddle.Tensor.amin": {
        "torch_api": "torch.Tensor.amin",
        "paddle_torch_args_map": {
            "axis": "dim",
            "keepdim": "keepdim"
        },
        "min_input_args": 0
    },
    "paddle.Tensor.atan2": {
        "torch_api": "torch.Tensor.arctan2",
        "paddle_torch_args_map": {
            "y": "other"
        },
        "min_input_args": 1
    },
    "paddle.Tensor.argmax": {
        "torch_api": "torch.Tensor.argmax",
        "paddle_torch_args_map": {
            "axis": "dim",
            "keepdim": "keepdim"
        },
        "min_input_args": 0
    },
    "paddle.Tensor.argmin": {
        "torch_api": "torch.Tensor.argmin",
        "paddle_torch_args_map": {
            "axis": "dim",
            "keepdim": "keepdim"
        },
        "min_input_args": 0
    },
    "paddle.Tensor.argsort": {
        "torch_api": "torch.Tensor.argsort",
        "paddle_torch_args_map": {
            "axis": "dim",
            "descending": "descending",
            "stable": "stable"
        },
        "min_input_args": 0
    },
    "paddle.Tensor.backward": {
        "torch_api": "torch.Tensor.backward",
        "paddle_torch_args_map": {
            "grad_tensor": "gradient",
            "retain_graph": "retain_graph"
        },
        "min_input_args": 0
    },
    "paddle.Tensor.bincount": {
        "torch_api": "torch.Tensor.bincount",
        "paddle_torch_args_map": {
            "weights": "weights",
            "minlength": "minlength"
        },
        "min_input_args": 0
    },
    "paddle.Tensor.bitwise_and": {
        "torch_api": "torch.Tensor.bitwise_and",
        "paddle_torch_args_map": {
            "y": "other"
        },
        "min_input_args": 1
    },
    "paddle.Tensor.bitwise_and_": {
        "torch_api": "torch.Tensor.bitwise_and_",
        "paddle_torch_args_map": {
            "y": "other"
        },
        "min_input_args": 1
    },
    "paddle.Tensor.bitwise_left_shift": {
        "torch_api": "torch.Tensor.bitwise_left_shift",
        "paddle_torch_args_map": {
            "y": "other"
        },
        "min_input_args": 1
    },
    "paddle.Tensor.bitwise_left_shift_": {
        "torch_api": "torch.Tensor.bitwise_left_shift_",
        "paddle_torch_args_map": {
            "y": "other"
        },
        "min_input_args": 1
    },
    "paddle.Tensor.bitwise_or": {
        "torch_api": "torch.Tensor.bitwise_or",
        "paddle_torch_args_map": {
            "y": "other"
        },
        "min_input_args": 1
    },
    "paddle.Tensor.bitwise_or_": {
        "torch_api": "torch.Tensor.bitwise_or_",
        "paddle_torch_args_map": {
            "y": "other"
        },
        "min_input_args": 1
    },
    "paddle.Tensor.bitwise_right_shift": {
        "torch_api": "torch.Tensor.bitwise_right_shift",
        "paddle_torch_args_map": {
            "y": "other"
        },
        "min_input_args": 1
    },
    "paddle.Tensor.bitwise_right_shift_": {
        "torch_api": "torch.Tensor.bitwise_right_shift_",
        "paddle_torch_args_map": {
            "y": "other"
        },
        "min_input_args": 1
    },
    "paddle.Tensor.bitwise_xor": {
        "torch_api": "torch.Tensor.bitwise_xor",
        "paddle_torch_args_map": {
            "y": "other"
        },
        "min_input_args": 1
    },
    "paddle.Tensor.bitwise_xor_": {
        "torch_api": "torch.Tensor.bitwise_xor_",
        "paddle_torch_args_map": {
            "y": "other"
        },
        "min_input_args": 1
    },
    "paddle.Tensor.bmm": {
        "torch_api": "torch.Tensor.bmm",
        "paddle_torch_args_map": {
            "y": "mat2"
        },
        "min_input_args": 1
    },
    "paddle.Tensor.broadcast_to": {
        "torch_api": "torch.Tensor.broadcast_to",
        "paddle_torch_args_map": {
            "shape": "size"
        },
        "min_input_args": 1
    },
    "paddle.Tensor.cauchy_": {
        "torch_api": "torch.Tensor.cauchy_",
        "paddle_torch_args_map": {
            "loc": "median",
            "scale": "sigma"
        },
        "min_input_args": 0
    },
    "paddle.Tensor.cholesky": {
        "torch_api": "torch.Tensor.cholesky",
        "paddle_torch_args_map": {
            "upper": "upper"
        },
        "min_input_args": 0
    },
    "paddle.Tensor.cholesky_solve": {
        "torch_api": "torch.Tensor.cholesky_solve",
        "paddle_torch_args_map": {
            "y": "input2",
            "upper": "upper"
        },
        "min_input_args": 1
    },
    "paddle.Tensor.chunk": {
        "torch_api": "torch.Tensor.chunk",
        "paddle_torch_args_map": {
            "chunks": "chunks",
            "axis": "dim"
        },
        "min_input_args": 1
    },
    "paddle.Tensor.clip": {
        "torch_api": "torch.Tensor.clamp",
        "paddle_torch_args_map": {
            "min": "min",
            "max": "max"
        },
        "min_input_args": 1
    },
    "paddle.Tensor.clip_": {
        "torch_api": "torch.Tensor.clip_",
        "paddle_torch_args_map": {
            "min": "min",
            "max": "max"
        },
        "min_input_args": 1
    },
    "paddle.Tensor.clone": {
        "torch_api": "torch.Tensor.clone",
        "paddle_torch_args_map": {
            "memory_format": "memory_format"
        },
        "min_input_args": 0
    },
    "paddle.Tensor.contiguous": {
        "torch_api": "torch.Tensor.contiguous",
        "paddle_torch_args_map": {
            "memory_format": "memory_format"
        },
        "min_input_args": 0
    },
    "paddle.Tensor.count_nonzero": {
        "torch_api": "torch.Tensor.count_nonzero",
        "paddle_torch_args_map": {
            "axis": "dim"
        },
        "min_input_args": 0
    },
    "paddle.Tensor.cov": {
        "torch_api": "torch.Tensor.cov",
        "paddle_torch_args_map": {
            "ddof": "correction",
            "fweights": "fweights",
            "aweights": "aweights"
        },
        "min_input_args": 0
    },
    "paddle.Tensor.cpu": {
        "torch_api": "torch.Tensor.cpu",
        "paddle_torch_args_map": {
            "memory_format": "memory_format"
        },
        "min_input_args": 0
    },
    "paddle.Tensor.cross": {
        "torch_api": "torch.Tensor.cross",
        "paddle_torch_args_map": {
            "y": "other",
            "axis": "dim"
        },
        "min_input_args": 1
    },
    "paddle.Tensor.cumprod_": {
        "torch_api": "torch.Tensor.cumprod_",
        "paddle_torch_args_map": {
            "dim": "dim",
            "dtype": "dtype"
        },
        "min_input_args": 1
    },
    "paddle.Tensor.cumsum": {
        "torch_api": "torch.Tensor.cumsum",
        "paddle_torch_args_map": {
            "axis": "dim",
            "dtype": "dtype"
        },
        "min_input_args": 1
    },
    "paddle.Tensor.cumsum_": {
        "torch_api": "torch.Tensor.cumsum_",
        "paddle_torch_args_map": {
            "axis": "dim",
            "dtype": "dtype"
        },
        "min_input_args": 1
    },
    "paddle.Tensor.diag": {
        "torch_api": "torch.Tensor.diag",
        "paddle_torch_args_map": {
            "offset": "diagonal"
        },
        "min_input_args": 0
    },
    "paddle.Tensor.diag_embed": {
        "torch_api": "torch.Tensor.diag_embed",
        "paddle_torch_args_map": {
            "offset": "offset",
            "dim1": "dim1",
            "dim2": "dim2"
        },
        "min_input_args": 0
    },
    "paddle.Tensor.diagflat": {
        "torch_api": "torch.Tensor.diagflat",
        "paddle_torch_args_map": {
            "offset": "offset"
        },
        "min_input_args": 0
    },
    "paddle.Tensor.diagonal": {
        "torch_api": "torch.Tensor.diagonal",
        "paddle_torch_args_map": {
            "offset": "offset",
            "axis1": "dim1",
            "axis2": "dim2"
        },
        "min_input_args": 0
    },
    "paddle.Tensor.diagonal_scatter": {
        "torch_api": "torch.Tensor.diagonal_scatter",
        "paddle_torch_args_map": {
            "y": "src",
            "offset": "offset",
            "axis1": "dim1",
            "axis2": "dim2"
        },
        "min_input_args": 1
    },
    "paddle.Tensor.diff": {
        "torch_api": "torch.Tensor.diff",
        "paddle_torch_args_map": {
            "n": "n",
            "axis": "dim",
            "prepend": "prepend",
            "append": "append"
        },
        "min_input_args": 0
    },
    "paddle.Tensor.dist": {
        "torch_api": "torch.Tensor.dist",
        "paddle_torch_args_map": {
            "y": "other",
            "p": "p"
        },
        "min_input_args": 1
    },
    "paddle.Tensor.dot": {
        "torch_api": "torch.Tensor.dot",
        "paddle_torch_args_map": {
            "y": "tensor"
        },
        "min_input_args": 1
    },
    "paddle.Tensor.dsplit": {
        "torch_api": "torch.Tensor.dsplit",
        "paddle_torch_args_map": {
            "num_or_indices": "indices"
        },
        "min_input_args": 1
    },
    "paddle.Tensor.equal": {
        "torch_api": "torch.Tensor.eq",
        "paddle_torch_args_map": {
            "y": "other"
        },
        "min_input_args": 1
    },
    "paddle.Tensor.expand": {
        "torch_api": "torch.Tensor.expand",
        "torch_args": [
            "*{shape}"
        ]
    },
    "paddle.Tensor.expand_as": {
        "torch_api": "torch.Tensor.expand_as",
        "paddle_torch_args_map": {
            "y": "other"
        },
        "min_input_args": 1
    },
    "paddle.Tensor.exponential_": {
        "torch_api": "torch.Tensor.exponential_",
        "paddle_torch_args_map": {
            "lam": "lambd",
            "generator": "generator"
        },
        "min_input_args": 0
    },
    "paddle.Tensor.fill_": {
        "torch_api": "torch.Tensor.fill_",
        "paddle_torch_args_map": {
            "value": "value"
        },
        "min_input_args": 1
    },
    "paddle.Tensor.fill_diagonal_": {
        "torch_api": "torch.Tensor.fill_diagonal_",
        "paddle_torch_args_map": {
            "value": "fill_value",
            "wrap": "wrap"
        },
        "min_input_args": 1
    },
    "paddle.Tensor.flatten": {
        "torch_api": "torch.Tensor.flatten",
        "paddle_torch_args_map": {
            "start_axis": "start_dim",
            "stop_axis": "end_dim"
        },
        "min_input_args": 0
    },
    "paddle.Tensor.flip": {
        "torch_api": "torch.Tensor.flip",
        "paddle_torch_args_map": {
            "axis": "dims"
        },
        "min_input_args": 1
    },
    "paddle.Tensor.fmax": {
        "torch_api": "torch.Tensor.fmax",
        "paddle_torch_args_map": {
            "y": "other"
        },
        "min_input_args": 1
    },
    "paddle.Tensor.fmin": {
        "torch_api": "torch.Tensor.fmin",
        "paddle_torch_args_map": {
            "y": "other"
        },
        "min_input_args": 1
    },
    "paddle.Tensor.gcd": {
        "torch_api": "torch.Tensor.gcd",
        "paddle_torch_args_map": {
            "y": "other"
        },
        "min_input_args": 1
    },
    "paddle.Tensor.gcd_": {
        "torch_api": "torch.Tensor.gcd_",
        "paddle_torch_args_map": {
            "y": "other"
        },
        "min_input_args": 1
    },
    "paddle.Tensor.geometric_": {
        "torch_api": "torch.Tensor.geometric_",
        "paddle_torch_args_map": {
            "probs": "p"
        },
        "min_input_args": 1
    },
    "paddle.Tensor.heaviside": {
        "torch_api": "torch.Tensor.heaviside",
        "paddle_torch_args_map": {
            "y": "values"
        },
        "min_input_args": 1
    },
    "paddle.Tensor.hsplit": {
        "torch_api": "torch.Tensor.hsplit",
        "paddle_torch_args_map": {
            "num_or_indices": "indices"
        },
        "min_input_args": 1
    },
    "paddle.Tensor.hypot": {
        "torch_api": "torch.Tensor.hypot",
        "paddle_torch_args_map": {
            "y": "other"
        },
        "min_input_args": 1
    },
    "paddle.Tensor.hypot_": {
        "torch_api": "torch.Tensor.hypot_",
        "paddle_torch_args_map": {
            "y": "other"
        },
        "min_input_args": 1
    },
    "paddle.Tensor.gammainc": {
        "torch_api": "torch.Tensor.igamma",
        "paddle_torch_args_map": {
            "y": "other"
        },
        "min_input_args": 1
    },
    "paddle.Tensor.gammainc_": {
        "torch_api": "torch.Tensor.igamma_",
        "paddle_torch_args_map": {
            "y": "other"
        },
        "min_input_args": 1
    },
    "paddle.Tensor.gammaincc": {
        "torch_api": "torch.Tensor.igammac",
        "paddle_torch_args_map": {
            "y": "other"
        },
        "min_input_args": 1
    },
    "paddle.Tensor.gammaincc_": {
        "torch_api": "torch.Tensor.igammac_",
        "paddle_torch_args_map": {
            "y": "other"
        },
        "min_input_args": 1
    },
    "paddle.Tensor.index_fill": {
        "torch_api": "torch.Tensor.index_fill",
        "paddle_torch_args_map": {
            "axis": "dim",
            "index": "index",
            "value": "value"
        },
        "min_input_args": 3
    },
    "paddle.Tensor.index_fill_": {
        "torch_api": "torch.Tensor.index_fill_",
        "paddle_torch_args_map": {
            "axis": "dim",
            "index": "index",
            "value": "value"
        },
        "min_input_args": 3
    },
    "paddle.Tensor.index_put": {
        "torch_api": "torch.Tensor.index_put",
        "paddle_torch_args_map": {
            "indices": "indices",
            "value": "values",
            "accumulate": "accumulate"
        },
        "min_input_args": 2
    },
    "paddle.Tensor.index_put_": {
        "torch_api": "torch.Tensor.index_put_",
        "paddle_torch_args_map": {
            "indices": "indices",
            "value": "values",
            "accumulate": "accumulate"
        },
        "min_input_args": 2
    },
    "paddle.Tensor.index_select": {
        "Rule": "IndexSelectRule"
    },
    "paddle.Tensor.inner": {
        "torch_api": "torch.Tensor.inner",
        "paddle_torch_args_map": {
            "y": "other"
        },
        "min_input_args": 1
    },
    "paddle.Tensor.isclose": {
        "torch_api": "torch.Tensor.isclose",
        "paddle_torch_args_map": {
            "y": "other",
            "rtol": "rtol",
            "atol": "atol",
            "equal_nan": "equal_nan"
        },
        "min_input_args": 1
    },
    "paddle.Tensor.istft": {
        "torch_api": "torch.Tensor.istft",
        "paddle_torch_args_map": {
            "n_fft": "n_fft",
            "hop_length": "hop_length",
            "win_length": "win_length",
            "window": "window",
            "center": "center",
            "normalized": "normalized",
            "onesided": "onesided",
            "length": "length",
            "return_complex": "return_complex"
        },
        "min_input_args": 1
    },
    "paddle.Tensor.kthvalue": {
        "torch_api": "torch.Tensor.kthvalue",
        "paddle_torch_args_map": {
            "k": "k",
            "axis": "dim",
            "keepdim": "keepdim"
        },
        "min_input_args": 1
    },
    "paddle.Tensor.lcm": {
        "torch_api": "torch.Tensor.lcm",
        "paddle_torch_args_map": {
            "y": "other"
        },
        "min_input_args": 1
    },
    "paddle.Tensor.lcm_": {
        "torch_api": "torch.Tensor.lcm_",
        "paddle_torch_args_map": {
            "y": "other"
        },
        "min_input_args": 1
    },
    "paddle.Tensor.ldexp_": {
        "torch_api": "torch.Tensor.ldexp_",
        "paddle_torch_args_map": {
            "y": "other"
        },
        "min_input_args": 1
    },
    "paddle.Tensor.lerp": {
        "torch_api": "torch.Tensor.lerp",
        "paddle_torch_args_map": {
            "y": "end",
            "weight": "weight"
        },
        "min_input_args": 2
    },
    "paddle.Tensor.lerp_": {
        "torch_api": "torch.Tensor.lerp_",
        "paddle_torch_args_map": {
            "y": "end",
            "weight": "weight"
        },
        "min_input_args": 2
    },
    "paddle.Tensor.logcumsumexp": {
        "torch_api": "torch.Tensor.logcumsumexp",
        "paddle_torch_args_map": {
            "axis": "dim"
        },
        "min_input_args": 1
    },
    "paddle.Tensor.logical_and": {
        "torch_api": "torch.Tensor.logical_and",
        "paddle_torch_args_map": {
            "y": "other"
        },
        "min_input_args": 1
    },
    "paddle.Tensor.logical_or": {
        "torch_api": "torch.Tensor.logical_or",
        "paddle_torch_args_map": {
            "y": "other"
        },
        "min_input_args": 1
    },
    "paddle.Tensor.logical_xor": {
        "torch_api": "torch.Tensor.logical_xor",
        "paddle_torch_args_map": {
            "y": "other"
        },
        "min_input_args": 1
    },
    "paddle.Tensor.logit": {
        "torch_api": "torch.Tensor.logit",
        "paddle_torch_args_map": {
            "eps": "eps"
        },
        "min_input_args": 0
    },
    "paddle.Tensor.logit_": {
        "torch_api": "torch.Tensor.logit_",
        "paddle_torch_args_map": {
            "eps": "eps"
        },
        "min_input_args": 0
    },
    "paddle.Tensor.logsumexp": {
        "torch_api": "torch.Tensor.logsumexp",
        "paddle_torch_args_map": {
            "axis": "dim",
            "keepdim": "keepdim"
        },
        "min_input_args": 1
    },
    "paddle.Tensor.lu": {
        "torch_api": "torch.Tensor.lu",
        "paddle_torch_args_map": {
            "pivot": "pivot",
            "get_infos": "get_infos"
        },
        "min_input_args": 0
    },
    "paddle.Tensor.masked_fill": {
        "torch_api": "torch.Tensor.masked_fill",
        "paddle_torch_args_map": {
            "mask": "mask",
            "value": "value"
        },
        "min_input_args": 2
    },
    "paddle.Tensor.masked_fill_": {
        "torch_api": "torch.Tensor.masked_fill_",
        "paddle_torch_args_map": {
            "mask": "mask",
            "value": "value"
        },
        "min_input_args": 2
    },
    "paddle.Tensor.masked_select": {
        "torch_api": "torch.Tensor.masked_select",
        "paddle_torch_args_map": {
            "mask": "mask"
        },
        "min_input_args": 1
    },
    "paddle.Tensor.matmul": {
        "torch_api": "torch.Tensor.matmul",
        "paddle_torch_args_map": {
            "y": "other"
        },
        "min_input_args": 1
    },
    "paddle.Tensor.matrix_power": {
        "torch_api": "torch.Tensor.matrix_power",
        "paddle_torch_args_map": {
            "n": "n"
        },
        "min_input_args": 1
    },
    "paddle.Tensor.maximum": {
        "torch_api": "torch.Tensor.maximum",
        "paddle_torch_args_map": {
            "y": "other"
        },
        "min_input_args": 1
    },
    "paddle.Tensor.mean": {
        "torch_api": "torch.Tensor.mean",
        "paddle_torch_args_map": {
            "axis": "dim",
            "keepdim": "keepdim",
            "dtype": "dtype"
        },
        "min_input_args": 0
    },
    "paddle.Tensor.median": {
        "torch_api": "torch.Tensor.median",
        "paddle_torch_args_map": {
            "keepdim": "keepdim"
        },
        "min_input_args": 0
    },
    "paddle.Tensor.minimum": {
        "torch_api": "torch.Tensor.minimum",
        "paddle_torch_args_map": {
            "y": "other"
        },
        "min_input_args": 1
    },
    "paddle.Tensor.mm": {
        "torch_api": "torch.Tensor.mm",
        "paddle_torch_args_map": {
            "mat2": "mat2"
        },
        "min_input_args": 1
    },
    "paddle.Tensor.mode": {
        "torch_api": "torch.Tensor.mode",
        "paddle_torch_args_map": {
            "axis": "dim",
            "keepdim": "keepdim"
        },
        "min_input_args": 0
    },
    "paddle.Tensor.moveaxis": {
        "torch_api": "torch.Tensor.moveaxis",
        "paddle_torch_args_map": {
            "source": "source",
            "destination": "destination"
        },
        "min_input_args": 2
    },
    "paddle.Tensor.multinomial": {
        "torch_api": "torch.Tensor.multinomial",
        "paddle_torch_args_map": {
            "num_samples": "num_samples",
            "replacement": "replacement",
            "generator": "generator"
        },
        "min_input_args": 1
    },
    "paddle.Tensor.mv": {
        "torch_api": "torch.Tensor.mv",
        "paddle_torch_args_map": {
            "vec": "vec"
        },
        "min_input_args": 1
    },
    "paddle.Tensor.multigammaln": {
        "torch_api": "torch.Tensor.mvlgamma",
        "paddle_torch_args_map": {
            "p": "p"
        },
        "min_input_args": 1
    },
    "paddle.Tensor.multigammaln_": {
        "torch_api": "torch.Tensor.mvlgamma_",
        "paddle_torch_args_map": {
            "p": "p"
        },
        "min_input_args": 1
    },
    "paddle.Tensor.nan_to_num": {
        "torch_api": "torch.Tensor.nan_to_num",
        "paddle_torch_args_map": {
            "nan": "nan",
            "posinf": "posinf",
            "neginf": "neginf"
        },
        "min_input_args": 0
    },
    "paddle.Tensor.nan_to_num_": {
        "torch_api": "torch.Tensor.nan_to_num_",
        "paddle_torch_args_map": {
            "nan": "nan",
            "posinf": "posinf",
            "neginf": "neginf"
        },
        "min_input_args": 0
    },
    "paddle.Tensor.nanmean": {
        "torch_api": "torch.Tensor.nanmean",
        "paddle_torch_args_map": {
            "axis": "dim",
            "keepdim": "keepdim",
            "dtype": "dtype"
        },
        "min_input_args": 0
    },
    "paddle.Tensor.nanmedian": {
        "torch_api": "torch.Tensor.nanmedian",
        "paddle_torch_args_map": {
            "keepdim": "keepdim"
        },
        "min_input_args": 0
    },
    "paddle.Tensor.nanquantile": {
        "torch_api": "torch.Tensor.nanquantile",
        "paddle_torch_args_map": {
            "q": "q",
            "axis": "dim",
            "keepdim": "keepdim",
            "interpolation": "interpolation"
        },
        "min_input_args": 1
    },
    "paddle.Tensor.nansum": {
        "torch_api": "torch.Tensor.nansum",
        "paddle_torch_args_map": {
            "axis": "dim",
            "keepdim": "keepdim",
            "dtype": "dtype"
        },
        "min_input_args": 0
    },
    "paddle.Tensor.nextafter": {
        "torch_api": "torch.Tensor.nextafter",
        "paddle_torch_args_map": {
            "y": "other"
        },
        "min_input_args": 1
    },
    "paddle.Tensor.normal_": {
        "torch_api": "torch.Tensor.normal_",
        "paddle_torch_args_map": {
            "mean": "mean",
            "std": "std",
            "generator": "generator"
        },
        "min_input_args": 0
    },
    "paddle.Tensor.numpy": {
        "torch_api": "torch.Tensor.numpy",
        "paddle_torch_args_map": {},
        "min_input_args": 0
    },
    "paddle.Tensor.householder_product": {
        "torch_api": "torch.Tensor.orgqr",
        "paddle_torch_args_map": {
            "tau": "input2"
        },
        "min_input_args": 1
    },
    "paddle.Tensor.outer": {
        "torch_api": "torch.Tensor.outer",
        "paddle_torch_args_map": {
            "y": "vec2"
        },
        "min_input_args": 1
    },
    "paddle.Tensor.polygamma": {
        "torch_api": "torch.Tensor.polygamma",
        "paddle_torch_args_map": {
            "n": "n"
        },
        "min_input_args": 1
    },
    "paddle.Tensor.polygamma_": {
        "torch_api": "torch.Tensor.polygamma_",
        "paddle_torch_args_map": {
            "n": "n"
        },
        "min_input_args": 1
    },
    "paddle.Tensor.pow": {
        "torch_api": "torch.Tensor.pow",
        "paddle_torch_args_map": {
            "y": "exponent"
        },
        "min_input_args": 1
    },
    "paddle.Tensor.pow_": {
        "torch_api": "torch.Tensor.pow_",
        "paddle_torch_args_map": {
            "y": "exponent"
        },
        "min_input_args": 1
    },
    "paddle.Tensor.prod": {
        "torch_api": "torch.Tensor.prod",
        "paddle_torch_args_map": {
            "axis": "dim",
            "keepdim": "keepdim",
            "dtype": "dtype"
        },
        "min_input_args": 0
    },
    "paddle.Tensor.quantile": {
        "torch_api": "torch.Tensor.quantile",
        "paddle_torch_args_map": {
            "q": "q",
            "axis": "dim",
            "keepdim": "keepdim",
            "interpolation": "interpolation"
        },
        "min_input_args": 1
    },
    "paddle.Tensor.register_hook": {
        "torch_api": "torch.Tensor.register_hook",
        "paddle_torch_args_map": {
            "hook": "hook"
        },
        "min_input_args": 1
    },
    "paddle.Tensor.remainder": {
        "torch_api": "torch.Tensor.remainder",
        "paddle_torch_args_map": {
            "y": "other"
        },
        "min_input_args": 1
    },
    "paddle.Tensor.remainder_": {
        "torch_api": "torch.Tensor.remainder_",
        "paddle_torch_args_map": {
            "y": "other"
        },
        "min_input_args": 1
    },
    "paddle.Tensor.renorm": {
        "torch_api": "torch.Tensor.renorm",
        "paddle_torch_args_map": {
            "p": "p",
            "axis": "dim",
            "max_norm": "maxnorm"
        },
        "min_input_args": 3
    },
    "paddle.Tensor.renorm_": {
        "torch_api": "torch.Tensor.renorm_",
        "paddle_torch_args_map": {
            "p": "p",
            "axis": "dim",
            "max_norm": "maxnorm"
        },
        "min_input_args": 3
    },
    "paddle.Tensor.repeat_interleave": {
        "torch_api": "torch.Tensor.repeat_interleave",
        "paddle_torch_args_map": {
            "repeats": "repeats",
            "axis": "dim"
        },
        "min_input_args": 1
    },
    "paddle.Tensor.roll": {
        "torch_api": "torch.Tensor.roll",
        "paddle_torch_args_map": {
            "shifts": "shifts",
            "axis": "dims"
        },
        "min_input_args": 1
    },
    "paddle.Tensor.rot90": {
        "torch_api": "torch.Tensor.rot90",
        "paddle_torch_args_map": {
            "k": "k",
            "axes": "dims"
        },
        "min_input_args": 0
    },
    "paddle.Tensor.select_scatter": {
        "torch_api": "torch.Tensor.select_scatter",
        "paddle_torch_args_map": {
            "values": "src",
            "axis": "dim",
            "index": "index"
        },
        "min_input_args": 3
    },
    "paddle.Tensor.signbit": {
        "torch_api": "torch.Tensor.signbit",
        "paddle_torch_args_map": {},
        "min_input_args": 0
    },
    "paddle.Tensor.squeeze": {
        "torch_api": "torch.Tensor.squeeze",
        "paddle_torch_args_map": {
            "axis": "dim"
        },
        "min_input_args": 0
    },
    "paddle.Tensor.squeeze_": {
        "torch_api": "torch.Tensor.squeeze_",
        "paddle_torch_args_map": {
            "axis": "dim"
        },
        "min_input_args": 0
    },
    "paddle.Tensor.std": {
        "torch_api": "torch.Tensor.std",
        "paddle_torch_args_map": {
            "axis": "dim",
            "unbiased": "correction",
            "keepdim": "keepdim"
        },
        "min_input_args": 0
    },
    "paddle.Tensor.sum": {
        "torch_api": "torch.Tensor.sum",
        "paddle_torch_args_map": {
            "axis": "dim",
            "keepdim": "keepdim",
            "dtype": "dtype"
        },
        "min_input_args": 0
    },
    "paddle.Tensor.take_along_axis": {
        "torch_api": "torch.Tensor.take_along_dim",
        "paddle_torch_args_map": {
            "indices": "indices",
            "axis": "dim"
        },
        "min_input_args": 2
    },
    "paddle.Tensor.tensor_split": {
        "torch_api": "torch.Tensor.tensor_split",
        "paddle_torch_args_map": {
            "num_or_indices": "indices",
            "axis": "dim"
        },
        "min_input_args": 1
    },
    "paddle.Tensor.to_sparse_coo": {
        "torch_api": "torch.Tensor.to_sparse",
        "paddle_torch_args_map": {
            "sparse_dim": "sparse_dim"
        },
        "min_input_args": 1
    },
    "paddle.Tensor.topk": {
        "torch_api": "torch.Tensor.topk",
        "paddle_torch_args_map": {
            "k": "k",
            "axis": "dim",
            "largest": "largest",
            "sorted": "sorted"
        },
        "min_input_args": 1
    },
    "paddle.Tensor.tril": {
        "torch_api": "torch.Tensor.tril",
        "paddle_torch_args_map": {
            "diagonal": "diagonal"
        },
        "min_input_args": 0
    },
    "paddle.Tensor.tril_": {
        "torch_api": "torch.Tensor.tril_",
        "paddle_torch_args_map": {
            "diagonal": "diagonal"
        },
        "min_input_args": 0
    },
    "paddle.Tensor.triu": {
        "torch_api": "torch.Tensor.triu",
        "paddle_torch_args_map": {
            "diagonal": "diagonal"
        },
        "min_input_args": 0
    },
    "paddle.Tensor.triu_": {
        "torch_api": "torch.Tensor.triu_",
        "paddle_torch_args_map": {
            "diagonal": "diagonal"
        },
        "min_input_args": 0
    },
    "paddle.Tensor.unbind": {
        "torch_api": "torch.Tensor.unbind",
        "paddle_torch_args_map": {
            "axis": "dim"
        },
        "min_input_args": 0
    },
    "paddle.Tensor.unflatten": {
        "torch_api": "torch.Tensor.unflatten",
        "paddle_torch_args_map": {
            "axis": "dim",
            "shape": "sizes"
        },
        "min_input_args": 2
    },
    "paddle.Tensor.unfold": {
        "torch_api": "torch.Tensor.unfold",
        "paddle_torch_args_map": {
            "axis": "dimension",
            "size": "size",
            "step": "step"
        },
        "min_input_args": 3
    },
    "paddle.Tensor.uniform_": {
        "torch_api": "torch.Tensor.uniform_",
        "paddle_torch_args_map": {
            "min": "from",
            "max": "to"
        },
        "min_input_args": 0
    },
    "paddle.Tensor.unique": {
        "torch_api": "torch.Tensor.unique",
        "paddle_torch_args_map": {
            "return_inverse": "return_inverse",
            "return_counts": "return_counts",
            "axis": "dim"
        },
        "min_input_args": 0
    },
    "paddle.Tensor.unique_consecutive": {
        "torch_api": "torch.Tensor.unique_consecutive",
        "paddle_torch_args_map": {
            "return_inverse": "return_inverse",
            "return_counts": "return_counts",
            "axis": "dim"
        },
        "min_input_args": 0
    },
    "paddle.Tensor.unsqueeze": {
        "torch_api": "torch.Tensor.unsqueeze",
        "paddle_torch_args_map": {
            "axis": "dim"
        },
        "min_input_args": 1
    },
    "paddle.Tensor.unsqueeze_": {
        "torch_api": "torch.Tensor.unsqueeze_",
        "paddle_torch_args_map": {
            "axis": "dim"
        },
        "min_input_args": 1
    },
    "paddle.Tensor.var": {
        "torch_api": "torch.Tensor.var",
        "paddle_torch_args_map": {
            "axis": "dim",
            "unbiased": "correction",
            "keepdim": "keepdim"
        },
        "min_input_args": 0
    },
    "paddle.Tensor.view_as": {
        "torch_api": "torch.Tensor.view_as",
        "paddle_torch_args_map": {
            "other": "other"
        },
        "min_input_args": 1
    },
    "paddle.Tensor.where": {
        "torch_api": "torch.Tensor.where",
        "paddle_torch_args_map": {
            "condition": "condition",
            "y": "y"
        },
        "min_input_args": 2
    },
    "paddle.__version__.split": {
        "torch_api": "torch.__version__.split",
        "paddle_torch_args_map": {
            "sep": "sep",
            "maxsplit": "maxsplit"
        },
        "min_input_args": 0
    },
    "paddle.abs": {
        "torch_api": "torch.abs",
        "paddle_torch_args_map": {
            "x": "input"
        },
        "min_input_args": 1
    },
    "paddle.abs_": {
        "torch_api": "torch.abs_",
        "paddle_torch_args_map": {
            "x": "input"
        },
        "min_input_args": 1
    },
    "paddle.addmm": {
        "torch_api": "torch.addmm",
        "paddle_torch_args_map": {
            "input": "input",
            "x": "mat1",
            "y": "mat2",
            "beta": "beta",
            "alpha": "alpha"
        },
        "min_input_args": 3
    },
    "paddle.all": {
        "torch_api": "torch.all",
        "paddle_torch_args_map": {
            "x": "input",
            "axis": "dim",
            "keepdim": "keepdim"
        },
        "min_input_args": 1
    },
    "paddle.amax": {
        "torch_api": "torch.amax",
        "paddle_torch_args_map": {
            "x": "input",
            "axis": "dim",
            "keepdim": "keepdim"
        },
        "min_input_args": 1
    },
    "paddle.amin": {
        "torch_api": "torch.amin",
        "paddle_torch_args_map": {
            "x": "input",
            "axis": "dim",
            "keepdim": "keepdim"
        },
        "min_input_args": 1
    },
    "paddle.amp.auto_cast": {
        "torch_api": "torch.amp.autocast",
        "paddle_torch_args_map": {
            "dtype": "dtype",
            "enable": "enabled"
        },
        "min_input_args": 0
    },
    "paddle.angle": {
        "torch_api": "torch.angle",
        "paddle_torch_args_map": {
            "x": "input"
        },
        "min_input_args": 1
    },
    "paddle.any": {
        "torch_api": "torch.any",
        "paddle_torch_args_map": {
            "x": "input",
            "axis": "dim",
            "keepdim": "keepdim"
        },
        "min_input_args": 1
    },
    "paddle.acos": {
        "torch_api": "torch.arccos",
        "paddle_torch_args_map": {
            "x": "input"
        },
        "min_input_args": 1
    },
    "paddle.acosh": {
        "torch_api": "torch.arccosh",
        "paddle_torch_args_map": {
            "x": "input"
        },
        "min_input_args": 1
    },
    "paddle.asin": {
        "torch_api": "torch.arcsin",
        "paddle_torch_args_map": {
            "x": "input"
        },
        "min_input_args": 1
    },
    "paddle.asinh": {
        "torch_api": "torch.arcsinh",
        "paddle_torch_args_map": {
            "x": "input"
        },
        "min_input_args": 1
    },
    "paddle.atan": {
        "torch_api": "torch.arctan",
        "paddle_torch_args_map": {
            "x": "input"
        },
        "min_input_args": 1
    },
    "paddle.atan2": {
        "torch_api": "torch.arctan2",
        "paddle_torch_args_map": {
            "x": "input",
            "y": "other"
        },
        "min_input_args": 2
    },
    "paddle.atanh": {
        "torch_api": "torch.arctanh",
        "paddle_torch_args_map": {
            "x": "input"
        },
        "min_input_args": 1
    },
    "paddle.argmax": {
        "torch_api": "torch.argmax",
        "paddle_torch_args_map": {
            "x": "input",
            "axis": "dim",
            "keepdim": "keepdim"
        },
        "min_input_args": 1
    },
    "paddle.argmin": {
        "torch_api": "torch.argmin",
        "paddle_torch_args_map": {
            "x": "input",
            "axis": "dim",
            "keepdim": "keepdim"
        },
        "min_input_args": 1
    },
    "paddle.argsort": {
        "torch_api": "torch.argsort",
        "paddle_torch_args_map": {
            "x": "input",
            "axis": "dim",
            "descending": "descending",
            "stable": "stable"
        },
        "min_input_args": 1
    },
    "paddle.to_tensor": {
        "torch_api": "torch.as_tensor",
        "paddle_torch_args_map": {
            "data": "data",
            "dtype": "dtype",
            "place": "device"
        },
        "min_input_args": 1
    },
    "paddle.autograd.backward": {
        "torch_api": "torch.autograd.backward",
        "paddle_torch_args_map": {
            "tensors": "tensors",
            "grad_tensors": "grad_tensors",
            "retain_graph": "retain_graph"
        },
        "min_input_args": 1
    },
    "paddle.incubate.autograd.jvp": {
        "torch_api": "torch.autograd.functional.jvp",
        "paddle_torch_args_map": {
            "func": "func",
            "xs": "inputs",
            "v": "v"
        },
        "min_input_args": 2
    },
    "paddle.incubate.autograd.vjp": {
        "torch_api": "torch.autograd.functional.vjp",
        "paddle_torch_args_map": {
            "func": "func",
            "xs": "inputs",
            "v": "v"
        },
        "min_input_args": 2
    },
    "paddle.grad": {
        "torch_api": "torch.autograd.grad",
        "paddle_torch_args_map": {
            "outputs": "outputs",
            "inputs": "inputs",
            "grad_outputs": "grad_outputs",
            "retain_graph": "retain_graph",
            "create_graph": "create_graph",
            "allow_unused": "allow_unused"
        },
        "min_input_args": 2
    },
    "paddle.autograd.saved_tensors_hooks": {
        "torch_api": "torch.autograd.graph.saved_tensors_hooks",
        "paddle_torch_args_map": {
            "pack_hook": "pack_hook",
            "unpack_hook": "unpack_hook"
        },
        "min_input_args": 2
    },
    "paddle.profiler.export_chrome_tracing": {
        "torch_api": "torch.autograd.profiler.profile.export_chrome_trace",
        "paddle_torch_args_map": {
            "dir_name": "path"
        },
        "min_input_args": 1
    },
    "paddle.bernoulli": {
        "torch_api": "torch.bernoulli",
        "paddle_torch_args_map": {
            "x": "input",
            "p": "p",
            "generator": "generator"
        },
        "min_input_args": 0
    },
    "paddle.bincount": {
        "torch_api": "torch.bincount",
        "paddle_torch_args_map": {
            "x": "input",
            "weights": "weights",
            "minlength": "minlength"
        },
        "min_input_args": 1
    },
    "paddle.bitwise_and": {
        "torch_api": "torch.bitwise_and",
        "paddle_torch_args_map": {
            "x": "input",
            "y": "other"
        },
        "min_input_args": 2
    },
    "paddle.bitwise_left_shift": {
        "torch_api": "torch.bitwise_left_shift",
        "paddle_torch_args_map": {
            "x": "input",
            "y": "other"
        },
        "min_input_args": 2
    },
    "paddle.bitwise_not": {
        "torch_api": "torch.bitwise_not",
        "paddle_torch_args_map": {
            "x": "input"
        },
        "min_input_args": 1
    },
    "paddle.bitwise_or": {
        "torch_api": "torch.bitwise_or",
        "paddle_torch_args_map": {
            "x": "input",
            "y": "other"
        },
        "min_input_args": 2
    },
    "paddle.bitwise_right_shift": {
        "torch_api": "torch.bitwise_right_shift",
        "paddle_torch_args_map": {
            "x": "input",
            "y": "other"
        },
        "min_input_args": 2
    },
    "paddle.bitwise_xor": {
        "torch_api": "torch.bitwise_xor",
        "paddle_torch_args_map": {
            "x": "input",
            "y": "other"
        },
        "min_input_args": 2
    },
    "paddle.bmm": {
        "torch_api": "torch.bmm",
        "paddle_torch_args_map": {
            "x": "input",
            "y": "mat2"
        },
        "min_input_args": 2
    },
    "paddle.broadcast_to": {
        "torch_api": "torch.broadcast_to",
        "paddle_torch_args_map": {
            "x": "input",
            "shape": "size"
        },
        "min_input_args": 2
    },
    "paddle.bucketize": {
        "torch_api": "torch.bucketize",
        "paddle_torch_args_map": {
            "x": "input",
            "sorted_sequence": "boundaries",
            "out_int32": "out_int32",
            "right": "right"
        },
        "min_input_args": 2
    },
    "paddle.cdist": {
        "torch_api": "torch.cdist",
        "paddle_torch_args_map": {
            "x": "x1",
            "y": "x2",
            "p": "p",
            "compute_mode": "compute_mode"
        },
        "min_input_args": 2
    },
    "paddle.ceil": {
        "torch_api": "torch.ceil",
        "paddle_torch_args_map": {
            "x": "input"
        },
        "min_input_args": 1
    },
    "paddle.linalg.cholesky_solve": {
        "torch_api": "torch.cholesky_solve",
        "paddle_torch_args_map": {
            "x": "input",
            "y": "input2",
            "upper": "upper"
        },
        "min_input_args": 2
    },
    "paddle.chunk": {
        "torch_api": "torch.chunk",
        "paddle_torch_args_map": {
            "x": "input",
            "chunks": "chunks",
            "axis": "dim"
        },
        "min_input_args": 2
    },
    "paddle.clip": {
        "torch_api": "torch.clamp",
        "paddle_torch_args_map": {
            "x": "input",
            "min": "min",
            "max": "max"
        },
        "min_input_args": 1
    },
    "paddle.clone": {
        "torch_api": "torch.clone",
        "paddle_torch_args_map": {
            "x": "input",
            "memory_format": "memory_format"
        },
        "min_input_args": 1
    },
    "paddle.column_stack": {
        "torch_api": "torch.column_stack",
        "paddle_torch_args_map": {
            "x": "tensors"
        },
        "min_input_args": 1
    },
    "paddle.combinations": {
        "torch_api": "torch.combinations",
        "paddle_torch_args_map": {
            "x": "input",
            "r": "r",
            "with_replacement": "with_replacement"
        },
        "min_input_args": 1
    },
    "paddle.complex": {
        "torch_api": "torch.complex",
        "paddle_torch_args_map": {
            "real": "real",
            "imag": "imag"
        },
        "min_input_args": 2
    },
    "paddle.concat": {
        "torch_api": "torch.concat",
        "paddle_torch_args_map": {
            "x": "tensors",
            "axis": "dim"
        },
        "min_input_args": 1
    },
    "paddle.conj": {
        "torch_api": "torch.conj",
        "paddle_torch_args_map": {
            "x": "input"
        },
        "min_input_args": 1
    },
    "paddle.copysign": {
        "torch_api": "torch.copysign",
        "paddle_torch_args_map": {
            "x": "input",
            "y": "other"
        },
        "min_input_args": 2
    },
    "paddle.cos": {
        "torch_api": "torch.cos",
        "paddle_torch_args_map": {
            "x": "input"
        },
        "min_input_args": 1
    },
    "paddle.cosh": {
        "torch_api": "torch.cosh",
        "paddle_torch_args_map": {
            "x": "input"
        },
        "min_input_args": 1
    },
    "paddle.count_nonzero": {
        "torch_api": "torch.count_nonzero",
        "paddle_torch_args_map": {
            "x": "input",
            "axis": "dim"
        },
        "min_input_args": 1
    },
    "paddle.linalg.cov": {
        "torch_api": "torch.cov",
        "paddle_torch_args_map": {
            "x": "input",
            "ddof": "correction",
            "fweights": "fweights",
            "aweights": "aweights"
        },
        "min_input_args": 1
    },
    "paddle.cross": {
        "torch_api": "torch.cross",
        "paddle_torch_args_map": {
            "x": "input",
            "y": "other",
            "axis": "dim"
        },
        "min_input_args": 2
    },
    "paddle.device.cuda.Event": {
        "torch_api": "torch.cuda.Event",
        "paddle_torch_args_map": {
            "enable_timing": "enable_timing",
            "blocking": "blocking",
            "interprocess": "interprocess"
        },
        "min_input_args": 0
    },
    "paddle.device.cuda.current_stream": {
        "torch_api": "torch.cuda.current_stream",
        "paddle_torch_args_map": {
            "device": "device"
        },
        "min_input_args": 0
    },
    "paddle.device.cuda.get_device_capability": {
        "torch_api": "torch.cuda.get_device_capability",
        "paddle_torch_args_map": {
            "device": "device"
        },
        "min_input_args": 0
    },
    "paddle.device.cuda.get_device_name": {
        "torch_api": "torch.cuda.get_device_name",
        "paddle_torch_args_map": {
            "device": "device"
        },
        "min_input_args": 0
    },
    "paddle.device.cuda.max_memory_allocated": {
        "torch_api": "torch.cuda.max_memory_allocated",
        "paddle_torch_args_map": {
            "device": "device"
        },
        "min_input_args": 0
    },
    "paddle.device.cuda.max_memory_reserved": {
        "torch_api": "torch.cuda.max_memory_reserved",
        "paddle_torch_args_map": {
            "device": "device"
        },
        "min_input_args": 0
    },
    "paddle.device.cuda.memory_allocated": {
        "torch_api": "torch.cuda.memory_allocated",
        "paddle_torch_args_map": {
            "device": "device"
        },
        "min_input_args": 0
    },
    "paddle.device.cuda.memory_reserved": {
        "torch_api": "torch.cuda.memory_reserved",
        "paddle_torch_args_map": {
            "device": "device"
        },
        "min_input_args": 0
    },
    "paddle.device.stream_guard": {
        "torch_api": "torch.cuda.stream",
        "paddle_torch_args_map": {
            "stream": "stream"
        },
        "min_input_args": 1
    },
    "paddle.device.cuda.synchronize": {
        "torch_api": "torch.cuda.synchronize",
        "paddle_torch_args_map": {
            "device": "device"
        },
        "min_input_args": 0
    },
    "paddle.cumsum": {
        "torch_api": "torch.cumsum",
        "paddle_torch_args_map": {
            "x": "input",
            "axis": "dim",
            "dtype": "dtype"
        },
        "min_input_args": 2
    },
    "paddle.cumulative_trapezoid": {
        "torch_api": "torch.cumulative_trapezoid",
        "paddle_torch_args_map": {
            "y": "y",
            "x": "x",
            "dx": "dx",
            "axis": "dim"
        },
        "min_input_args": 1
    },
    "paddle.deg2rad": {
        "torch_api": "torch.deg2rad",
        "paddle_torch_args_map": {
            "x": "input"
        },
        "min_input_args": 1
    },
    "paddle.diag": {
        "torch_api": "torch.diag",
        "paddle_torch_args_map": {
            "x": "input",
            "offset": "diagonal"
        },
        "min_input_args": 1
    },
    "paddle.diag_embed": {
        "torch_api": "torch.diag_embed",
        "paddle_torch_args_map": {
            "input": "input",
            "offset": "offset",
            "dim1": "dim1",
            "dim2": "dim2"
        },
        "min_input_args": 1
    },
    "paddle.diagflat": {
        "torch_api": "torch.diagflat",
        "paddle_torch_args_map": {
            "x": "input",
            "offset": "offset"
        },
        "min_input_args": 1
    },
    "paddle.diagonal": {
        "torch_api": "torch.diagonal",
        "paddle_torch_args_map": {
            "x": "input",
            "offset": "offset",
            "axis1": "dim1",
            "axis2": "dim2"
        },
        "min_input_args": 1
    },
    "paddle.diagonal_scatter": {
        "torch_api": "torch.diagonal_scatter",
        "paddle_torch_args_map": {
            "x": "input",
            "y": "src",
            "offset": "offset",
            "axis1": "dim1",
            "axis2": "dim2"
        },
        "min_input_args": 2
    },
    "paddle.diff": {
        "torch_api": "torch.diff",
        "paddle_torch_args_map": {
            "x": "input",
            "n": "n",
            "axis": "dim",
            "prepend": "prepend",
            "append": "append"
        },
        "min_input_args": 1
    },
    "paddle.dist": {
        "torch_api": "torch.dist",
        "paddle_torch_args_map": {
            "x": "input",
            "y": "other",
            "p": "p"
        },
        "min_input_args": 2
    },
    "paddle.distributed.alltoall": {
        "torch_api": "torch.distributed.all_to_all",
        "paddle_torch_args_map": {
            "out_tensor_list": "output_tensor_list",
            "in_tensor_list": "input_tensor_list",
            "group": "group"
        },
        "min_input_args": 2
    },
    "paddle.distributed.barrier": {
        "torch_api": "torch.distributed.barrier",
        "paddle_torch_args_map": {
            "group": "group"
        },
        "min_input_args": 0
    },
    "paddle.distributed.broadcast": {
        "torch_api": "torch.distributed.broadcast",
        "paddle_torch_args_map": {
            "tensor": "tensor",
            "src": "src",
            "group": "group"
        },
        "min_input_args": 2
    },
    "paddle.distributed.broadcast_object_list": {
        "torch_api": "torch.distributed.broadcast_object_list",
        "paddle_torch_args_map": {
            "object_list": "object_list",
            "src": "src",
            "group": "group"
        },
        "min_input_args": 1
    },
    "paddle.distributed.get_backend": {
        "torch_api": "torch.distributed.get_backend",
        "paddle_torch_args_map": {
            "group": "group"
        },
        "min_input_args": 0
    },
    "paddle.distributed.get_rank": {
        "torch_api": "torch.distributed.get_rank",
        "paddle_torch_args_map": {
            "group": "group"
        },
        "min_input_args": 0
    },
    "paddle.distributed.get_world_size": {
        "torch_api": "torch.distributed.get_world_size",
        "paddle_torch_args_map": {
            "group": "group"
        },
        "min_input_args": 0
    },
    "paddle.distributed.init_parallel_env": {
        "torch_api": "torch.distributed.init_process_group",
        "paddle_torch_args_map": {},
        "min_input_args": 0
    },
    "paddle.distributed.irecv": {
        "torch_api": "torch.distributed.irecv",
        "paddle_torch_args_map": {
            "tensor": "tensor",
            "src": "src",
            "group": "group"
        },
        "min_input_args": 1
    },
    "paddle.distributed.isend": {
        "torch_api": "torch.distributed.isend",
        "paddle_torch_args_map": {
            "tensor": "tensor",
            "dst": "dst",
            "group": "group"
        },
        "min_input_args": 2
    },
    "paddle.distributed.new_group": {
        "torch_api": "torch.distributed.new_group",
        "paddle_torch_args_map": {
            "ranks": "ranks",
            "backend": "backend"
        },
        "min_input_args": 0
    },
    "paddle.distributed.fleet.distributed_optimizer": {
        "torch_api": "torch.distributed.optim.DistributedOptimizer",
        "paddle_torch_args_map": {
            "optimizer_class": "optimizer_class",
            "*args": "*args",
            "**kwargs": "**kwargs"
        },
        "min_input_args": 1
    },
    "paddle.distributed.recv": {
        "torch_api": "torch.distributed.recv",
        "paddle_torch_args_map": {
            "tensor": "tensor",
            "src": "src",
            "group": "group"
        },
        "min_input_args": 1
    },
    "paddle.distributed.rpc.get_worker_info": {
        "torch_api": "torch.distributed.rpc.get_worker_info",
        "paddle_torch_args_map": {
            "name": "worker_name"
        },
        "min_input_args": 0
    },
    "paddle.distributed.rpc.init_rpc": {
        "torch_api": "torch.distributed.rpc.init_rpc",
        "paddle_torch_args_map": {
            "name": "name",
            "backend": "backend",
            "rank": "rank",
            "world_size": "world_size"
        },
        "min_input_args": 1
    },
    "paddle.distributed.rpc.rpc_async": {
        "torch_api": "torch.distributed.rpc.rpc_async",
        "paddle_torch_args_map": {
            "to": "to",
            "fn": "func",
            "kwargs": "kwargs",
            "timeout": "timeout"
        },
        "min_input_args": 2
    },
    "paddle.distributed.rpc.rpc_sync": {
        "torch_api": "torch.distributed.rpc.rpc_sync",
        "paddle_torch_args_map": {
            "to": "to",
            "fn": "func",
            "kwargs": "kwargs",
            "timeout": "timeout"
        },
        "min_input_args": 2
    },
    "paddle.distributed.rpc.shutdown": {
        "torch_api": "torch.distributed.rpc.shutdown",
        "paddle_torch_args_map": {},
        "min_input_args": 0
    },
    "paddle.distributed.scatter_object_list": {
        "torch_api": "torch.distributed.scatter_object_list",
        "paddle_torch_args_map": {
            "out_object_list": "scatter_object_output_list",
            "in_object_list": "scatter_object_input_list",
            "src": "src",
            "group": "group"
        },
        "min_input_args": 2
    },
    "paddle.distributed.send": {
        "torch_api": "torch.distributed.send",
        "paddle_torch_args_map": {
            "tensor": "tensor",
            "dst": "dst",
            "group": "group"
        },
        "min_input_args": 2
    },
    "paddle.distribution.AbsTransform": {
        "torch_api": "torch.distributions.AbsTransform",
        "paddle_torch_args_map": {},
        "min_input_args": 0
    },
    "paddle.distribution.AffineTransform": {
        "torch_api": "torch.distributions.AffineTransform",
        "paddle_torch_args_map": {
            "loc": "loc",
            "scale": "scale"
        },
        "min_input_args": 2
    },
    "paddle.distribution.Bernoulli": {
        "torch_api": "torch.distributions.Bernoulli",
        "paddle_torch_args_map": {
            "probs": "probs"
        },
        "min_input_args": 1
    },
    "paddle.distribution.Beta": {
        "torch_api": "torch.distributions.Beta",
        "paddle_torch_args_map": {
            "alpha": "concentration1",
            "beta": "concentration0"
        },
        "min_input_args": 2
    },
    "paddle.distribution.Categorical": {
        "torch_api": "torch.distributions.Categorical",
        "paddle_torch_args_map": {
            "logits": "logits"
        },
        "min_input_args": 1
    },
    "paddle.distribution.Cauchy": {
        "torch_api": "torch.distributions.Cauchy",
        "paddle_torch_args_map": {
            "loc": "loc",
            "scale": "scale"
        },
        "min_input_args": 2
    },
    "paddle.distribution.ChainTransform": {
        "torch_api": "torch.distributions.ComposeTransform",
        "paddle_torch_args_map": {
            "transforms": "parts"
        },
        "min_input_args": 1
    },
    "paddle.distribution.ContinuousBernoulli": {
        "torch_api": "torch.distributions.ContinuousBernoulli",
        "paddle_torch_args_map": {
            "probs": "probs",
            "lims": "lims"
        },
        "min_input_args": 0
    },
    "paddle.distribution.Dirichlet": {
        "torch_api": "torch.distributions.Dirichlet",
        "paddle_torch_args_map": {
            "concentration": "concentration"
        },
        "min_input_args": 1
    },
    "paddle.distribution.Distribution": {
        "torch_api": "torch.distributions.Distribution",
        "paddle_torch_args_map": {
            "batch_shape": "batch_shape",
            "event_shape": "event_shape"
        },
        "min_input_args": 0
    },
    "paddle.distribution.Distribution.rsample": {
        "torch_api": "torch.distributions.Distribution.rsample",
        "paddle_torch_args_map": {
            "shape": "sample_shape"
        },
        "min_input_args": 0
    },
    "paddle.distribution.Distribution.sample": {
        "torch_api": "torch.distributions.Distribution.sample",
        "paddle_torch_args_map": {
            "shape": "sample_shape"
        },
        "min_input_args": 0
    },
    "paddle.distribution.ExpTransform": {
        "torch_api": "torch.distributions.ExpTransform",
        "paddle_torch_args_map": {},
        "min_input_args": 0
    },
    "paddle.distribution.Exponential": {
        "torch_api": "torch.distributions.Exponential",
        "paddle_torch_args_map": {
            "rate": "rate"
        },
        "min_input_args": 0
    },
    "paddle.distribution.ExponentialFamily": {
        "torch_api": "torch.distributions.ExponentialFamily",
        "paddle_torch_args_map": {
            "batch_shape": "batch_shape",
            "event_shape": "event_shape"
        },
        "min_input_args": 0
    },
    "paddle.distribution.Geometric": {
        "torch_api": "torch.distributions.Geometric",
        "paddle_torch_args_map": {
            "probs": "probs"
        },
        "min_input_args": 1
    },
    "paddle.distribution.Gumbel": {
        "torch_api": "torch.distributions.Gumbel",
        "paddle_torch_args_map": {
            "loc": "loc",
            "scale": "scale"
        },
        "min_input_args": 2
    },
    "paddle.distribution.Independent": {
        "torch_api": "torch.distributions.Independent",
        "paddle_torch_args_map": {
            "base": "base_distribution",
            "reinterpreted_batch_rank": "reinterpreted_batch_ndims"
        },
        "min_input_args": 2
    },
    "paddle.distribution.IndependentTransform": {
        "torch_api": "torch.distributions.IndependentTransform",
        "paddle_torch_args_map": {
            "base": "base_transform",
            "reinterpreted_batch_rank": "reinterpreted_batch_ndims"
        },
        "min_input_args": 2
    },
    "paddle.distribution.Laplace": {
        "torch_api": "torch.distributions.Laplace",
        "paddle_torch_args_map": {
            "loc": "loc",
            "scale": "scale"
        },
        "min_input_args": 2
    },
    "paddle.distribution.LogNormal": {
        "torch_api": "torch.distributions.LogNormal",
        "paddle_torch_args_map": {
            "loc": "loc",
            "scale": "scale"
        },
        "min_input_args": 2
    },
    "paddle.distribution.Multinomial": {
        "torch_api": "torch.distributions.Multinomial",
        "paddle_torch_args_map": {
            "total_count": "total_count",
            "probs": "probs"
        },
        "min_input_args": 2
    },
    "paddle.distribution.MultivariateNormal": {
        "torch_api": "torch.distributions.MultivariateNormal",
        "paddle_torch_args_map": {
            "loc": "loc",
            "covariance_matrix": "covariance_matrix",
            "precision_matrix": "precision_matrix",
            "scale_tril": "scale_tril"
        },
        "min_input_args": 0
    },
    "paddle.distribution.Normal": {
        "torch_api": "torch.distributions.Normal",
        "paddle_torch_args_map": {
            "loc": "loc",
            "scale": "scale"
        },
        "min_input_args": 2
    },
    "paddle.distribution.PowerTransform": {
        "torch_api": "torch.distributions.PowerTransform",
        "paddle_torch_args_map": {
            "power": "exponent"
        },
        "min_input_args": 1
    },
    "paddle.distribution.ReshapeTransform": {
        "torch_api": "torch.distributions.ReshapeTransform",
        "paddle_torch_args_map": {
            "in_event_shape": "in_shape",
            "out_event_shape": "out_shape"
        },
        "min_input_args": 2
    },
    "paddle.distribution.SigmoidTransform": {
        "torch_api": "torch.distributions.SigmoidTransform",
        "paddle_torch_args_map": {},
        "min_input_args": 0
    },
    "paddle.distribution.SoftmaxTransform": {
        "torch_api": "torch.distributions.SoftmaxTransform",
        "paddle_torch_args_map": {},
        "min_input_args": 0
    },
    "paddle.distribution.StackTransform": {
        "torch_api": "torch.distributions.StackTransform",
        "paddle_torch_args_map": {
            "transforms": "tseq",
            "axis": "dim"
        },
        "min_input_args": 1
    },
    "paddle.distribution.StickBreakingTransform": {
        "torch_api": "torch.distributions.StickBreakingTransform",
        "paddle_torch_args_map": {},
        "min_input_args": 0
    },
    "paddle.distribution.TanhTransform": {
        "torch_api": "torch.distributions.TanhTransform",
        "paddle_torch_args_map": {},
        "min_input_args": 0
    },
    "paddle.distribution.Transform": {
        "torch_api": "torch.distributions.Transform",
        "paddle_torch_args_map": {},
        "min_input_args": 0
    },
    "paddle.distribution.TransformedDistribution": {
        "torch_api": "torch.distributions.TransformedDistribution",
        "paddle_torch_args_map": {
            "base": "base_distribution",
            "transforms": "transforms"
        },
        "min_input_args": 2
    },
    "paddle.distribution.Uniform": {
        "torch_api": "torch.distributions.Uniform",
        "paddle_torch_args_map": {
            "low": "low",
            "high": "high"
        },
        "min_input_args": 2
    },
    "paddle.distribution.Chi2": {
        "torch_api": "torch.distributions.chi2.Chi2",
        "paddle_torch_args_map": {
            "df": "df"
        },
        "min_input_args": 1
    },
    "paddle.distribution.Gamma": {
        "torch_api": "torch.distributions.gamma.Gamma",
        "paddle_torch_args_map": {
            "concentration": "concentration",
            "rate": "rate"
        },
        "min_input_args": 2
    },
    "paddle.distribution.kl_divergence": {
        "torch_api": "torch.distributions.kl.kl_divergence",
        "paddle_torch_args_map": {
            "p": "p",
            "q": "q"
        },
        "min_input_args": 2
    },
    "paddle.distribution.register_kl": {
        "torch_api": "torch.distributions.kl.register_kl",
        "paddle_torch_args_map": {
            "cls_p": "type_p",
            "cls_q": "type_q"
        },
        "min_input_args": 2
    },
    "paddle.distribution.LKJCholesky": {
        "torch_api": "torch.distributions.lkj_cholesky.LKJCholesky",
        "paddle_torch_args_map": {
            "dim": "dim",
            "concentration": "concentration"
        },
        "min_input_args": 1
    },
    "paddle.distribution.Poisson": {
        "torch_api": "torch.distributions.poisson.Poisson",
        "paddle_torch_args_map": {
            "rate": "rate"
        },
        "min_input_args": 1
    },
    "paddle.dot": {
        "torch_api": "torch.dot",
        "paddle_torch_args_map": {
            "x": "input",
            "y": "tensor"
        },
        "min_input_args": 2
    },
    "paddle.dsplit": {
        "torch_api": "torch.dsplit",
        "paddle_torch_args_map": {
            "x": "input",
            "num_or_indices": "indices"
        },
        "min_input_args": 0
    },
    "paddle.dstack": {
        "torch_api": "torch.dstack",
        "paddle_torch_args_map": {
            "x": "tensors"
        },
        "min_input_args": 1
    },
    "paddle.equal": {
        "torch_api": "torch.eq",
        "paddle_torch_args_map": {
            "x": "input",
            "y": "other"
        },
        "min_input_args": 2
    },
    "paddle.exp": {
        "torch_api": "torch.exp",
        "paddle_torch_args_map": {
            "x": "input"
        },
        "min_input_args": 1
    },
    "paddle.eye": {
        "torch_api": "torch.eye",
        "paddle_torch_args_map": {
            "num_rows": "n",
            "num_columns": "m",
            "dtype": "dtype",
            "layout": "layout",
            "device": "device",
            "requires_grad": "requires_grad"
        },
        "min_input_args": 1
    },
    "paddle.fft.fft": {
        "torch_api": "torch.fft.fft",
        "paddle_torch_args_map": {
            "x": "input",
            "n": "n",
            "axis": "dim",
            "norm": "norm"
        },
        "min_input_args": 1
    },
    "paddle.fft.fft2": {
        "torch_api": "torch.fft.fft2",
        "paddle_torch_args_map": {
            "x": "input",
            "s": "s",
            "axes": "dim",
            "norm": "norm"
        },
        "min_input_args": 1
    },
    "paddle.fft.fftfreq": {
        "torch_api": "torch.fft.fftfreq",
        "paddle_torch_args_map": {
            "n": "n",
            "d": "d",
            "dtype": "dtype",
            "layout": "layout",
            "device": "device",
            "requires_grad": "requires_grad"
        },
        "min_input_args": 1
    },
    "paddle.fft.fftn": {
        "torch_api": "torch.fft.fftn",
        "paddle_torch_args_map": {
            "x": "input",
            "s": "s",
            "axes": "dim",
            "norm": "norm"
        },
        "min_input_args": 1
    },
    "paddle.fft.fftshift": {
        "torch_api": "torch.fft.fftshift",
        "paddle_torch_args_map": {
            "x": "input",
            "axes": "dim"
        },
        "min_input_args": 1
    },
    "paddle.fft.hfft": {
        "torch_api": "torch.fft.hfft",
        "paddle_torch_args_map": {
            "x": "input",
            "n": "n",
            "axis": "dim",
            "norm": "norm"
        },
        "min_input_args": 1
    },
    "paddle.fft.hfft2": {
        "torch_api": "torch.fft.hfft2",
        "paddle_torch_args_map": {
            "x": "input",
            "s": "s",
            "axes": "dim",
            "norm": "norm"
        },
        "min_input_args": 1
    },
    "paddle.fft.hfftn": {
        "torch_api": "torch.fft.hfftn",
        "paddle_torch_args_map": {
            "x": "input",
            "s": "s",
            "axes": "dim",
            "norm": "norm"
        },
        "min_input_args": 1
    },
    "paddle.fft.ifft": {
        "torch_api": "torch.fft.ifft",
        "paddle_torch_args_map": {
            "x": "input",
            "n": "n",
            "axis": "dim",
            "norm": "norm"
        },
        "min_input_args": 1
    },
    "paddle.fft.ifft2": {
        "torch_api": "torch.fft.ifft2",
        "paddle_torch_args_map": {
            "x": "input",
            "s": "s",
            "axes": "dim",
            "norm": "norm"
        },
        "min_input_args": 1
    },
    "paddle.fft.ifftn": {
        "torch_api": "torch.fft.ifftn",
        "paddle_torch_args_map": {
            "x": "input",
            "s": "s",
            "axes": "dim",
            "norm": "norm"
        },
        "min_input_args": 1
    },
    "paddle.fft.ifftshift": {
        "torch_api": "torch.fft.ifftshift",
        "paddle_torch_args_map": {
            "x": "input",
            "axes": "dim"
        },
        "min_input_args": 1
    },
    "paddle.fft.ihfft": {
        "torch_api": "torch.fft.ihfft",
        "paddle_torch_args_map": {
            "x": "input",
            "n": "n",
            "axis": "dim",
            "norm": "norm"
        },
        "min_input_args": 1
    },
    "paddle.fft.ihfft2": {
        "torch_api": "torch.fft.ihfft2",
        "paddle_torch_args_map": {
            "x": "input",
            "s": "s",
            "axes": "dim",
            "norm": "norm"
        },
        "min_input_args": 1
    },
    "paddle.fft.ihfftn": {
        "torch_api": "torch.fft.ihfftn",
        "paddle_torch_args_map": {
            "x": "input",
            "s": "s",
            "axes": "dim",
            "norm": "norm"
        },
        "min_input_args": 1
    },
    "paddle.fft.irfft": {
        "torch_api": "torch.fft.irfft",
        "paddle_torch_args_map": {
            "x": "input",
            "n": "n",
            "axis": "dim",
            "norm": "norm"
        },
        "min_input_args": 1
    },
    "paddle.fft.irfft2": {
        "torch_api": "torch.fft.irfft2",
        "paddle_torch_args_map": {
            "x": "input",
            "s": "s",
            "axes": "dim",
            "norm": "norm"
        },
        "min_input_args": 1
    },
    "paddle.fft.irfftn": {
        "torch_api": "torch.fft.irfftn",
        "paddle_torch_args_map": {
            "x": "input",
            "s": "s",
            "axes": "dim",
            "norm": "norm"
        },
        "min_input_args": 1
    },
    "paddle.fft.rfft": {
        "torch_api": "torch.fft.rfft",
        "paddle_torch_args_map": {
            "x": "input",
            "n": "n",
            "axis": "dim",
            "norm": "norm"
        },
        "min_input_args": 1
    },
    "paddle.fft.rfft2": {
        "torch_api": "torch.fft.rfft2",
        "paddle_torch_args_map": {
            "x": "input",
            "s": "s",
            "axes": "dim",
            "norm": "norm"
        },
        "min_input_args": 1
    },
    "paddle.fft.rfftfreq": {
        "torch_api": "torch.fft.rfftfreq",
        "paddle_torch_args_map": {
            "n": "n",
            "d": "d",
            "dtype": "dtype",
            "layout": "layout",
            "device": "device",
            "requires_grad": "requires_grad"
        },
        "min_input_args": 1
    },
    "paddle.fft.rfftn": {
        "torch_api": "torch.fft.rfftn",
        "paddle_torch_args_map": {
            "x": "input",
            "s": "s",
            "axes": "dim",
            "norm": "norm"
        },
        "min_input_args": 1
    },
    "paddle.flatten": {
        "torch_api": "torch.flatten",
        "paddle_torch_args_map": {
            "x": "input",
            "start_axis": "start_dim",
            "stop_axis": "end_dim"
        },
        "min_input_args": 1
    },
    "paddle.flip": {
        "torch_api": "torch.flip",
        "paddle_torch_args_map": {
            "x": "input",
            "axis": "dims"
        },
        "min_input_args": 2
    },
    "paddle.floor": {
        "torch_api": "torch.floor",
        "paddle_torch_args_map": {
            "x": "input"
        },
        "min_input_args": 1
    },
    "paddle.fmax": {
        "torch_api": "torch.fmax",
        "paddle_torch_args_map": {
            "x": "input",
            "y": "other"
        },
        "min_input_args": 2
    },
    "paddle.fmin": {
        "torch_api": "torch.fmin",
        "paddle_torch_args_map": {
            "x": "input",
            "y": "other"
        },
        "min_input_args": 2
    },
    "paddle.frac": {
        "torch_api": "torch.frac",
        "paddle_torch_args_map": {
            "x": "input"
        },
        "min_input_args": 1
    },
    "paddle.full": {
        "torch_api": "torch.full",
        "paddle_torch_args_map": {
            "shape": "size",
            "fill_value": "fill_value",
            "dtype": "dtype",
            "layout": "layout",
            "device": "device",
            "requires_grad": "requires_grad"
        },
        "min_input_args": 2
    },
    "paddle.full_like": {
        "torch_api": "torch.full_like",
        "paddle_torch_args_map": {
            "x": "input",
            "fill_value": "fill_value",
            "dtype": "dtype",
            "layout": "layout",
            "device": "device",
            "requires_grad": "requires_grad",
            "memory_format": "memory_format"
        },
        "min_input_args": 2
    },
    "paddle.gcd": {
        "torch_api": "torch.gcd",
        "paddle_torch_args_map": {
            "x": "input",
            "y": "other"
        },
        "min_input_args": 2
    },
    "paddle.heaviside": {
        "torch_api": "torch.heaviside",
        "paddle_torch_args_map": {
            "x": "input",
            "y": "values"
        },
        "min_input_args": 2
    },
    "paddle.histogramdd": {
        "torch_api": "torch.histogramdd",
        "paddle_torch_args_map": {
            "x": "input",
            "bins": "bins",
            "ranges": "range",
            "weights": "weight",
            "density": "density"
        },
        "min_input_args": 2
    },
    "paddle.hsplit": {
        "torch_api": "torch.hsplit",
        "paddle_torch_args_map": {
            "x": "input",
            "num_or_indices": "indices"
        },
        "min_input_args": 0
    },
    "paddle.hstack": {
        "torch_api": "torch.hstack",
        "paddle_torch_args_map": {
            "x": "tensors"
        },
        "min_input_args": 1
    },
    "paddle.utils.download.get_weights_path_from_url": {
        "torch_api": "torch.hub.download_url_to_file",
        "paddle_torch_args_map": {
            "url": "url"
        },
        "min_input_args": 2
    },
    "paddle.hub.help": {
        "torch_api": "torch.hub.help",
        "paddle_torch_args_map": {
            "repo_dir": "github",
            "model": "model",
            "force_reload": "force_reload"
        },
        "min_input_args": 2
    },
    "paddle.hub.list": {
        "torch_api": "torch.hub.list",
        "paddle_torch_args_map": {
            "repo_dir": "github",
            "force_reload": "force_reload"
        },
        "min_input_args": 1
    },
    "paddle.hub.load": {
        "torch_api": "torch.hub.load",
        "paddle_torch_args_map": {
            "repo_dir": "repo_or_dir",
            "model": "model",
            "*args": "*args",
            "source": "source",
            "force_reload": "force_reload",
            "**kwargs": "**kwargs"
        },
        "min_input_args": 2
    },
    "paddle.hypot": {
        "torch_api": "torch.hypot",
        "paddle_torch_args_map": {
            "x": "input",
            "y": "other"
        },
        "min_input_args": 2
    },
    "paddle.imag": {
        "torch_api": "torch.imag",
        "paddle_torch_args_map": {
            "x": "input"
        },
        "min_input_args": 1
    },
    "paddle.index_fill": {
        "torch_api": "torch.index_fill",
        "paddle_torch_args_map": {
            "x": "input",
            "axis": "dim",
            "index": "index",
            "value": "value"
        },
        "min_input_args": 4
    },
    "paddle.index_select": {
        "Rule": "IndexSelectRule"
    },
    "paddle.inner": {
        "torch_api": "torch.inner",
        "paddle_torch_args_map": {
            "x": "input",
            "y": "other"
        },
        "min_input_args": 2
    },
    "paddle.is_complex": {
        "torch_api": "torch.is_complex",
        "paddle_torch_args_map": {
            "x": "input"
        },
        "min_input_args": 1
    },
    "paddle.is_floating_point": {
        "torch_api": "torch.is_floating_point",
        "paddle_torch_args_map": {
            "x": "input"
        },
        "min_input_args": 1
    },
    "paddle.is_tensor": {
        "torch_api": "torch.is_tensor",
        "paddle_torch_args_map": {
            "x": "obj"
        },
        "min_input_args": 1
    },
    "paddle.isclose": {
        "torch_api": "torch.isclose",
        "paddle_torch_args_map": {
            "x": "input",
            "y": "other",
            "rtol": "rtol",
            "atol": "atol",
            "equal_nan": "equal_nan"
        },
        "min_input_args": 2
    },
    "paddle.isfinite": {
        "torch_api": "torch.isfinite",
        "paddle_torch_args_map": {
            "x": "input"
        },
        "min_input_args": 1
    },
    "paddle.isin": {
        "torch_api": "torch.isin",
        "paddle_torch_args_map": {
            "x": "elements",
            "test_x": "test_elements",
            "assume_unique": "assume_unique",
            "invert": "invert"
        },
        "min_input_args": 2
    },
    "paddle.isinf": {
        "torch_api": "torch.isinf",
        "paddle_torch_args_map": {
            "x": "input"
        },
        "min_input_args": 1
    },
    "paddle.isnan": {
        "torch_api": "torch.isnan",
        "paddle_torch_args_map": {
            "x": "input"
        },
        "min_input_args": 1
    },
    "paddle.isneginf": {
        "torch_api": "torch.isneginf",
        "paddle_torch_args_map": {
            "x": "input"
        },
        "min_input_args": 1
    },
    "paddle.isposinf": {
        "torch_api": "torch.isposinf",
        "paddle_torch_args_map": {
            "x": "input"
        },
        "min_input_args": 1
    },
    "paddle.isreal": {
        "torch_api": "torch.isreal",
        "paddle_torch_args_map": {
            "x": "input"
        },
        "min_input_args": 1
    },
    "paddle.signal.istft": {
        "torch_api": "torch.istft",
        "paddle_torch_args_map": {
            "x": "input",
            "n_fft": "n_fft",
            "hop_length": "hop_length",
            "win_length": "win_length",
            "window": "window",
            "center": "center",
            "normalized": "normalized",
            "onesided": "onesided",
            "length": "length",
            "return_complex": "return_complex"
        },
        "min_input_args": 2
    },
    "paddle.jit.load": {
        "torch_api": "torch.jit.load",
        "paddle_torch_args_map": {
            "f": "f"
        },
        "min_input_args": 0
    },
    "paddle.kron": {
        "torch_api": "torch.kron",
        "paddle_torch_args_map": {
            "x": "input",
            "y": "other"
        },
        "min_input_args": 2
    },
    "paddle.lcm": {
        "torch_api": "torch.lcm",
        "paddle_torch_args_map": {
            "x": "input",
            "y": "other"
        },
        "min_input_args": 2
    },
    "paddle.lerp": {
        "torch_api": "torch.lerp",
        "paddle_torch_args_map": {
            "x": "input",
            "y": "end",
            "weight": "weight"
        },
        "min_input_args": 3
    },
    "paddle.lgamma": {
        "torch_api": "torch.lgamma",
        "paddle_torch_args_map": {
            "x": "input"
        },
        "min_input_args": 1
    },
    "paddle.linalg.cholesky": {
        "torch_api": "torch.linalg.cholesky",
        "paddle_torch_args_map": {
            "x": "input",
            "upper": "upper"
        },
        "min_input_args": 1
    },
    "paddle.linalg.cond": {
        "torch_api": "torch.linalg.cond",
        "paddle_torch_args_map": {
            "x": "input",
            "p": "p"
        },
        "min_input_args": 1
    },
    "paddle.linalg.det": {
        "torch_api": "torch.linalg.det",
        "paddle_torch_args_map": {
            "x": "A"
        },
        "min_input_args": 1
    },
    "paddle.linalg.eigvals": {
        "torch_api": "torch.linalg.eigvals",
        "paddle_torch_args_map": {
            "x": "input"
        },
        "min_input_args": 1
    },
    "paddle.linalg.eigvalsh": {
        "torch_api": "torch.linalg.eigvalsh",
        "paddle_torch_args_map": {
            "x": "input",
            "UPLO": "UPLO"
        },
        "min_input_args": 1
    },
    "paddle.linalg.householder_product": {
        "torch_api": "torch.linalg.householder_product",
        "paddle_torch_args_map": {
            "x": "input",
            "tau": "tau"
        },
        "min_input_args": 2
    },
    "paddle.linalg.inv": {
        "torch_api": "torch.linalg.inv",
        "paddle_torch_args_map": {
            "x": "A"
        },
        "min_input_args": 1
    },
    "paddle.linalg.lstsq": {
        "torch_api": "torch.linalg.lstsq",
        "paddle_torch_args_map": {
            "x": "input",
            "y": "b",
            "rcond": "rcond",
            "driver": "driver"
        },
        "min_input_args": 2
    },
    "paddle.matmul": {
        "torch_api": "torch.linalg.matmul",
        "paddle_torch_args_map": {
            "x": "input",
            "y": "other"
        },
        "min_input_args": 2
    },
    "paddle.linalg.matrix_norm": {
        "torch_api": "torch.linalg.matrix_norm",
        "paddle_torch_args_map": {
            "x": "input",
            "p": "ord",
            "axis": "dim",
            "keepdim": "keepdim",
            "dtype": "dtype"
        },
        "min_input_args": 1
    },
    "paddle.linalg.matrix_power": {
        "torch_api": "torch.linalg.matrix_power",
        "paddle_torch_args_map": {
            "x": "input",
            "n": "n"
        },
        "min_input_args": 2
    },
    "paddle.linalg.matrix_rank": {
        "torch_api": "torch.linalg.matrix_rank",
        "paddle_torch_args_map": {
            "x": "input",
            "tol": "tol",
            "hermitian": "hermitian",
            "atol": "atol",
            "rtol": "rtol"
        },
        "min_input_args": 1
    },
    "paddle.linalg.multi_dot": {
        "torch_api": "torch.linalg.multi_dot",
        "paddle_torch_args_map": {
            "x": "tensors"
        },
        "min_input_args": 1
    },
    "paddle.linalg.norm": {
        "torch_api": "torch.linalg.norm",
        "paddle_torch_args_map": {
            "x": "input",
            "p": "ord",
            "axis": "dim",
            "keepdim": "keepdim",
            "dtype": "dtype"
        },
        "min_input_args": 1
    },
    "paddle.linalg.pinv": {
        "torch_api": "torch.linalg.pinv",
        "paddle_torch_args_map": {
            "x": "input",
            "rcond": "rtol",
            "hermitian": "hermitian"
        },
        "min_input_args": 1
    },
    "paddle.linalg.solve": {
        "torch_api": "torch.linalg.solve",
        "paddle_torch_args_map": {
            "x": "A",
            "y": "B",
            "left": "left"
        },
        "min_input_args": 2
    },
    "paddle.linalg.vector_norm": {
        "torch_api": "torch.linalg.vector_norm",
        "paddle_torch_args_map": {
            "x": "x",
            "p": "ord",
            "axis": "dim",
            "keepdim": "keepdim",
            "dtype": "dtype"
        },
        "min_input_args": 1
    },
    "paddle.linspace": {
        "torch_api": "torch.linspace",
        "paddle_torch_args_map": {
            "start": "start",
            "stop": "end",
            "num": "steps",
            "dtype": "dtype",
            "layout": "layout",
            "device": "device",
            "requires_grad": "requires_grad"
        },
        "min_input_args": 3
    },
    "paddle.log": {
        "torch_api": "torch.log",
        "paddle_torch_args_map": {
            "x": "input"
        },
        "min_input_args": 1
    },
    "paddle.log10": {
        "torch_api": "torch.log10",
        "paddle_torch_args_map": {
            "x": "input"
        },
        "min_input_args": 1
    },
    "paddle.log1p": {
        "torch_api": "torch.log1p",
        "paddle_torch_args_map": {
            "x": "input"
        },
        "min_input_args": 1
    },
    "paddle.log2": {
        "torch_api": "torch.log2",
        "paddle_torch_args_map": {
            "x": "input"
        },
        "min_input_args": 1
    },
    "paddle.logcumsumexp": {
        "torch_api": "torch.logcumsumexp",
        "paddle_torch_args_map": {
            "x": "input",
            "axis": "dim"
        },
        "min_input_args": 2
    },
    "paddle.logical_and": {
        "torch_api": "torch.logical_and",
        "paddle_torch_args_map": {
            "x": "input",
            "y": "other"
        },
        "min_input_args": 2
    },
    "paddle.logical_not": {
        "torch_api": "torch.logical_not",
        "paddle_torch_args_map": {
            "x": "input"
        },
        "min_input_args": 1
    },
    "paddle.logical_or": {
        "torch_api": "torch.logical_or",
        "paddle_torch_args_map": {
            "x": "input",
            "y": "other"
        },
        "min_input_args": 2
    },
    "paddle.logical_xor": {
        "torch_api": "torch.logical_xor",
        "paddle_torch_args_map": {
            "x": "input",
            "y": "other"
        },
        "min_input_args": 2
    },
    "paddle.logspace": {
        "torch_api": "torch.logspace",
        "paddle_torch_args_map": {
            "start": "start",
            "stop": "end",
            "num": "steps",
            "base": "base",
            "dtype": "dtype",
            "layout": "layout",
            "device": "device",
            "requires_grad": "requires_grad"
        },
        "min_input_args": 3
    },
    "paddle.seed": {
        "torch_api": "torch.manual_seed",
        "paddle_torch_args_map": {
            "seed": "seed"
        },
        "min_input_args": 1
    },
    "paddle.masked_fill": {
        "torch_api": "torch.masked_fill",
        "paddle_torch_args_map": {
            "x": "input",
            "mask": "mask",
            "value": "value"
        },
        "min_input_args": 3
    },
    "paddle.masked_select": {
        "torch_api": "torch.masked_select",
        "paddle_torch_args_map": {
            "x": "input",
            "mask": "mask"
        },
        "min_input_args": 2
    },
    "paddle.maximum": {
        "torch_api": "torch.maximum",
        "paddle_torch_args_map": {
            "x": "input",
            "y": "other"
        },
        "min_input_args": 2
    },
    "paddle.mean": {
        "torch_api": "torch.mean",
        "paddle_torch_args_map": {
            "x": "input",
            "axis": "dim",
            "keepdim": "keepdim",
            "dtype": "dtype"
        },
        "min_input_args": 1
    },
    "paddle.minimum": {
        "torch_api": "torch.minimum",
        "paddle_torch_args_map": {
            "x": "input",
            "y": "other"
        },
        "min_input_args": 2
    },
    "paddle.mm": {
        "torch_api": "torch.mm",
        "paddle_torch_args_map": {
            "input": "input",
            "mat2": "mat2"
        },
        "min_input_args": 2
    },
    "paddle.moveaxis": {
        "torch_api": "torch.moveaxis",
        "paddle_torch_args_map": {
            "x": "input",
            "source": "source",
            "destination": "destination"
        },
        "min_input_args": 3
    },
    "paddle.multinomial": {
        "torch_api": "torch.multinomial",
        "paddle_torch_args_map": {
            "x": "input",
            "num_samples": "num_samples",
            "replacement": "replacement",
            "generator": "generator"
        },
        "min_input_args": 2
    },
    "paddle.mv": {
        "torch_api": "torch.mv",
        "paddle_torch_args_map": {
            "x": "input",
            "vec": "vec"
        },
        "min_input_args": 2
    },
    "paddle.multigammaln": {
        "torch_api": "torch.mvlgamma",
        "paddle_torch_args_map": {
            "x": "input",
            "p": "p"
        },
        "min_input_args": 2
    },
    "paddle.nan_to_num": {
        "torch_api": "torch.nan_to_num",
        "paddle_torch_args_map": {
            "x": "input",
            "nan": "nan",
            "posinf": "posinf",
            "neginf": "neginf"
        },
        "min_input_args": 1
    },
    "paddle.nanmean": {
        "torch_api": "torch.nanmean",
        "paddle_torch_args_map": {
            "x": "input",
            "axis": "dim",
            "keepdim": "keepdim",
            "dtype": "dtype"
        },
        "min_input_args": 1
    },
    "paddle.nanquantile": {
        "torch_api": "torch.nanquantile",
        "paddle_torch_args_map": {
            "x": "input",
            "q": "q",
            "axis": "dim",
            "keepdim": "keepdim",
            "interpolation": "interpolation"
        },
        "min_input_args": 2
    },
    "paddle.nansum": {
        "torch_api": "torch.nansum",
        "paddle_torch_args_map": {
            "x": "input",
            "axis": "dim",
            "keepdim": "keepdim",
            "dtype": "dtype"
        },
        "min_input_args": 1
    },
    "paddle.neg": {
        "torch_api": "torch.neg",
        "paddle_torch_args_map": {
            "x": "input"
        },
        "min_input_args": 1
    },
    "paddle.nextafter": {
        "torch_api": "torch.nextafter",
        "paddle_torch_args_map": {
            "x": "input",
            "y": "other"
        },
        "min_input_args": 2
    },
    "paddle.nn.AdaptiveAvgPool1D": {
        "torch_api": "torch.nn.AdaptiveAvgPool1d",
        "paddle_torch_args_map": {
            "output_size": "output_size"
        },
        "min_input_args": 1
    },
    "paddle.nn.AdaptiveAvgPool2D": {
        "torch_api": "torch.nn.AdaptiveAvgPool2d",
        "paddle_torch_args_map": {
            "output_size": "output_size"
        },
        "min_input_args": 1
    },
    "paddle.nn.AdaptiveAvgPool3D": {
        "torch_api": "torch.nn.AdaptiveAvgPool3d",
        "paddle_torch_args_map": {
            "output_size": "output_size"
        },
        "min_input_args": 1
    },
    "paddle.nn.AdaptiveLogSoftmaxWithLoss": {
        "torch_api": "torch.nn.AdaptiveLogSoftmaxWithLoss",
        "paddle_torch_args_map": {
            "in_features": "in_features",
            "n_classes": "n_classes",
            "cutoffs": "cutoffs",
            "div_value": "div_value",
            "head_bias": "head_bias",
            "device": "device",
            "dtype": "dtype"
        },
        "min_input_args": 3
    },
    "paddle.nn.AdaptiveMaxPool1D": {
        "torch_api": "torch.nn.AdaptiveMaxPool1d",
        "paddle_torch_args_map": {
            "output_size": "output_size",
            "return_mask": "return_indices"
        },
        "min_input_args": 1
    },
    "paddle.nn.AdaptiveMaxPool2D": {
        "torch_api": "torch.nn.AdaptiveMaxPool2d",
        "paddle_torch_args_map": {
            "output_size": "output_size",
            "return_mask": "return_indices"
        },
        "min_input_args": 1
    },
    "paddle.nn.AdaptiveMaxPool3D": {
        "torch_api": "torch.nn.AdaptiveMaxPool3d",
        "paddle_torch_args_map": {
            "output_size": "output_size",
            "return_mask": "return_indices"
        },
        "min_input_args": 1
    },
    "paddle.nn.AlphaDropout": {
        "torch_api": "torch.nn.AlphaDropout",
        "paddle_torch_args_map": {
            "p": "p",
            "inplace": "inplace"
        },
        "min_input_args": 0
    },
    "paddle.nn.Bilinear": {
        "torch_api": "torch.nn.Bilinear",
        "paddle_torch_args_map": {
            "in1_features": "in1_features",
            "in2_features": "in2_features",
            "out_features": "out_features",
            "bias_attr": "bias"
        },
        "min_input_args": 3
    },
    "paddle.nn.CELU": {
        "torch_api": "torch.nn.CELU",
        "paddle_torch_args_map": {
            "alpha": "alpha",
            "inplace": "inplace"
        },
        "min_input_args": 0
    },
    "paddle.nn.ChannelShuffle": {
        "torch_api": "torch.nn.ChannelShuffle",
        "paddle_torch_args_map": {
            "groups": "groups"
        },
        "min_input_args": 1
    },
    "paddle.nn.Conv1D": {
        "torch_api": "torch.nn.Conv1d",
        "paddle_torch_args_map": {
            "in_channels": "in_channels",
            "out_channels": "out_channels",
            "kernel_size": "kernel_size",
            "stride": "stride",
            "padding": "padding",
            "dilation": "dilation",
            "groups": "groups",
            "bias_attr": "bias",
            "padding_mode": "padding_mode"
        },
        "min_input_args": 3
    },
    "paddle.nn.Conv2D": {
        "torch_api": "torch.nn.Conv2d",
        "paddle_torch_args_map": {
            "in_channels": "in_channels",
            "out_channels": "out_channels",
            "kernel_size": "kernel_size",
            "stride": "stride",
            "padding": "padding",
            "dilation": "dilation",
            "groups": "groups",
            "bias_attr": "bias",
            "padding_mode": "padding_mode"
        },
        "min_input_args": 3
    },
    "paddle.nn.Conv3D": {
        "torch_api": "torch.nn.Conv3d",
        "paddle_torch_args_map": {
            "in_channels": "in_channels",
            "out_channels": "out_channels",
            "kernel_size": "kernel_size",
            "stride": "stride",
            "padding": "padding",
            "dilation": "dilation",
            "groups": "groups",
            "bias_attr": "bias",
            "padding_mode": "padding_mode"
        },
        "min_input_args": 3
    },
    "paddle.nn.Conv1DTranspose": {
        "torch_api": "torch.nn.ConvTranspose1d",
        "paddle_torch_args_map": {
            "in_channels": "in_channels",
            "out_channels": "out_channels",
            "kernel_size": "kernel_size",
            "stride": "stride",
            "padding": "padding",
            "output_padding": "output_padding",
            "groups": "groups",
            "bias_attr": "bias",
            "dilation": "dilation"
        },
        "min_input_args": 3
    },
    "paddle.nn.Conv2DTranspose": {
        "torch_api": "torch.nn.ConvTranspose2d",
        "paddle_torch_args_map": {
            "in_channels": "in_channels",
            "out_channels": "out_channels",
            "kernel_size": "kernel_size",
            "stride": "stride",
            "padding": "padding",
            "output_padding": "output_padding",
            "groups": "groups",
            "bias_attr": "bias",
            "dilation": "dilation"
        },
        "min_input_args": 3
    },
    "paddle.nn.Conv3DTranspose": {
        "torch_api": "torch.nn.ConvTranspose3d",
        "paddle_torch_args_map": {
            "in_channels": "in_channels",
            "out_channels": "out_channels",
            "kernel_size": "kernel_size",
            "stride": "stride",
            "padding": "padding",
            "output_padding": "output_padding",
            "groups": "groups",
            "bias_attr": "bias",
            "dilation": "dilation"
        },
        "min_input_args": 3
    },
    "paddle.nn.CosineSimilarity": {
        "torch_api": "torch.nn.CosineSimilarity",
        "paddle_torch_args_map": {
            "axis": "dim",
            "eps": "eps"
        },
        "min_input_args": 0
    },
    "paddle.DataParallel": {
        "torch_api": "torch.nn.DataParallel",
        "paddle_torch_args_map": {
            "layers": "module"
        },
        "min_input_args": 0
    },
    "paddle.nn.Dropout": {
        "torch_api": "torch.nn.Dropout",
        "paddle_torch_args_map": {
            "p": "p",
            "inplace": "inplace"
        },
        "min_input_args": 0
    },
    "paddle.nn.Dropout2D": {
        "torch_api": "torch.nn.Dropout2d",
        "paddle_torch_args_map": {
            "p": "p",
            "inplace": "inplace"
        },
        "min_input_args": 0
    },
    "paddle.nn.Dropout3D": {
        "torch_api": "torch.nn.Dropout3d",
        "paddle_torch_args_map": {
            "p": "p",
            "inplace": "inplace"
        },
        "min_input_args": 0
    },
    "paddle.nn.ELU": {
        "torch_api": "torch.nn.ELU",
        "paddle_torch_args_map": {
            "alpha": "alpha",
            "inplace": "inplace"
        },
        "min_input_args": 0
    },
    "paddle.nn.FeatureAlphaDropout": {
        "torch_api": "torch.nn.FeatureAlphaDropout",
        "paddle_torch_args_map": {
            "p": "p",
            "inplace": "inplace"
        },
        "min_input_args": 0
    },
    "paddle.nn.Flatten": {
        "torch_api": "torch.nn.Flatten",
        "paddle_torch_args_map": {
            "start_axis": "start_dim",
            "stop_axis": "end_dim"
        },
        "min_input_args": 0
    },
    "paddle.nn.Fold": {
        "torch_api": "torch.nn.Fold",
        "paddle_torch_args_map": {
            "output_sizes": "output_size",
            "kernel_sizes": "kernel_size",
            "strides": "stride",
            "paddings": "padding",
            "dilations": "dilation"
        },
        "min_input_args": 2
    },
    "paddle.nn.FractionalMaxPool2D": {
        "torch_api": "torch.nn.FractionalMaxPool2d",
        "paddle_torch_args_map": {
            "kernel_size": "kernel_size",
            "output_size": "output_size",
            "return_mask": "return_indices"
        },
        "min_input_args": 1
    },
    "paddle.nn.FractionalMaxPool3D": {
        "torch_api": "torch.nn.FractionalMaxPool3d",
        "paddle_torch_args_map": {
            "kernel_size": "kernel_size",
            "output_size": "output_size",
            "return_mask": "return_indices"
        },
        "min_input_args": 1
    },
    "paddle.nn.GLU": {
        "torch_api": "torch.nn.GLU",
        "paddle_torch_args_map": {
            "axis": "dim"
        },
        "min_input_args": 0
    },
    "paddle.nn.GaussianNLLLoss": {
        "torch_api": "torch.nn.GaussianNLLLoss",
        "paddle_torch_args_map": {
            "full": "full",
            "epsilon": "eps",
            "reduction": "reduction"
        },
        "min_input_args": 0
    },
    "paddle.nn.Hardshrink": {
        "torch_api": "torch.nn.Hardshrink",
        "paddle_torch_args_map": {
            "threshold": "lambd"
        },
        "min_input_args": 1
    },
    "paddle.nn.Hardsigmoid": {
        "torch_api": "torch.nn.Hardsigmoid",
        "paddle_torch_args_map": {
            "inplace": "inplace"
        },
        "min_input_args": 0
    },
    "paddle.nn.Hardswish": {
        "torch_api": "torch.nn.Hardswish",
        "paddle_torch_args_map": {
            "inplace": "inplace"
        },
        "min_input_args": 0
    },
    "paddle.nn.Hardtanh": {
        "torch_api": "torch.nn.Hardtanh",
        "paddle_torch_args_map": {
            "min": "min_val",
            "max": "max_val",
            "inplace": "inplace"
        },
        "min_input_args": 0
    },
    "paddle.nn.LPPool1D": {
        "torch_api": "torch.nn.LPPool1d",
        "paddle_torch_args_map": {
            "norm_type": "norm_type",
            "kernel_size": "kernel_size",
            "stride": "stride",
            "ceil_mode": "ceil_mode"
        },
        "min_input_args": 2
    },
    "paddle.nn.LPPool2D": {
        "torch_api": "torch.nn.LPPool2d",
        "paddle_torch_args_map": {
            "norm_type": "norm_type",
            "kernel_size": "kernel_size",
            "stride": "stride",
            "ceil_mode": "ceil_mode"
        },
        "min_input_args": 2
    },
    "paddle.nn.LeakyReLU": {
        "torch_api": "torch.nn.LeakyReLU",
        "paddle_torch_args_map": {
            "negative_slope": "negative_slope",
            "inplace": "inplace"
        },
        "min_input_args": 0
    },
    "paddle.nn.Linear": {
        "torch_api": "torch.nn.Linear",
        "paddle_torch_args_map": {
            "in_features": "in_features",
            "out_features": "out_features",
            "bias_attr": "bias"
        },
        "min_input_args": 2
    },
    "paddle.nn.LocalResponseNorm": {
        "torch_api": "torch.nn.LocalResponseNorm",
        "paddle_torch_args_map": {
            "size": "size",
            "alpha": "alpha",
            "beta": "beta",
            "k": "k"
        },
        "min_input_args": 1
    },
    "paddle.nn.MaxPool1D": {
        "torch_api": "torch.nn.MaxPool1d",
        "paddle_torch_args_map": {
            "kernel_size": "kernel_size",
            "stride": "stride",
            "padding": "padding",
            "return_mask": "return_indices",
            "ceil_mode": "ceil_mode"
        },
        "min_input_args": 1
    },
    "paddle.nn.MaxPool2D": {
        "torch_api": "torch.nn.MaxPool2d",
        "paddle_torch_args_map": {
            "kernel_size": "kernel_size",
            "stride": "stride",
            "padding": "padding",
            "return_mask": "return_indices",
            "ceil_mode": "ceil_mode"
        },
        "min_input_args": 1
    },
    "paddle.nn.MaxPool3D": {
        "torch_api": "torch.nn.MaxPool3d",
        "paddle_torch_args_map": {
            "kernel_size": "kernel_size",
            "stride": "stride",
            "padding": "padding",
            "return_mask": "return_indices",
            "ceil_mode": "ceil_mode"
        },
        "min_input_args": 1
    },
    "paddle.nn.MaxUnPool1D": {
        "torch_api": "torch.nn.MaxUnpool1d",
        "paddle_torch_args_map": {
            "kernel_size": "kernel_size",
            "stride": "stride",
            "padding": "padding"
        },
        "min_input_args": 1
    },
    "paddle.nn.MaxUnPool2D": {
        "torch_api": "torch.nn.MaxUnpool2d",
        "paddle_torch_args_map": {
            "kernel_size": "kernel_size",
            "stride": "stride",
            "padding": "padding"
        },
        "min_input_args": 1
    },
    "paddle.nn.MaxUnPool3D": {
        "torch_api": "torch.nn.MaxUnpool3d",
        "paddle_torch_args_map": {
            "kernel_size": "kernel_size",
            "stride": "stride",
            "padding": "padding"
        },
        "min_input_args": 1
    },
    "paddle.nn.Mish": {
        "torch_api": "torch.nn.Mish",
        "paddle_torch_args_map": {
            "inplace": "inplace"
        },
        "min_input_args": 0
    },
    "paddle.nn.Layer.add_sublayer": {
        "torch_api": "torch.nn.Module.add_module",
        "paddle_torch_args_map": {
            "name": "name",
            "sublayer": "module"
        },
        "min_input_args": 2
    },
    "paddle.nn.Layer.buffers": {
        "torch_api": "torch.nn.Module.buffers",
        "paddle_torch_args_map": {
            "include_sublayers": "recurse"
        },
        "min_input_args": 0
    },
    "paddle.nn.Layer.set_state_dict": {
        "torch_api": "torch.nn.Module.load_state_dict",
        "paddle_torch_args_map": {
            "state_dict": "state_dict"
        },
        "min_input_args": 1
    },
    "paddle.nn.Layer.named_buffers": {
        "torch_api": "torch.nn.Module.named_buffers",
        "paddle_torch_args_map": {
            "prefix": "prefix",
            "include_sublayers": "recurse",
            "remove_duplicate": "remove_duplicate"
        },
        "min_input_args": 0
    },
    "paddle.nn.Layer.named_parameters": {
        "torch_api": "torch.nn.Module.named_parameters",
        "paddle_torch_args_map": {
            "prefix": "prefix",
            "include_sublayers": "recurse",
            "remove_duplicate": "remove_duplicate"
        },
        "min_input_args": 0
    },
    "paddle.nn.Layer.parameters": {
        "torch_api": "torch.nn.Module.parameters",
        "paddle_torch_args_map": {
            "include_sublayers": "recurse"
        },
        "min_input_args": 0
    },
    "paddle.nn.Layer.register_buffer": {
        "torch_api": "torch.nn.Module.register_buffer",
        "paddle_torch_args_map": {
            "name": "name",
            "tensor": "tensor",
            "persistable": "persistent"
        },
        "min_input_args": 2
    },
    "paddle.nn.Layer.register_forward_post_hook": {
        "torch_api": "torch.nn.Module.register_forward_hook",
        "paddle_torch_args_map": {
            "hook": "hook"
        },
        "min_input_args": 1
    },
    "paddle.nn.Layer.register_forward_pre_hook": {
        "torch_api": "torch.nn.Module.register_forward_pre_hook",
        "paddle_torch_args_map": {
            "hook": "hook"
        },
        "min_input_args": 1
    },
    "paddle.nn.Layer.add_parameter": {
        "torch_api": "torch.nn.Module.register_parameter",
        "paddle_torch_args_map": {
            "name": "name",
            "parameter": "param"
        },
        "min_input_args": 2
    },
    "paddle.nn.Layer.state_dict": {
        "torch_api": "torch.nn.Module.state_dict",
        "paddle_torch_args_map": {
            "structured_name_prefix": "prefix",
            "keep_vars": "keep_vars"
        },
        "min_input_args": 0
    },
    "paddle.nn.Layer.astype": {
        "torch_api": "torch.nn.Module.type",
        "paddle_torch_args_map": {
            "dtype": "dst_type"
        },
        "min_input_args": 1
    },
    "paddle.nn.LayerDict": {
        "torch_api": "torch.nn.ModuleDict",
        "paddle_torch_args_map": {
            "sublayers": "modules"
        },
        "min_input_args": 0
    },
    "paddle.nn.LayerList": {
        "torch_api": "torch.nn.ModuleList",
        "paddle_torch_args_map": {
            "sublayers": "modules"
        },
        "min_input_args": 0
    },
    "paddle.nn.PReLU": {
        "torch_api": "torch.nn.PReLU",
        "paddle_torch_args_map": {
            "num_parameters": "num_parameters",
            "init": "init"
        },
        "min_input_args": 0
    },
    "paddle.nn.PairwiseDistance": {
        "torch_api": "torch.nn.PairwiseDistance",
        "paddle_torch_args_map": {
            "p": "p",
            "epsilon": "eps",
            "keepdim": "keepdim"
        },
        "min_input_args": 0
    },
    "paddle.nn.ParameterDict": {
        "torch_api": "torch.nn.ParameterDict",
        "paddle_torch_args_map": {
            "parameters": "values"
        },
        "min_input_args": 0
    },
    "paddle.nn.ParameterList": {
        "torch_api": "torch.nn.ParameterList",
        "paddle_torch_args_map": {
            "parameters": "values"
        },
        "min_input_args": 0
    },
    "paddle.nn.PixelShuffle": {
        "torch_api": "torch.nn.PixelShuffle",
        "paddle_torch_args_map": {
            "upscale_factor": "upscale_factor"
        },
        "min_input_args": 1
    },
    "paddle.nn.PixelUnshuffle": {
        "torch_api": "torch.nn.PixelUnshuffle",
        "paddle_torch_args_map": {
            "downscale_factor": "downscale_factor"
        },
        "min_input_args": 1
    },
    "paddle.nn.RReLU": {
        "torch_api": "torch.nn.RReLU",
        "paddle_torch_args_map": {
            "lower": "lower",
            "upper": "upper",
            "inplace": "inplace"
        },
        "min_input_args": 0
    },
    "paddle.nn.ReLU": {
        "torch_api": "torch.nn.ReLU",
        "paddle_torch_args_map": {
            "inplace": "inplace"
        },
        "min_input_args": 0
    },
    "paddle.nn.ReLU6": {
        "torch_api": "torch.nn.ReLU6",
        "paddle_torch_args_map": {
            "inplace": "inplace"
        },
        "min_input_args": 0
    },
    "paddle.nn.SELU": {
        "torch_api": "torch.nn.SELU",
        "paddle_torch_args_map": {
            "inplace": "inplace"
        },
        "min_input_args": 0
    },
    "paddle.nn.Silu": {
        "torch_api": "torch.nn.SiLU",
        "paddle_torch_args_map": {
            "inplace": "inplace"
        },
        "min_input_args": 0
    },
    "paddle.nn.Softplus": {
        "torch_api": "torch.nn.Softplus",
        "paddle_torch_args_map": {
            "beta": "beta",
            "threshold": "threshold"
        },
        "min_input_args": 0
    },
    "paddle.nn.Softshrink": {
        "torch_api": "torch.nn.Softshrink",
        "paddle_torch_args_map": {
            "threshold": "lambd"
        },
        "min_input_args": 0
    },
    "paddle.nn.SyncBatchNorm.convert_sync_batchnorm": {
        "torch_api": "torch.nn.SyncBatchNorm.convert_sync_batchnorm",
        "paddle_torch_args_map": {
            "layer": "module"
        },
        "min_input_args": 1
    },
    "paddle.nn.ThresholdedReLU": {
        "torch_api": "torch.nn.Threshold",
        "paddle_torch_args_map": {
            "threshold": "threshold",
            "value": "value"
        },
        "min_input_args": 0
    },
    "paddle.nn.Transformer": {
        "torch_api": "torch.nn.Transformer",
        "paddle_torch_args_map": {
            "d_model": "d_model",
            "nhead": "nhead",
            "num_encoder_layers": "num_encoder_layers",
            "num_decoder_layers": "num_decoder_layers",
            "dim_feedforward": "dim_feedforward",
            "dropout": "dropout",
            "activation": "activation",
            "custom_encoder": "custom_encoder",
            "custom_decoder": "custom_decoder",
            "normalize_before": "norm_first",
            "bias_attr": "bias"
        },
        "min_input_args": 0
    },
    "paddle.nn.TransformerDecoder": {
        "torch_api": "torch.nn.TransformerDecoder",
        "paddle_torch_args_map": {
            "decoder_layer": "decoder_layer",
            "num_layers": "num_layers",
            "norm": "norm"
        },
        "min_input_args": 2
    },
    "paddle.nn.TransformerEncoder": {
        "torch_api": "torch.nn.TransformerEncoder",
        "paddle_torch_args_map": {
            "encoder_layer": "encoder_layer",
            "num_layers": "num_layers",
            "norm": "norm"
        },
        "min_input_args": 2
    },
    "paddle.nn.TripletMarginWithDistanceLoss": {
        "torch_api": "torch.nn.TripletMarginWithDistanceLoss",
        "paddle_torch_args_map": {
            "distance_function": "distance_function",
            "margin": "margin",
            "swap": "swap",
            "reduction": "reduction"
        },
        "min_input_args": 0
    },
    "paddle.nn.Unflatten": {
        "torch_api": "torch.nn.Unflatten",
        "paddle_torch_args_map": {
            "axis": "dim",
            "shape": "unflattened_size"
        },
        "min_input_args": 2
    },
    "paddle.nn.Unfold": {
        "torch_api": "torch.nn.Unfold",
        "paddle_torch_args_map": {
            "kernel_sizes": "kernel_size",
            "dilations": "dilation",
            "paddings": "padding",
            "strides": "stride"
        },
        "min_input_args": 1
    },
    "paddle.nn.Upsample": {
        "torch_api": "torch.nn.Upsample",
        "paddle_torch_args_map": {
            "size": "size",
            "scale_factor": "scale_factor",
            "mode": "mode",
            "align_corners": "align_corners"
        },
        "min_input_args": 0
    },
    "paddle.nn.UpsamplingBilinear2D": {
        "torch_api": "torch.nn.UpsamplingBilinear2d",
        "paddle_torch_args_map": {
            "size": "size",
            "scale_factor": "scale_factor"
        },
        "min_input_args": 1
    },
    "paddle.nn.UpsamplingNearest2D": {
        "torch_api": "torch.nn.UpsamplingNearest2d",
        "paddle_torch_args_map": {
            "size": "size",
            "scale_factor": "scale_factor"
        },
        "min_input_args": 0
    },
    "paddle.nn.ZeroPad2D": {
        "torch_api": "torch.nn.ZeroPad2d",
        "paddle_torch_args_map": {
            "padding": "padding"
        },
        "min_input_args": 1
    },
    "paddle.nn.functional.adaptive_avg_pool1d": {
        "torch_api": "torch.nn.functional.adaptive_avg_pool1d",
        "paddle_torch_args_map": {
            "x": "input",
            "output_size": "output_size"
        },
        "min_input_args": 2
    },
    "paddle.nn.functional.adaptive_avg_pool2d": {
        "torch_api": "torch.nn.functional.adaptive_avg_pool2d",
        "paddle_torch_args_map": {
            "x": "input",
            "output_size": "output_size"
        },
        "min_input_args": 2
    },
    "paddle.nn.functional.adaptive_avg_pool3d": {
        "torch_api": "torch.nn.functional.adaptive_avg_pool3d",
        "paddle_torch_args_map": {
            "x": "input",
            "output_size": "output_size"
        },
        "min_input_args": 2
    },
    "paddle.nn.functional.adaptive_max_pool1d": {
        "torch_api": "torch.nn.functional.adaptive_max_pool1d",
        "paddle_torch_args_map": {
            "x": "input",
            "output_size": "output_size",
            "return_mask": "return_indices"
        },
        "min_input_args": 2
    },
    "paddle.nn.functional.adaptive_max_pool2d": {
        "torch_api": "torch.nn.functional.adaptive_max_pool2d",
        "paddle_torch_args_map": {
            "x": "input",
            "output_size": "output_size",
            "return_mask": "return_indices"
        },
        "min_input_args": 2
    },
    "paddle.nn.functional.adaptive_max_pool3d": {
        "torch_api": "torch.nn.functional.adaptive_max_pool3d",
        "paddle_torch_args_map": {
            "x": "input",
            "output_size": "output_size",
            "return_mask": "return_indices"
        },
        "min_input_args": 2
    },
    "paddle.nn.functional.affine_grid": {
        "torch_api": "torch.nn.functional.affine_grid",
        "paddle_torch_args_map": {
            "theta": "theta",
            "out_shape": "size",
            "align_corners": "align_corners"
        },
        "min_input_args": 2
    },
    "paddle.nn.functional.alpha_dropout": {
        "torch_api": "torch.nn.functional.alpha_dropout",
        "paddle_torch_args_map": {
            "x": "input",
            "p": "p",
            "training": "training",
            "inplace": "inplace"
        },
        "min_input_args": 1
    },
    "paddle.nn.functional.celu": {
        "torch_api": "torch.nn.functional.celu",
        "paddle_torch_args_map": {
            "x": "input",
            "alpha": "alpha",
            "inplace": "inplace"
        },
        "min_input_args": 1
    },
    "paddle.nn.functional.conv1d": {
        "torch_api": "torch.nn.functional.conv1d",
        "paddle_torch_args_map": {
            "x": "input",
            "weight": "weight",
            "bias": "bias",
            "stride": "stride",
            "padding": "padding",
            "dilation": "dilation",
            "groups": "groups"
        },
        "min_input_args": 2
    },
    "paddle.nn.functional.conv2d": {
        "torch_api": "torch.nn.functional.conv2d",
        "paddle_torch_args_map": {
            "x": "input",
            "weight": "weight",
            "bias": "bias",
            "stride": "stride",
            "padding": "padding",
            "dilation": "dilation",
            "groups": "groups"
        },
        "min_input_args": 2
    },
    "paddle.nn.functional.conv3d": {
        "torch_api": "torch.nn.functional.conv3d",
        "paddle_torch_args_map": {
            "x": "input",
            "weight": "weight",
            "bias": "bias",
            "stride": "stride",
            "padding": "padding",
            "dilation": "dilation",
            "groups": "groups"
        },
        "min_input_args": 2
    },
    "paddle.nn.functional.conv1d_transpose": {
        "torch_api": "torch.nn.functional.conv_transpose1d",
        "paddle_torch_args_map": {
            "x": "input",
            "weight": "weight",
            "bias": "bias",
            "stride": "stride",
            "padding": "padding",
            "output_padding": "output_padding",
            "groups": "groups",
            "dilation": "dilation"
        },
        "min_input_args": 2
    },
    "paddle.nn.functional.conv2d_transpose": {
        "torch_api": "torch.nn.functional.conv_transpose2d",
        "paddle_torch_args_map": {
            "x": "input",
            "weight": "weight",
            "bias": "bias",
            "stride": "stride",
            "padding": "padding",
            "output_padding": "output_padding",
            "groups": "groups",
            "dilation": "dilation"
        },
        "min_input_args": 2
    },
    "paddle.nn.functional.conv3d_transpose": {
        "torch_api": "torch.nn.functional.conv_transpose3d",
        "paddle_torch_args_map": {
            "x": "input",
            "weight": "weight",
            "bias": "bias",
            "stride": "stride",
            "padding": "padding",
            "output_padding": "output_padding",
            "groups": "groups",
            "dilation": "dilation"
        },
        "min_input_args": 2
    },
    "paddle.nn.functional.cosine_similarity": {
        "torch_api": "torch.nn.functional.cosine_similarity",
        "paddle_torch_args_map": {
            "x1": "x1",
            "x2": "x2",
            "axis": "dim",
            "eps": "eps"
        },
        "min_input_args": 2
    },
    "paddle.nn.functional.dropout": {
        "torch_api": "torch.nn.functional.dropout",
        "paddle_torch_args_map": {
            "x": "input",
            "p": "p",
            "training": "training",
            "inplace": "inplace"
        },
        "min_input_args": 1
    },
    "paddle.nn.functional.dropout2d": {
        "torch_api": "torch.nn.functional.dropout2d",
        "paddle_torch_args_map": {
            "x": "input",
            "p": "p",
            "training": "training",
            "inplace": "inplace"
        },
        "min_input_args": 1
    },
    "paddle.nn.functional.dropout3d": {
        "torch_api": "torch.nn.functional.dropout3d",
        "paddle_torch_args_map": {
            "x": "input",
            "p": "p",
            "training": "training",
            "inplace": "inplace"
        },
        "min_input_args": 1
    },
    "paddle.nn.functional.elu": {
        "torch_api": "torch.nn.functional.elu",
        "paddle_torch_args_map": {
            "x": "input",
            "alpha": "alpha",
            "inplace": "inplace"
        },
        "min_input_args": 1
    },
    "paddle.nn.functional.elu_": {
        "torch_api": "torch.nn.functional.elu_",
        "paddle_torch_args_map": {
            "x": "input",
            "alpha": "alpha"
        },
        "min_input_args": 1
    },
    "paddle.nn.functional.embedding": {
        "torch_api": "torch.nn.functional.embedding",
        "paddle_torch_args_map": {
            "x": "input",
            "weight": "weight",
            "padding_idx": "padding_idx",
            "max_norm": "max_norm",
            "norm_type": "norm_type",
            "scale_grad_by_freq": "scale_grad_by_freq",
            "sparse": "sparse"
        },
        "min_input_args": 2
    },
    "paddle.nn.functional.fold": {
        "torch_api": "torch.nn.functional.fold",
        "paddle_torch_args_map": {
            "x": "input",
            "output_sizes": "output_size",
            "kernel_sizes": "kernel_size",
            "strides": "stride",
            "paddings": "padding",
            "dilations": "dilation"
        },
        "min_input_args": 3
    },
    "paddle.nn.functional.gaussian_nll_loss": {
        "torch_api": "torch.nn.functional.gaussian_nll_loss",
        "paddle_torch_args_map": {
            "input": "input",
            "label": "target",
            "variance": "var",
            "full": "full",
            "epsilon": "eps",
            "reduction": "reduction"
        },
        "min_input_args": 3
    },
    "paddle.nn.functional.glu": {
        "torch_api": "torch.nn.functional.glu",
        "paddle_torch_args_map": {
            "x": "input",
            "axis": "dim"
        },
        "min_input_args": 1
    },
    "paddle.nn.functional.grid_sample": {
        "torch_api": "torch.nn.functional.grid_sample",
        "paddle_torch_args_map": {
            "x": "input",
            "grid": "grid",
            "mode": "mode",
            "padding_mode": "padding_mode",
            "align_corners": "align_corners"
        },
        "min_input_args": 2
    },
    "paddle.nn.functional.group_norm": {
        "torch_api": "torch.nn.functional.group_norm",
        "paddle_torch_args_map": {
            "x": "input",
            "num_groups": "num_groups",
            "weight": "weight",
            "bias": "bias",
            "epsilon": "eps"
        },
        "min_input_args": 2
    },
    "paddle.nn.functional.gumbel_softmax": {
        "torch_api": "torch.nn.functional.gumbel_softmax",
        "paddle_torch_args_map": {
            "x": "logits",
            "temperature": "tau",
            "hard": "hard",
            "axis": "dim"
        },
        "min_input_args": 1
    },
    "paddle.nn.functional.hardshrink": {
        "torch_api": "torch.nn.functional.hardshrink",
        "paddle_torch_args_map": {
            "x": "input",
            "threshold": "lambd"
        },
        "min_input_args": 1
    },
    "paddle.nn.functional.hardsigmoid": {
        "torch_api": "torch.nn.functional.hardsigmoid",
        "paddle_torch_args_map": {
            "x": "input",
            "inplace": "inplace"
        },
        "min_input_args": 1
    },
    "paddle.nn.functional.hardswish": {
        "torch_api": "torch.nn.functional.hardswish",
        "paddle_torch_args_map": {
            "x": "input",
            "inplace": "inplace"
        },
        "min_input_args": 1
    },
    "paddle.nn.functional.hardtanh": {
        "torch_api": "torch.nn.functional.hardtanh",
        "paddle_torch_args_map": {
            "x": "input",
            "min": "min_val",
            "max": "max_val",
            "inplace": "inplace"
        },
        "min_input_args": 1
    },
    "paddle.nn.functional.hardtanh_": {
        "torch_api": "torch.nn.functional.hardtanh_",
        "paddle_torch_args_map": {
            "x": "input",
            "min": "min_val",
            "max": "max_val"
        },
        "min_input_args": 1
    },
    "paddle.nn.functional.interpolate": {
        "torch_api": "torch.nn.functional.interpolate",
        "paddle_torch_args_map": {
            "x": "input",
            "size": "size",
            "scale_factor": "scale_factor",
            "mode": "mode",
            "align_corners": "align_corners"
        },
        "min_input_args": 1
    },
    "paddle.nn.functional.layer_norm": {
        "torch_api": "torch.nn.functional.layer_norm",
        "paddle_torch_args_map": {
            "x": "input",
            "normalized_shape": "normalized_shape",
            "weight": "weight",
            "bias": "bias",
            "epsilon": "eps"
        },
        "min_input_args": 2
    },
    "paddle.nn.functional.leaky_relu": {
        "torch_api": "torch.nn.functional.leaky_relu",
        "paddle_torch_args_map": {
            "x": "input",
            "negative_slope": "negative_slope",
            "inplace": "inplace"
        },
        "min_input_args": 1
    },
    "paddle.nn.functional.leaky_relu_": {
        "torch_api": "torch.nn.functional.leaky_relu_",
        "paddle_torch_args_map": {
            "x": "input",
            "negative_slope": "negative_slope"
        },
        "min_input_args": 1
    },
    "paddle.nn.functional.local_response_norm": {
        "torch_api": "torch.nn.functional.local_response_norm",
        "paddle_torch_args_map": {
            "x": "input",
            "size": "size",
            "alpha": "alpha",
            "beta": "beta",
            "k": "k"
        },
        "min_input_args": 2
    },
    "paddle.nn.functional.log_sigmoid": {
        "torch_api": "torch.nn.functional.logsigmoid",
        "paddle_torch_args_map": {
            "x": "input"
        },
        "min_input_args": 1
    },
    "paddle.nn.functional.lp_pool1d": {
        "torch_api": "torch.nn.functional.lp_pool1d",
        "paddle_torch_args_map": {
            "x": "input",
            "norm_type": "norm_type",
            "kernel_size": "kernel_size",
            "stride": "stride",
            "ceil_mode": "ceil_mode"
        },
        "min_input_args": 2
    },
    "paddle.nn.functional.lp_pool2d": {
        "torch_api": "torch.nn.functional.lp_pool2d",
        "paddle_torch_args_map": {
            "x": "input",
            "norm_type": "norm_type",
            "kernel_size": "kernel_size",
            "stride": "stride",
            "ceil_mode": "ceil_mode"
        },
        "min_input_args": 2
    },
    "paddle.nn.functional.max_pool1d": {
        "torch_api": "torch.nn.functional.max_pool1d",
        "paddle_torch_args_map": {
            "x": "input",
            "kernel_size": "kernel_size",
            "stride": "stride",
            "padding": "padding",
            "ceil_mode": "ceil_mode",
            "return_mask": "return_indices"
        },
        "min_input_args": 0
    },
    "paddle.nn.functional.max_pool2d": {
        "torch_api": "torch.nn.functional.max_pool2d",
        "paddle_torch_args_map": {
            "x": "input",
            "kernel_size": "kernel_size",
            "stride": "stride",
            "padding": "padding",
            "ceil_mode": "ceil_mode",
            "return_mask": "return_indices"
        },
        "min_input_args": 0
    },
    "paddle.nn.functional.max_pool3d": {
        "torch_api": "torch.nn.functional.max_pool3d",
        "paddle_torch_args_map": {
            "x": "input",
            "kernel_size": "kernel_size",
            "stride": "stride",
            "padding": "padding",
            "ceil_mode": "ceil_mode",
            "return_mask": "return_indices"
        },
        "min_input_args": 0
    },
    "paddle.nn.functional.max_unpool1d": {
        "torch_api": "torch.nn.functional.max_unpool1d",
        "paddle_torch_args_map": {
            "x": "input",
            "indices": "indices",
            "kernel_size": "kernel_size",
            "stride": "stride",
            "padding": "padding",
            "output_size": "output_size"
        },
        "min_input_args": 3
    },
    "paddle.nn.functional.max_unpool2d": {
        "torch_api": "torch.nn.functional.max_unpool2d",
        "paddle_torch_args_map": {
            "x": "input",
            "indices": "indices",
            "kernel_size": "kernel_size",
            "stride": "stride",
            "padding": "padding",
            "output_size": "output_size"
        },
        "min_input_args": 3
    },
    "paddle.nn.functional.max_unpool3d": {
        "torch_api": "torch.nn.functional.max_unpool3d",
        "paddle_torch_args_map": {
            "x": "input",
            "indices": "indices",
            "kernel_size": "kernel_size",
            "stride": "stride",
            "padding": "padding",
            "output_size": "output_size"
        },
        "min_input_args": 3
    },
    "paddle.nn.functional.mish": {
        "torch_api": "torch.nn.functional.mish",
        "paddle_torch_args_map": {
            "x": "input",
            "inplace": "inplace"
        },
        "min_input_args": 1
    },
    "paddle.nn.functional.normalize": {
        "torch_api": "torch.nn.functional.normalize",
        "paddle_torch_args_map": {
            "x": "input",
            "p": "p",
            "axis": "dim",
            "epsilon": "eps"
        },
        "min_input_args": 1
    },
    "paddle.nn.functional.pairwise_distance": {
        "torch_api": "torch.nn.functional.pairwise_distance",
        "paddle_torch_args_map": {
            "x": "x1",
            "y": "x2",
            "p": "p",
            "epsilon": "eps",
            "keepdim": "keepdim"
        },
        "min_input_args": 2
    },
    "paddle.pdist": {
        "torch_api": "torch.nn.functional.pdist",
        "paddle_torch_args_map": {
            "x": "input",
            "p": "p"
        },
        "min_input_args": 1
    },
    "paddle.nn.functional.pixel_shuffle": {
        "torch_api": "torch.nn.functional.pixel_shuffle",
        "paddle_torch_args_map": {
            "x": "input",
            "upscale_factor": "upscale_factor"
        },
        "min_input_args": 2
    },
    "paddle.nn.functional.pixel_unshuffle": {
        "torch_api": "torch.nn.functional.pixel_unshuffle",
        "paddle_torch_args_map": {
            "x": "input",
            "downscale_factor": "downscale_factor"
        },
        "min_input_args": 2
    },
    "paddle.nn.functional.prelu": {
        "torch_api": "torch.nn.functional.prelu",
        "paddle_torch_args_map": {
            "x": "input",
            "weight": "weight"
        },
        "min_input_args": 2
    },
    "paddle.nn.functional.relu": {
        "torch_api": "torch.nn.functional.relu",
        "paddle_torch_args_map": {
            "x": "input",
            "inplace": "inplace"
        },
        "min_input_args": 1
    },
    "paddle.nn.functional.relu6": {
        "torch_api": "torch.nn.functional.relu6",
        "paddle_torch_args_map": {
            "x": "input",
            "inplace": "inplace"
        },
        "min_input_args": 1
    },
    "paddle.nn.functional.relu_": {
        "torch_api": "torch.nn.functional.relu_",
        "paddle_torch_args_map": {
            "x": "input"
        },
        "min_input_args": 1
    },
    "paddle.nn.functional.rrelu": {
        "torch_api": "torch.nn.functional.rrelu",
        "paddle_torch_args_map": {
            "x": "input",
            "lower": "lower",
            "upper": "upper",
            "training": "training",
            "inplace": "inplace"
        },
        "min_input_args": 1
    },
    "paddle.nn.functional.selu": {
        "torch_api": "torch.nn.functional.selu",
        "paddle_torch_args_map": {
            "x": "input",
            "inplace": "inplace"
        },
        "min_input_args": 1
    },
    "paddle.nn.functional.sigmoid": {
        "torch_api": "torch.nn.functional.sigmoid",
        "paddle_torch_args_map": {
            "x": "input"
        },
        "min_input_args": 1
    },
    "paddle.nn.functional.silu": {
        "torch_api": "torch.nn.functional.silu",
        "paddle_torch_args_map": {
            "x": "input",
            "inplace": "inplace"
        },
        "min_input_args": 1
    },
    "paddle.nn.functional.softplus": {
        "torch_api": "torch.nn.functional.softplus",
        "paddle_torch_args_map": {
            "x": "input",
            "beta": "beta",
            "threshold": "threshold"
        },
        "min_input_args": 1
    },
    "paddle.nn.functional.softshrink": {
        "torch_api": "torch.nn.functional.softshrink",
        "paddle_torch_args_map": {
            "x": "input",
            "threshold": "lambd"
        },
        "min_input_args": 1
    },
    "paddle.nn.functional.softsign": {
        "torch_api": "torch.nn.functional.softsign",
        "paddle_torch_args_map": {
            "x": "input"
        },
        "min_input_args": 1
    },
    "paddle.nn.functional.tanh": {
        "torch_api": "torch.nn.functional.tanh",
        "paddle_torch_args_map": {
            "x": "input"
        },
        "min_input_args": 1
    },
    "paddle.nn.functional.tanhshrink": {
        "torch_api": "torch.nn.functional.tanhshrink",
        "paddle_torch_args_map": {
            "x": "input"
        },
        "min_input_args": 1
    },
    "paddle.nn.functional.thresholded_relu": {
        "torch_api": "torch.nn.functional.threshold",
        "paddle_torch_args_map": {
            "x": "input",
            "threshold": "threshold",
            "value": "value",
            "inplace": "inplace"
        },
        "min_input_args": 3
    },
    "paddle.nn.functional.thresholded_relu_": {
        "torch_api": "torch.nn.functional.threshold_",
        "paddle_torch_args_map": {
            "x": "input",
            "threshold": "threshold",
            "value": "value"
        },
        "min_input_args": 3
    },
    "paddle.nn.functional.triplet_margin_with_distance_loss": {
        "torch_api": "torch.nn.functional.triplet_margin_with_distance_loss",
        "paddle_torch_args_map": {
            "input": "anchor",
            "positive": "positive",
            "negative": "negative",
            "distance_function": "distance_function",
            "margin": "margin",
            "swap": "swap",
            "reduction": "reduction"
        },
        "min_input_args": 3
    },
    "paddle.nn.functional.unfold": {
        "torch_api": "torch.nn.functional.unfold",
        "paddle_torch_args_map": {
            "x": "input",
            "kernel_sizes": "kernel_size",
            "dilations": "dilation",
            "paddings": "padding",
            "strides": "stride"
        },
        "min_input_args": 2
    },
    "paddle.nn.initializer.calculate_gain": {
        "torch_api": "torch.nn.init.calculate_gain",
        "paddle_torch_args_map": {
            "nonlinearity": "nonlinearity",
            "param": "param"
        },
        "min_input_args": 1
    },
    "paddle.nn.utils.clip_grad_norm_": {
        "torch_api": "torch.nn.utils.clip_grad_norm_",
        "paddle_torch_args_map": {
            "parameters": "parameters",
            "max_norm": "max_norm",
            "norm_type": "norm_type",
            "error_if_nonfinite": "error_if_nonfinite"
        },
        "min_input_args": 2
    },
    "paddle.nn.utils.clip_grad_value_": {
        "torch_api": "torch.nn.utils.clip_grad_value_",
        "paddle_torch_args_map": {
            "parameters": "parameters",
            "clip_value": "clip_value"
        },
        "min_input_args": 2
    },
    "paddle.nn.utils.parameters_to_vector": {
        "torch_api": "torch.nn.utils.parameters_to_vector",
        "paddle_torch_args_map": {
            "parameters": "parameters"
        },
        "min_input_args": 1
    },
    "paddle.nn.utils.remove_weight_norm": {
        "torch_api": "torch.nn.utils.remove_weight_norm",
        "paddle_torch_args_map": {
            "layer": "module",
            "name": "name"
        },
        "min_input_args": 1
    },
    "paddle.nn.utils.spectral_norm": {
        "torch_api": "torch.nn.utils.spectral_norm",
        "paddle_torch_args_map": {
            "layer": "module",
            "name": "name",
            "n_power_iterations": "n_power_iterations",
            "eps": "eps",
            "dim": "dim"
        },
        "min_input_args": 1
    },
    "paddle.nn.utils.vector_to_parameters": {
        "torch_api": "torch.nn.utils.vector_to_parameters",
        "paddle_torch_args_map": {
            "vec": "vec",
            "parameters": "parameters"
        },
        "min_input_args": 2
    },
    "paddle.nn.utils.weight_norm": {
        "torch_api": "torch.nn.utils.weight_norm",
        "paddle_torch_args_map": {
            "layer": "module",
            "name": "name",
            "dim": "dim"
        },
        "min_input_args": 1
    },
    "paddle.no_grad": {
        "torch_api": "torch.no_grad",
        "paddle_torch_args_map": {
            "func": "orig_func"
        },
        "min_input_args": 0
    },
    "paddle.normal": {
        "torch_api": "torch.normal",
        "paddle_torch_args_map": {
            "mean": "mean",
            "std": "std",
            "shape": "size",
            "generator": "generator",
            "dtype": "dtype",
            "layout": "layout",
            "device": "device",
            "pin_memory": "pin_memory",
            "requires_grad": "requires_grad"
        },
        "min_input_args": 1
    },
    "paddle.ones_like": {
        "torch_api": "torch.ones_like",
        "paddle_torch_args_map": {
            "x": "input",
            "dtype": "dtype",
            "layout": "layout",
            "device": "device",
            "requires_grad": "requires_grad",
            "memory_format": "memory_format"
        },
        "min_input_args": 1
    },
    "paddle.optimizer.ASGD": {
        "torch_api": "torch.optim.ASGD",
        "paddle_torch_args_map": {
            "parameters": "params",
            "learning_rate": "lr",
            "weight_decay": "weight_decay"
        },
        "min_input_args": 1
    },
    "paddle.optimizer.LBFGS": {
        "torch_api": "torch.optim.LBFGS",
        "paddle_torch_args_map": {
            "parameters": "params",
            "learning_rate": "lr",
            "max_iter": "max_iter",
            "max_eval": "max_eval",
            "tolerance_grad": "tolerance_grad",
            "tolerance_change": "tolerance_change",
            "history_size": "history_size",
            "line_search_fn": "line_search_fn"
        },
        "min_input_args": 1
    },
    "paddle.optimizer.Optimizer.load_state_dict": {
        "torch_api": "torch.optim.Optimizer.load_state_dict",
        "paddle_torch_args_map": {
            "state_dict": "state_dict"
        },
        "min_input_args": 1
    },
    "paddle.optimizer.Rprop": {
        "torch_api": "torch.optim.Rprop",
        "paddle_torch_args_map": {
            "parameters": "params",
            "learning_rate": "lr",
            "etas": "etas",
            "learning_rate_range": "step_sizes"
        },
        "min_input_args": 1
    },
    "paddle.linalg.ormqr": {
        "torch_api": "torch.ormqr",
        "paddle_torch_args_map": {
            "x": "input",
            "tau": "input2",
            "y": "input3",
            "left": "left",
            "transpose": "transpose"
        },
        "min_input_args": 3
    },
    "paddle.outer": {
        "torch_api": "torch.outer",
        "paddle_torch_args_map": {
            "x": "input",
            "y": "vec2"
        },
        "min_input_args": 2
    },
    "paddle.linalg.pca_lowrank": {
        "torch_api": "torch.pca_lowrank",
        "paddle_torch_args_map": {
            "x": "A",
            "q": "q",
            "center": "center",
            "niter": "niter"
        },
        "min_input_args": 1
    },
    "paddle.transpose": {
        "torch_api": "torch.permute",
        "paddle_torch_args_map": {
            "x": "input",
            "perm": "dims"
        },
        "min_input_args": 2
    },
    "paddle.poisson": {
        "torch_api": "torch.poisson",
        "paddle_torch_args_map": {
            "x": "input",
            "generator": "generator"
        },
        "min_input_args": 1
    },
    "paddle.pow": {
        "torch_api": "torch.pow",
        "paddle_torch_args_map": {
            "x": "input",
            "y": "exponent"
        },
        "min_input_args": 2
    },
    "paddle.prod": {
        "torch_api": "torch.prod",
        "paddle_torch_args_map": {
            "x": "input",
            "axis": "dim",
            "keepdim": "keepdim",
            "dtype": "dtype"
        },
        "min_input_args": 1
    },
    "paddle.profiler.make_scheduler": {
        "torch_api": "torch.profiler.schedule",
        "paddle_torch_args_map": {
            "closed": "wait",
            "ready": "warmup",
            "record": "active",
            "repeat": "repeat",
            "skip_first": "skip_first"
        },
        "min_input_args": 0
    },
    "paddle.quantile": {
        "torch_api": "torch.quantile",
        "paddle_torch_args_map": {
            "x": "input",
            "q": "q",
            "axis": "dim",
            "keepdim": "keepdim",
            "interpolation": "interpolation"
        },
        "min_input_args": 2
    },
    "paddle.rad2deg": {
        "torch_api": "torch.rad2deg",
        "paddle_torch_args_map": {
            "x": "input"
        },
        "min_input_args": 1
    },
    "paddle.randint_like": {
        "torch_api": "torch.randint_like",
        "paddle_torch_args_map": {
            "x": "input",
            "low": "low",
            "high": "high",
            "dtype": "dtype",
            "layout": "layout",
            "device": "device",
            "requires_grad": "requires_grad",
            "memory_format": "memory_format"
        },
        "min_input_args": 3
    },
    "paddle.randperm": {
        "torch_api": "torch.randperm",
        "paddle_torch_args_map": {
            "n": "n",
            "generator": "generator",
            "dtype": "dtype",
            "layout": "layout",
            "device": "device",
            "pin_memory": "pin_memory",
            "requires_grad": "requires_grad"
        },
        "min_input_args": 1
    },
    "paddle.real": {
        "torch_api": "torch.real",
        "paddle_torch_args_map": {
            "x": "input"
        },
        "min_input_args": 1
    },
    "paddle.reciprocal": {
        "torch_api": "torch.reciprocal",
        "paddle_torch_args_map": {
            "x": "input"
        },
        "min_input_args": 1
    },
    "paddle.renorm": {
        "torch_api": "torch.renorm",
        "paddle_torch_args_map": {
            "x": "input",
            "p": "p",
            "axis": "dim",
            "max_norm": "maxnorm"
        },
        "min_input_args": 4
    },
    "paddle.repeat_interleave": {
        "torch_api": "torch.repeat_interleave",
        "paddle_torch_args_map": {
            "x": "input",
            "repeats": "repeats",
            "axis": "dim"
        },
        "min_input_args": 2
    },
    "paddle.reshape": {
        "torch_api": "torch.reshape",
        "paddle_torch_args_map": {
            "x": "input",
            "shape": "shape"
        },
        "min_input_args": 2
    },
    "paddle.roll": {
        "torch_api": "torch.roll",
        "paddle_torch_args_map": {
            "x": "input",
            "shifts": "shifts",
            "axis": "dims"
        },
        "min_input_args": 2
    },
    "paddle.rot90": {
        "torch_api": "torch.rot90",
        "paddle_torch_args_map": {
            "x": "input",
            "k": "k",
            "axes": "dims"
        },
        "min_input_args": 1
    },
    "paddle.row_stack": {
        "torch_api": "torch.row_stack",
        "paddle_torch_args_map": {
            "x": "tensors"
        },
        "min_input_args": 1
    },
    "paddle.rsqrt": {
        "torch_api": "torch.rsqrt",
        "paddle_torch_args_map": {
            "x": "input"
        },
        "min_input_args": 1
    },
    "paddle.save": {
        "torch_api": "torch.save",
        "paddle_torch_args_map": {
            "obj": "obj",
            "path": "f",
            "protocol": "pickle_protocol"
        },
        "min_input_args": 2
    },
    "paddle.select_scatter": {
        "torch_api": "torch.select_scatter",
        "paddle_torch_args_map": {
            "x": "input",
            "values": "src",
            "axis": "dim",
            "index": "index"
        },
        "min_input_args": 4
    },
    "paddle.set_default_dtype": {
        "torch_api": "torch.set_default_dtype",
        "paddle_torch_args_map": {
            "d": "d"
        },
        "min_input_args": 1
    },
    "paddle.set_grad_enabled": {
        "torch_api": "torch.set_grad_enabled",
        "paddle_torch_args_map": {
            "mode": "mode"
        },
        "min_input_args": 1
    },
    "paddle.set_rng_state": {
        "torch_api": "torch.set_rng_state",
        "paddle_torch_args_map": {
            "state_list": "new_state"
        },
        "min_input_args": 1
    },
    "paddle.sgn": {
        "torch_api": "torch.sgn",
        "paddle_torch_args_map": {
            "x": "input"
        },
        "min_input_args": 1
    },
    "paddle.sign": {
        "torch_api": "torch.sign",
        "paddle_torch_args_map": {
            "x": "input"
        },
        "min_input_args": 1
    },
    "paddle.signbit": {
        "torch_api": "torch.signbit",
        "paddle_torch_args_map": {
            "x": "input"
        },
        "min_input_args": 1
    },
    "paddle.sin": {
        "torch_api": "torch.sin",
        "paddle_torch_args_map": {
            "x": "input"
        },
        "min_input_args": 1
    },
    "paddle.sinh": {
        "torch_api": "torch.sinh",
        "paddle_torch_args_map": {
            "x": "input"
        },
        "min_input_args": 1
    },
    "paddle.sparse.addmm": {
        "torch_api": "torch.sparse.addmm",
        "paddle_torch_args_map": {
            "input": "input",
            "x": "mat1",
            "y": "mat2",
            "beta": "beta",
            "alpha": "alpha"
        },
        "min_input_args": 3
    },
    "paddle.sparse.matmul": {
        "torch_api": "torch.sparse.mm",
        "paddle_torch_args_map": {
            "x": "sparse",
            "y": "dense"
        },
        "min_input_args": 2
    },
    "paddle.sparse.sparse_coo_tensor": {
        "torch_api": "torch.sparse_coo_tensor",
        "paddle_torch_args_map": {
            "indices": "indices",
            "values": "values",
            "shape": "size",
            "dtype": "dtype",
            "place": "device",
            "requires_grad": "requires_grad"
        },
        "min_input_args": 2
    },
    "paddle.sparse.sparse_csr_tensor": {
        "torch_api": "torch.sparse_csr_tensor",
        "paddle_torch_args_map": {
            "crows": "crow_indices",
            "cols": "col_indices",
            "values": "values",
            "shape": "size",
            "dtype": "dtype",
            "place": "device",
            "requires_grad": "requires_grad"
        },
        "min_input_args": 3
    },
    "paddle.digamma": {
        "torch_api": "torch.special.digamma",
        "paddle_torch_args_map": {
            "x": "input"
        },
        "min_input_args": 1
    },
    "paddle.erf": {
        "torch_api": "torch.special.erf",
        "paddle_torch_args_map": {
            "x": "input"
        },
        "min_input_args": 1
    },
    "paddle.erfinv": {
        "torch_api": "torch.special.erfinv",
        "paddle_torch_args_map": {
            "x": "input"
        },
        "min_input_args": 1
    },
    "paddle.expm1": {
        "torch_api": "torch.special.expm1",
        "paddle_torch_args_map": {
            "x": "input"
        },
        "min_input_args": 1
    },
    "paddle.gammainc": {
        "torch_api": "torch.special.gammainc",
        "paddle_torch_args_map": {
            "x": "input",
            "y": "other"
        },
        "min_input_args": 0
    },
    "paddle.gammaincc": {
        "torch_api": "torch.special.gammaincc",
        "paddle_torch_args_map": {
            "x": "input",
            "y": "other"
        },
        "min_input_args": 0
    },
    "paddle.i0": {
        "torch_api": "torch.special.i0",
        "paddle_torch_args_map": {
            "x": "input"
        },
        "min_input_args": 1
    },
    "paddle.i0e": {
        "torch_api": "torch.special.i0e",
        "paddle_torch_args_map": {
            "x": "input"
        },
        "min_input_args": 1
    },
    "paddle.i1": {
        "torch_api": "torch.special.i1",
        "paddle_torch_args_map": {
            "x": "input"
        },
        "min_input_args": 1
    },
    "paddle.i1e": {
        "torch_api": "torch.special.i1e",
        "paddle_torch_args_map": {
            "x": "input"
        },
        "min_input_args": 1
    },
    "paddle.logit": {
        "torch_api": "torch.special.logit",
        "paddle_torch_args_map": {
            "x": "input",
            "eps": "eps"
        },
        "min_input_args": 1
    },
    "paddle.logsumexp": {
        "torch_api": "torch.special.logsumexp",
        "paddle_torch_args_map": {
            "x": "input",
            "axis": "dim",
            "keepdim": "keepdim"
        },
        "min_input_args": 2
    },
    "paddle.polygamma": {
        "torch_api": "torch.special.polygamma",
        "paddle_torch_args_map": {
            "n": "n",
            "x": "input"
        },
        "min_input_args": 2
    },
    "paddle.sinc": {
        "torch_api": "torch.special.sinc",
        "paddle_torch_args_map": {
            "x": "input"
        },
        "min_input_args": 1
    },
    "paddle.sqrt": {
        "torch_api": "torch.sqrt",
        "paddle_torch_args_map": {
            "x": "input"
        },
        "min_input_args": 1
    },
    "paddle.square": {
        "torch_api": "torch.square",
        "paddle_torch_args_map": {
            "x": "input"
        },
        "min_input_args": 1
    },
    "paddle.squeeze": {
        "torch_api": "torch.squeeze",
        "paddle_torch_args_map": {
            "x": "input",
            "axis": "dim"
        },
        "min_input_args": 1
    },
    "paddle.stack": {
        "torch_api": "torch.stack",
        "paddle_torch_args_map": {
            "x": "tensors",
            "axis": "dim"
        },
        "min_input_args": 1
    },
    "paddle.std": {
        "torch_api": "torch.std",
        "paddle_torch_args_map": {
            "x": "input",
            "axis": "dim",
            "unbiased": "correction",
            "keepdim": "keepdim"
        },
        "min_input_args": 1
    },
    "paddle.sum": {
        "torch_api": "torch.sum",
        "paddle_torch_args_map": {
            "x": "input",
            "axis": "dim",
            "keepdim": "keepdim",
            "dtype": "dtype"
        },
        "min_input_args": 1
    },
    "paddle.linalg.svd_lowrank": {
        "torch_api": "torch.svd_lowrank",
        "paddle_torch_args_map": {
            "x": "A",
            "q": "q",
            "niter": "niter",
            "M": "M"
        },
        "min_input_args": 1
    },
    "paddle.t": {
        "torch_api": "torch.t",
        "paddle_torch_args_map": {
            "input": "input"
        },
        "min_input_args": 1
    },
    "paddle.take": {
        "torch_api": "torch.take",
        "paddle_torch_args_map": {
            "x": "input",
            "index": "index"
        },
        "min_input_args": 2
    },
    "paddle.tan": {
        "torch_api": "torch.tan",
        "paddle_torch_args_map": {
            "x": "input"
        },
        "min_input_args": 1
    },
    "paddle.tensor_split": {
        "torch_api": "torch.tensor_split",
        "paddle_torch_args_map": {
            "x": "input",
            "num_or_indices": "indices",
            "axis": "dim"
        },
        "min_input_args": 2
    },
    "paddle.tensordot": {
        "torch_api": "torch.tensordot",
        "paddle_torch_args_map": {
            "x": "a",
            "y": "b",
            "axes": "dims"
        },
        "min_input_args": 2
    },
    "paddle.tile": {
        "torch_api": "torch.tile",
        "paddle_torch_args_map": {
            "x": "input",
            "repeat_times": "dims"
        },
        "min_input_args": 2
    },
    "paddle.trace": {
        "torch_api": "torch.trace",
        "paddle_torch_args_map": {
            "x": "input"
        },
        "min_input_args": 1
    },
    "paddle.trapezoid": {
        "torch_api": "torch.trapezoid",
        "paddle_torch_args_map": {
            "y": "y",
            "x": "x",
            "dx": "dx",
            "axis": "dim"
        },
        "min_input_args": 0
    },
    "paddle.tril": {
        "torch_api": "torch.tril",
        "paddle_torch_args_map": {
            "x": "input",
            "diagonal": "diagonal"
        },
        "min_input_args": 1
    },
    "paddle.tril_indices": {
        "torch_api": "torch.tril_indices",
        "paddle_torch_args_map": {
            "row": "row",
            "col": "col",
            "offset": "offset",
            "dtype": "dtype",
            "device": "device",
            "layout": "layout"
        },
        "min_input_args": 2
    },
    "paddle.triu": {
        "torch_api": "torch.triu",
        "paddle_torch_args_map": {
            "x": "input",
            "diagonal": "diagonal"
        },
        "min_input_args": 1
    },
    "paddle.triu_indices": {
        "torch_api": "torch.triu_indices",
        "paddle_torch_args_map": {
            "row": "row",
            "col": "col",
            "offset": "offset",
            "dtype": "dtype",
            "device": "device",
            "layout": "layout"
        },
        "min_input_args": 2
    },
    "paddle.trunc": {
        "torch_api": "torch.trunc",
        "paddle_torch_args_map": {
            "input": "input"
        },
        "min_input_args": 1
    },
    "paddle.unbind": {
        "torch_api": "torch.unbind",
        "paddle_torch_args_map": {
            "input": "input",
            "axis": "dim"
        },
        "min_input_args": 1
    },
    "paddle.unflatten": {
        "torch_api": "torch.unflatten",
        "paddle_torch_args_map": {
            "x": "input",
            "axis": "dim",
            "shape": "sizes"
        },
        "min_input_args": 3
    },
    "paddle.unique": {
        "torch_api": "torch.unique",
        "paddle_torch_args_map": {
            "x": "input",
            "return_inverse": "return_inverse",
            "return_counts": "return_counts",
            "axis": "dim"
        },
        "min_input_args": 1
    },
    "paddle.unique_consecutive": {
        "torch_api": "torch.unique_consecutive",
        "paddle_torch_args_map": {
            "x": "input",
            "return_inverse": "return_inverse",
            "return_counts": "return_counts",
            "axis": "dim"
        },
        "min_input_args": 0
    },
    "paddle.unsqueeze": {
        "torch_api": "torch.unsqueeze",
        "paddle_torch_args_map": {
            "x": "input",
            "axis": "dim"
        },
        "min_input_args": 2
    },
    "paddle.utils.cpp_extension.BuildExtension": {
        "torch_api": "torch.utils.cpp_extension.BuildExtension",
        "paddle_torch_args_map": {
            "dist": "dist"
        },
        "min_input_args": 0
    },
    "paddle.utils.cpp_extension.CUDAExtension": {
        "torch_api": "torch.utils.cpp_extension.CUDAExtension",
        "paddle_torch_args_map": {
            "sources": "sources",
            "include_dirs": "include_dirs",
            "define_macros": "define_macros",
            "undef_macros": "undef_macros",
            "library_dirs": "library_dirs",
            "libraries": "libraries",
            "runtime_library_dirs": "runtime_library_dirs",
            "extra_objects": "extra_objects",
            "extra_compile_args": "extra_compile_args",
            "extra_link_args": "extra_link_args",
            "export_symbols": "export_symbols",
            "swig_opts": "swig_opts",
            "depends": "depends",
            "language": "language",
            "optional": "optional",
            "py_limited_api": "py_limited_api"
        },
        "min_input_args": 2
    },
    "paddle.utils.cpp_extension.CppExtension": {
        "torch_api": "torch.utils.cpp_extension.CppExtension",
        "paddle_torch_args_map": {
            "sources": "sources",
            "include_dirs": "include_dirs",
            "define_macros": "define_macros",
            "undef_macros": "undef_macros",
            "library_dirs": "library_dirs",
            "libraries": "libraries",
            "runtime_library_dirs": "runtime_library_dirs",
            "extra_objects": "extra_objects",
            "extra_compile_args": "extra_compile_args",
            "extra_link_args": "extra_link_args",
            "export_symbols": "export_symbols",
            "swig_opts": "swig_opts",
            "depends": "depends",
            "language": "language",
            "optional": "optional",
            "py_limited_api": "py_limited_api"
        },
        "min_input_args": 2
    },
    "paddle.utils.cpp_extension.load": {
        "torch_api": "torch.utils.cpp_extension.load",
        "paddle_torch_args_map": {
            "name": "name",
            "sources": "sources",
            "extra_cxx_cflags": "extra_cflags",
            "extra_cuda_cflags": "extra_cuda_cflags",
            "extra_ldflags": "extra_ldflags",
            "extra_include_paths": "extra_include_paths",
            "build_directory": "build_directory",
            "verbose": "verbose"
        },
        "min_input_args": 2
    },
    "paddle.io.BatchSampler": {
        "torch_api": "torch.utils.data.BatchSampler",
        "paddle_torch_args_map": {
            "sampler": "sampler",
            "batch_size": "batch_size",
            "drop_last": "drop_last"
        },
        "min_input_args": 3
    },
    "paddle.io.ChainDataset": {
        "torch_api": "torch.utils.data.ChainDataset",
        "paddle_torch_args_map": {
            "datasets": "datasets"
        },
        "min_input_args": 1
    },
    "paddle.io.ConcatDataset": {
        "torch_api": "torch.utils.data.ConcatDataset",
        "paddle_torch_args_map": {
            "datasets": "datasets"
        },
        "min_input_args": 1
    },
    "paddle.io.DataLoader": {
        "torch_api": "torch.utils.data.DataLoader",
        "paddle_torch_args_map": {
            "dataset": "dataset",
            "batch_size": "batch_size",
            "shuffle": "shuffle",
            "batch_sampler": "batch_sampler",
            "num_workers": "num_workers",
            "collate_fn": "collate_fn",
            "drop_last": "drop_last",
            "timeout": "timeout",
            "worker_init_fn": "worker_init_fn"
        },
        "min_input_args": 1
    },
    "paddle.io.RandomSampler": {
        "torch_api": "torch.utils.data.RandomSampler",
        "paddle_torch_args_map": {
            "data_source": "data_source",
            "replacement": "replacement",
            "num_samples": "num_samples",
            "generator": "generator"
        },
        "min_input_args": 1
    },
    "paddle.io.Sampler": {
        "torch_api": "torch.utils.data.Sampler",
        "paddle_torch_args_map": {
            "data_source": "data_source"
        },
        "min_input_args": 0
    },
    "paddle.io.SequenceSampler": {
        "torch_api": "torch.utils.data.SequentialSampler",
        "paddle_torch_args_map": {
            "data_source": "data_source"
        },
        "min_input_args": 0
    },
    "paddle.io.Subset": {
        "torch_api": "torch.utils.data.Subset",
        "paddle_torch_args_map": {
            "dataset": "dataset",
            "indices": "indices"
        },
        "min_input_args": 2
    },
    "paddle.io.SubsetRandomSampler": {
        "torch_api": "torch.utils.data.SubsetRandomSampler",
        "paddle_torch_args_map": {
            "indices": "indices",
            "generator": "generator"
        },
        "min_input_args": 1
    },
    "paddle.io.WeightedRandomSampler": {
        "torch_api": "torch.utils.data.WeightedRandomSampler",
        "paddle_torch_args_map": {
            "weights": "weights",
            "num_samples": "num_samples",
            "replacement": "replacement",
            "generator": "generator"
        },
        "min_input_args": 2
    },
    "paddle.io.dataloader.collate.default_collate_fn": {
        "torch_api": "torch.utils.data.default_collate",
        "paddle_torch_args_map": {
            "batch": "batch"
        },
        "min_input_args": 1
    },
    "paddle.io.random_split": {
        "torch_api": "torch.utils.data.random_split",
        "paddle_torch_args_map": {
            "dataset": "dataset",
            "lengths": "lengths",
            "generator": "generator"
        },
        "min_input_args": 2
    },
    "paddle.utils.dlpack.from_dlpack": {
        "torch_api": "torch.utils.dlpack.from_dlpack",
        "paddle_torch_args_map": {
            "dlpack": "ext_tensor"
        },
        "min_input_args": 1
    },
    "paddle.utils.dlpack.to_dlpack": {
        "torch_api": "torch.utils.dlpack.to_dlpack",
        "paddle_torch_args_map": {
            "x": "tensor"
        },
        "min_input_args": 0
    },
    "paddle.vander": {
        "torch_api": "torch.vander",
        "paddle_torch_args_map": {
            "x": "x",
            "n": "N",
            "increasing": "increasing"
        },
        "min_input_args": 1
    },
    "paddle.var": {
        "torch_api": "torch.var",
        "paddle_torch_args_map": {
            "x": "input",
            "axis": "dim",
            "unbiased": "correction",
            "keepdim": "keepdim"
        },
        "min_input_args": 1
    },
    "paddle.as_complex": {
        "torch_api": "torch.view_as_complex",
        "paddle_torch_args_map": {
            "x": "input"
        },
        "min_input_args": 1
    },
    "paddle.as_real": {
        "torch_api": "torch.view_as_real",
        "paddle_torch_args_map": {
            "x": "input"
        },
        "min_input_args": 1
    },
    "paddle.vsplit": {
        "torch_api": "torch.vsplit",
        "paddle_torch_args_map": {
            "x": "input",
            "num_or_indices": "indices"
        },
        "min_input_args": 0
    },
    "paddle.vstack": {
        "torch_api": "torch.vstack",
        "paddle_torch_args_map": {
            "x": "tensors"
        },
        "min_input_args": 1
    },
    "paddle.zeros_like": {
        "torch_api": "torch.zeros_like",
        "paddle_torch_args_map": {
            "x": "input",
            "dtype": "dtype",
            "layout": "layout",
            "device": "device",
            "requires_grad": "requires_grad",
            "memory_format": "memory_format"
        },
        "min_input_args": 1
    },
    "paddle.vision.datasets.ImageFolder": {
        "torch_api": "torchvision.datasets.ImageFolder",
        "paddle_torch_args_map": {
            "root": "root",
            "transform": "transform",
            "loader": "loader",
            "is_valid_file": "is_valid_file"
        },
        "min_input_args": 0
    },
    "paddle.vision.ops.read_file": {
        "torch_api": "torchvision.io.read_file",
        "paddle_torch_args_map": {
            "filename": "path"
        },
        "min_input_args": 0
    },
    "paddle.vision.ops.DeformConv2D": {
        "torch_api": "torchvision.ops.DeformConv2d",
        "paddle_torch_args_map": {
            "in_channels": "in_channels",
            "out_channels": "out_channels",
            "kernel_size": "kernel_size",
            "stride": "stride",
            "padding": "padding",
            "dilation": "dilation",
            "groups": "groups",
            "bias_attr": "bias"
        },
        "min_input_args": 0
    },
    "paddle.vision.ops.RoIAlign": {
        "torch_api": "torchvision.ops.RoIAlign",
        "paddle_torch_args_map": {
            "output_size": "output_size",
            "spatial_scale": "spatial_scale"
        },
        "min_input_args": 0
    },
    "paddle.vision.ops.RoIPool": {
        "torch_api": "torchvision.ops.RoIPool",
        "paddle_torch_args_map": {
            "output_size": "output_size",
            "spatial_scale": "spatial_scale"
        },
        "min_input_args": 0
    },
    "paddle.vision.ops.deform_conv2d": {
        "torch_api": "torchvision.ops.deform_conv2d",
        "paddle_torch_args_map": {
            "x": "input",
            "offset": "offset",
            "weight": "weight",
            "bias": "bias",
            "stride": "stride",
            "padding": "padding",
            "dilation": "dilation",
            "mask": "mask"
        },
        "min_input_args": 0
    },
    "paddle.vision.ops.nms": {
        "torch_api": "torchvision.ops.nms",
        "paddle_torch_args_map": {
            "boxes": "boxes",
            "scores": "scores",
            "iou_threshold": "iou_threshold"
        },
        "min_input_args": 0
    },
    "paddle.vision.transforms.CenterCrop": {
        "torch_api": "torchvision.transforms.CenterCrop",
        "paddle_torch_args_map": {
            "size": "size"
        },
        "min_input_args": 0
    },
    "paddle.vision.transforms.ColorJitter": {
        "torch_api": "torchvision.transforms.ColorJitter",
        "paddle_torch_args_map": {
            "brightness": "brightness",
            "contrast": "contrast",
            "saturation": "saturation",
            "hue": "hue"
        },
        "min_input_args": 0
    },
    "paddle.vision.transforms.Compose": {
        "torch_api": "torchvision.transforms.Compose",
        "paddle_torch_args_map": {
            "transforms": "transforms"
        },
        "min_input_args": 0
    },
    "paddle.vision.transforms.Grayscale": {
        "torch_api": "torchvision.transforms.Grayscale",
        "paddle_torch_args_map": {
            "num_output_channels": "num_output_channels"
        },
        "min_input_args": 0
    },
    "paddle.vision.transforms.Normalize": {
        "torch_api": "torchvision.transforms.Normalize",
        "paddle_torch_args_map": {
            "mean": "mean",
            "std": "std",
            "inplace": "inplace"
        },
        "min_input_args": 0
    },
    "paddle.vision.transforms.Pad": {
        "torch_api": "torchvision.transforms.Pad",
        "paddle_torch_args_map": {
            "padding": "padding",
            "fill": "fill",
            "padding_mode": "padding_mode"
        },
        "min_input_args": 0
    },
    "paddle.vision.transforms.RandomAffine": {
        "torch_api": "torchvision.transforms.RandomAffine",
        "paddle_torch_args_map": {
            "degrees": "degrees",
            "translate": "translate",
            "scale": "scale",
            "shear": "shear",
            "interpolation": "interpolation",
            "fill": "fill",
            "center": "center"
        },
        "min_input_args": 0
    },
    "paddle.vision.transforms.RandomCrop": {
        "torch_api": "torchvision.transforms.RandomCrop",
        "paddle_torch_args_map": {
            "size": "size",
            "padding": "padding",
            "pad_if_needed": "pad_if_needed",
            "fill": "fill",
            "padding_mode": "padding_mode"
        },
        "min_input_args": 0
    },
    "paddle.vision.transforms.RandomErasing": {
        "torch_api": "torchvision.transforms.RandomErasing",
        "paddle_torch_args_map": {
            "prob": "p",
            "scale": "scale",
            "ratio": "ratio",
            "value": "value",
            "inplace": "inplace"
        },
        "min_input_args": 0
    },
    "paddle.vision.transforms.RandomHorizontalFlip": {
        "torch_api": "torchvision.transforms.RandomHorizontalFlip",
        "paddle_torch_args_map": {
            "prob": "p"
        },
        "min_input_args": 0
    },
    "paddle.vision.transforms.RandomPerspective": {
        "torch_api": "torchvision.transforms.RandomPerspective",
        "paddle_torch_args_map": {
            "distortion_scale": "distortion_scale",
            "prob": "p",
            "interpolation": "interpolation",
            "fill": "fill"
        },
        "min_input_args": 0
    },
    "paddle.vision.transforms.RandomResizedCrop": {
        "torch_api": "torchvision.transforms.RandomResizedCrop",
        "paddle_torch_args_map": {
            "size": "size",
            "scale": "scale",
            "ratio": "ratio",
            "interpolation": "interpolation"
        },
        "min_input_args": 0
    },
    "paddle.vision.transforms.RandomRotation": {
        "torch_api": "torchvision.transforms.RandomRotation",
        "paddle_torch_args_map": {
            "degrees": "degrees",
            "interpolation": "interpolation",
            "expand": "expand",
            "center": "center",
            "fill": "fill"
        },
        "min_input_args": 0
    },
    "paddle.vision.transforms.RandomVerticalFlip": {
        "torch_api": "torchvision.transforms.RandomVerticalFlip",
        "paddle_torch_args_map": {
            "prob": "p"
        },
        "min_input_args": 0
    },
    "paddle.vision.transforms.Resize": {
        "torch_api": "torchvision.transforms.Resize",
        "paddle_torch_args_map": {
            "size": "size",
            "interpolation": "interpolation"
        },
        "min_input_args": 0
    },
    "paddle.vision.transforms.adjust_brightness": {
        "torch_api": "torchvision.transforms.functional.adjust_brightness",
        "paddle_torch_args_map": {
            "img": "img",
            "brightness_factor": "brightness_factor"
        },
        "min_input_args": 0
    },
    "paddle.vision.transforms.adjust_contrast": {
        "torch_api": "torchvision.transforms.functional.adjust_contrast",
        "paddle_torch_args_map": {
            "img": "img",
            "contrast_factor": "contrast_factor"
        },
        "min_input_args": 0
    },
    "paddle.vision.transforms.adjust_hue": {
        "torch_api": "torchvision.transforms.functional.adjust_hue",
        "paddle_torch_args_map": {
            "img": "img",
            "hue_factor": "hue_factor"
        },
        "min_input_args": 0
    },
    "paddle.vision.transforms.affine": {
        "torch_api": "torchvision.transforms.functional.affine",
        "paddle_torch_args_map": {
            "img": "img",
            "angle": "angle",
            "translate": "translate",
            "scale": "scale",
            "shear": "shear",
            "interpolation": "interpolation",
            "fill": "fill",
            "center": "center"
        },
        "min_input_args": 0
    },
    "paddle.vision.transforms.center_crop": {
        "torch_api": "torchvision.transforms.functional.center_crop",
        "paddle_torch_args_map": {
            "img": "img",
            "output_size": "output_size"
        },
        "min_input_args": 0
    },
    "paddle.vision.transforms.crop": {
        "torch_api": "torchvision.transforms.functional.crop",
        "paddle_torch_args_map": {
            "img": "img",
            "top": "top",
            "left": "left",
            "height": "height",
            "width": "width"
        },
        "min_input_args": 0
    },
    "paddle.vision.transforms.erase": {
        "torch_api": "torchvision.transforms.functional.erase",
        "paddle_torch_args_map": {
            "img": "img",
            "i": "i",
            "j": "j",
            "h": "h",
            "w": "w",
            "v": "v",
            "inplace": "inplace"
        },
        "min_input_args": 0
    },
    "paddle.vision.transforms.hflip": {
        "torch_api": "torchvision.transforms.functional.hflip",
        "paddle_torch_args_map": {
            "img": "img"
        },
        "min_input_args": 0
    },
    "paddle.vision.transforms.normalize": {
        "torch_api": "torchvision.transforms.functional.normalize",
        "paddle_torch_args_map": {
            "img": "tensor",
            "mean": "mean",
            "std": "std",
            "inplace": "inplace"
        },
        "min_input_args": 0
    },
    "paddle.vision.transforms.pad": {
        "torch_api": "torchvision.transforms.functional.pad",
        "paddle_torch_args_map": {
            "img": "img",
            "padding": "padding",
            "fill": "fill",
            "padding_mode": "padding_mode"
        },
        "min_input_args": 0
    },
    "paddle.vision.transforms.perspective": {
        "torch_api": "torchvision.transforms.functional.perspective",
        "paddle_torch_args_map": {
            "img": "img",
            "startpoints": "startpoints",
            "endpoints": "endpoints",
            "interpolation": "interpolation",
            "fill": "fill"
        },
        "min_input_args": 0
    },
    "paddle.vision.transforms.resize": {
        "torch_api": "torchvision.transforms.functional.resize",
        "paddle_torch_args_map": {
            "img": "img",
            "size": "size",
            "interpolation": "interpolation"
        },
        "min_input_args": 0
    },
    "paddle.vision.transforms.rotate": {
        "torch_api": "torchvision.transforms.functional.rotate",
        "paddle_torch_args_map": {
            "img": "img",
            "angle": "angle",
            "interpolation": "interpolation",
            "expand": "expand",
            "center": "center",
            "fill": "fill"
        },
        "min_input_args": 0
    },
    "paddle.vision.transforms.to_grayscale": {
        "torch_api": "torchvision.transforms.functional.to_grayscale",
        "paddle_torch_args_map": {
            "img": "img",
            "num_output_channels": "num_output_channels"
        },
        "min_input_args": 0
    },
    "paddle.vision.transforms.to_tensor": {
        "torch_api": "torchvision.transforms.functional.to_tensor",
        "paddle_torch_args_map": {
            "pic": "pic"
        },
        "min_input_args": 0
    },
    "paddle.vision.transforms.vflip": {
        "torch_api": "torchvision.transforms.functional.vflip",
        "paddle_torch_args_map": {
            "img": "img"
        },
        "min_input_args": 0
    },
    "paddlenlp.transformers.AddedToken": {
        "torch_api": "transformers.AddedToken",
        "paddle_torch_args_map": {
            "content": "content",
            "single_word": "single_word",
            "lstrip": "lstrip",
            "rstrip": "rstrip",
            "normalized": "normalized"
        },
        "min_input_args": 0
    },
    "paddlenlp.transformers.PreTrainedModel.generate": {
        "torch_api": "transformers.PreTrainedModel.generate",
        "paddle_torch_args_map": {
            "input_ids": "input"
        },
        "min_input_args": 1
    },
    "paddlenlp.transformers.PretrainedConfig": {
        "torch_api": "transformers.PretrainedConfig",
        "paddle_torch_args_map": {
            "name_or_path": "name_or_path",
            "output_hidden_states": "output_hidden_states",
            "output_attentions": "output_attentions",
            "return_dict": "return_dict",
            "is_encoder_decoder": "is_encoder_decoder",
            "is_decoder": "is_decoder",
            "cross_attention_hidden_size": "cross_attention_hidden_size",
            "add_cross_attention": "add_cross_attention",
            "tie_encoder_decoder": "tie_encoder_decoder",
            "prune_heads": "prune_heads",
            "chunk_size_feed_forward": "chunk_size_feed_forward",
            "max_length": "max_length",
            "min_length": "min_length",
            "do_sample": "do_sample",
            "early_stopping": "early_stopping",
            "num_beams": "num_beams",
            "num_beam_groups": "num_beam_groups",
            "diversity_penalty": "diversity_penalty",
            "temperature": "temperature",
            "top_k": "top_k",
            "top_p": "top_p",
            "repetition_penalty": "repetition_penalty",
            "length_penalty": "length_penalty",
            "no_repeat_ngram_size": "no_repeat_ngram_size",
            "encoder_no_repeat_ngram_size": "encoder_no_repeat_ngram_size",
            "bad_words_ids": "bad_words_ids",
            "num_return_sequences": "num_return_sequences",
            "output_scores": "output_scores",
            "return_dict_in_generate": "return_dict_in_generate",
            "forced_bos_token_id": "forced_bos_token_id",
            "forced_eos_token_id": "forced_eos_token_id",
            "remove_invalid_values": "remove_invalid_values",
            "architectures": "architectures",
            "finetuning_task ": "finetuning_task ",
            "id2label": "id2label",
            "label2id": "label2id",
            "num_labels": "num_labels",
            "task_specific_params": "task_specific_params",
            "problem_type": "problem_type",
            "tokenizer_class": "tokenizer_class",
            "prefix": "prefix",
            "bos_token_id": "bos_token_id",
            "pad_token_id": "pad_token_id",
            "eos_token_id": "eos_token_id",
            "decoder_start_token_id": "decoder_start_token_id",
            "sep_token_id": "sep_token_id",
            "tie_word_embeddings": "tie_word_embeddings",
            "dtype": "torch_dtype"
        },
        "min_input_args": 0
    },
    "paddlenlp.generation.LogitsProcessor": {
        "torch_api": "transformers.generation.LogitsProcessor",
        "paddle_torch_args_map": {
            "input_ids": "input_ids",
            "logits": "scores"
        },
        "min_input_args": 0
    },
    "paddlenlp.transformers.model_outputs.BaseModelOutputWithPast": {
        "torch_api": "transformers.modeling_outputs.BaseModelOutputWithPast",
        "paddle_torch_args_map": {
            "last_hidden_state": "last_hidden_state",
            "past_key_values": "past_key_values",
            "hidden_states": "hidden_states",
            "attentions": "attentions"
        },
        "min_input_args": 0
    },
    "paddlenlp.transformers.model_outputs.CausalLMOutputWithPast": {
        "torch_api": "transformers.modeling_outputs.CausalLMOutputWithPast",
        "paddle_torch_args_map": {
            "loss": "loss",
            "logits": "logits",
            "past_key_values": "past_key_values",
            "hidden_states": "hidden_states",
            "attentions": "attentions"
        },
        "min_input_args": 0
    },
    "paddle.take_along_axis": {
        "torch_api": "torch.take_along_dim",
        "paddle_torch_args_map": {
            "arr": "input",
            "indices": "indices",
            "axis": "dim"
        },
        "min_input_args": 3
    },
    "paddle.Tensor.__getitem__": {
        "torch_api": "torch.Tensor.__getitem__",
        "paddle_torch_args_map": {
            "self": "input",
            "item": "key"
        },
        "min_input_args": 2
    },
    "paddle.Tensor.__setitem__": {
        "torch_api": "torch.Tensor.__setitem__",
        "paddle_torch_args_map": {
            "self": "input",
            "item": "key",
            "value": "value"
        },
        "min_input_args": 3
    }
}<|MERGE_RESOLUTION|>--- conflicted
+++ resolved
@@ -311,10 +311,9 @@
     "paddle.Tensor.neg": {
         "torch_api": "torch.Tensor.neg"
     },
-<<<<<<< HEAD
-    "paddle.nn.functional.adaptive_log_softmax_with_loss":{
+    "paddle.nn.functional.adaptive_log_softmax_with_loss": {
         "Rule": "Adaptive_log_softmax_with_lossRule"
-=======
+    },
     "paddle.Tensor.nonzero": {
         "torch_api": "torch.Tensor.nonzero",
         "paddle_torch_args_map": {
@@ -441,7 +440,6 @@
             "return_mask": "return_indices",
             "_random_samples": "random_u"
         }
->>>>>>> 9cc5f7f9
     },
     "o": "API started with 'o' should be placed here",
     "p": "API started with 'p' should be placed here",
