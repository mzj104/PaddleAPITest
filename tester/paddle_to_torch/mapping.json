{
    "a": "API started with 'a' should be placed here",
    "paddle.add": {
        "torch_api": "torch.add",
        "paddle_torch_args_map": {
            "x": "input",
            "y": "other"
        },
        "torch_args": [],
        "torch_kwargs": {
            "alpha": 1
        },
        "description": "result = torch.add(input=x, other=y, alpha=1)"
    },
    "paddle.add_n": {
        "composite_steps": [
            {
                "torch_api": "torch.stack",
                "torch_args": [
                    "{inputs} if isinstance({inputs}, list) else [{inputs}]"
                ],
                "description": "_tmp_0 = torch.stack(inputs if isinstance(inputs, list) else [inputs])"
            },
            {
                "torch_api": "torch.sum",
                "torch_args": [
                    "{0}"
                ],
                "torch_kwargs": {
                    "dim": 0
                },
                "description": "_tmp_1 = torch.sum(_tmp_0, dim=0)"
            }
        ]
<<<<<<< HEAD
=======
    },
    "paddle.atleast_1d": {
        "torch_api": "torch.atleast_1d",
        "torch_args": [
            "*{inputs}"
        ]
    },
    "paddle.atleast_2d": {
        "torch_api": "torch.atleast_2d",
        "torch_args": [
            "*{inputs}"
        ]
    },
    "paddle.atleast_3d": {
        "torch_api": "torch.atleast_3d",
        "torch_args": [
            "*{inputs}"
        ]
>>>>>>> acc6f89e
    },
    "b": "API started with 'b' should be placed here",
    "paddle.broadcast_tensors": {
        "Rule": "BroadcastTensorsRule"
    },
    "c": "API started with 'c' should be placed here",
    "paddle.crop": {
        "Rule": "CropRule"
    },
    "d": "API started with 'd' should be placed here",
    "e": "API started with 'e' should be placed here",
    "f": "API started with 'f' should be placed here",
    "g": "API started with 'g' should be placed here",
    "h": "API started with 'h' should be placed here",
    "i": "API started with 'i' should be placed here",
    "j": "API started with 'j' should be placed here",
    "k": "API started with 'k' should be placed here",
    "l": "API started with 'l' should be placed here",
    "m": "API started with 'm' should be placed here",
    "n": "API started with 'n' should be placed here",
    "o": "API started with 'o' should be placed here",
    "p": "API started with 'p' should be placed here",
    "q": "API started with 'q' should be placed here",
    "r": "API started with 'r' should be placed here",
    "s": "API started with 's' should be placed here",
    "t": "API started with 't' should be placed here",
    "paddle.Tensor.set_": {
        "torch_api": "torch.Tensor.set_",
        "paddle_torch_args_map": {
            "stride": "stride"
        },
        "torch_kwargs": {
            "source": "{source} if locals().get('{source}') is not None else torch.empty([])",
            "size": "locals().get('{shape}') or ({source}.size() if locals().get('{source}') is not None else [])",
            "storage_offset": "(locals().get('{offset}') or 0) // _tmp_tensor.itemsize"
        }
    },
    "u": "API started with 'u' should be placed here",
    "v": "API started with 'v' should be placed here",
    "w": "API started with 'w' should be placed here",
    "x": "API started with 'x' should be placed here",
    "y": "API started with 'y' should be placed here",
    "z": "API started with 'z' should be placed here",
    "migrated": "APIs migrated are placed here",
    "paddle.Tensor.addmm": {
        "torch_api": "torch.Tensor.addmm",
        "paddle_torch_args_map": {
            "x": "mat1",
            "y": "mat2",
            "beta": "beta",
            "alpha": "alpha"
        },
        "min_input_args": 2
    },
    "paddle.Tensor.addmm_": {
        "torch_api": "torch.Tensor.addmm_",
        "paddle_torch_args_map": {
            "x": "mat1",
            "y": "mat2",
            "alpha": "alpha",
            "beta": "beta"
        },
        "min_input_args": 2
    },
    "paddle.Tensor.amax": {
        "torch_api": "torch.Tensor.amax",
        "paddle_torch_args_map": {
            "axis": "dim",
            "keepdim": "keepdim"
        },
        "min_input_args": 0
    },
    "paddle.Tensor.amin": {
        "torch_api": "torch.Tensor.amin",
        "paddle_torch_args_map": {
            "axis": "dim",
            "keepdim": "keepdim"
        },
        "min_input_args": 0
    },
    "paddle.Tensor.atan2": {
        "torch_api": "torch.Tensor.arctan2",
        "paddle_torch_args_map": {
            "y": "other"
        },
        "min_input_args": 1
    },
    "paddle.Tensor.argmax": {
        "torch_api": "torch.Tensor.argmax",
        "paddle_torch_args_map": {
            "axis": "dim",
            "keepdim": "keepdim"
        },
        "min_input_args": 0
    },
    "paddle.Tensor.argmin": {
        "torch_api": "torch.Tensor.argmin",
        "paddle_torch_args_map": {
            "axis": "dim",
            "keepdim": "keepdim"
        },
        "min_input_args": 0
    },
    "paddle.Tensor.argsort": {
        "torch_api": "torch.Tensor.argsort",
        "paddle_torch_args_map": {
            "axis": "dim",
            "descending": "descending",
            "stable": "stable"
        },
        "min_input_args": 0
    },
    "paddle.Tensor.as_strided": {
        "torch_api": "torch.Tensor.as_strided",
        "paddle_torch_args_map": {
            "shape": "size",
            "stride": "stride",
            "offset": "storage_offset"
        },
        "min_input_args": 2
    },
    "paddle.Tensor.backward": {
        "torch_api": "torch.Tensor.backward",
        "paddle_torch_args_map": {
            "grad_tensor": "gradient",
            "retain_graph": "retain_graph"
        },
        "min_input_args": 0
    },
    "paddle.Tensor.bincount": {
        "torch_api": "torch.Tensor.bincount",
        "paddle_torch_args_map": {
            "weights": "weights",
            "minlength": "minlength"
        },
        "min_input_args": 0
    },
    "paddle.Tensor.bitwise_and": {
        "torch_api": "torch.Tensor.bitwise_and",
        "paddle_torch_args_map": {
            "y": "other"
        },
        "min_input_args": 1
    },
    "paddle.Tensor.bitwise_and_": {
        "torch_api": "torch.Tensor.bitwise_and_",
        "paddle_torch_args_map": {
            "y": "other"
        },
        "min_input_args": 1
    },
    "paddle.Tensor.bitwise_left_shift": {
        "torch_api": "torch.Tensor.bitwise_left_shift",
        "paddle_torch_args_map": {
            "y": "other"
        },
        "min_input_args": 1
    },
    "paddle.Tensor.bitwise_left_shift_": {
        "torch_api": "torch.Tensor.bitwise_left_shift_",
        "paddle_torch_args_map": {
            "y": "other"
        },
        "min_input_args": 1
    },
    "paddle.Tensor.bitwise_or": {
        "torch_api": "torch.Tensor.bitwise_or",
        "paddle_torch_args_map": {
            "y": "other"
        },
        "min_input_args": 1
    },
    "paddle.Tensor.bitwise_or_": {
        "torch_api": "torch.Tensor.bitwise_or_",
        "paddle_torch_args_map": {
            "y": "other"
        },
        "min_input_args": 1
    },
    "paddle.Tensor.bitwise_right_shift": {
        "torch_api": "torch.Tensor.bitwise_right_shift",
        "paddle_torch_args_map": {
            "y": "other"
        },
        "min_input_args": 1
    },
    "paddle.Tensor.bitwise_right_shift_": {
        "torch_api": "torch.Tensor.bitwise_right_shift_",
        "paddle_torch_args_map": {
            "y": "other"
        },
        "min_input_args": 1
    },
    "paddle.Tensor.bitwise_xor": {
        "torch_api": "torch.Tensor.bitwise_xor",
        "paddle_torch_args_map": {
            "y": "other"
        },
        "min_input_args": 1
    },
    "paddle.Tensor.bitwise_xor_": {
        "torch_api": "torch.Tensor.bitwise_xor_",
        "paddle_torch_args_map": {
            "y": "other"
        },
        "min_input_args": 1
    },
    "paddle.Tensor.bmm": {
        "torch_api": "torch.Tensor.bmm",
        "paddle_torch_args_map": {
            "y": "mat2"
        },
        "min_input_args": 1
    },
    "paddle.Tensor.broadcast_to": {
        "torch_api": "torch.Tensor.broadcast_to",
        "paddle_torch_args_map": {
            "shape": "size"
        },
        "min_input_args": 1
    },
    "paddle.Tensor.cauchy_": {
        "torch_api": "torch.Tensor.cauchy_",
        "paddle_torch_args_map": {
            "loc": "median",
            "scale": "sigma"
        },
        "min_input_args": 0
    },
    "paddle.Tensor.cholesky": {
        "torch_api": "torch.Tensor.cholesky",
        "paddle_torch_args_map": {
            "upper": "upper"
        },
        "min_input_args": 0
    },
    "paddle.Tensor.cholesky_solve": {
        "torch_api": "torch.Tensor.cholesky_solve",
        "paddle_torch_args_map": {
            "y": "input2",
            "upper": "upper"
        },
        "min_input_args": 1
    },
    "paddle.Tensor.chunk": {
        "torch_api": "torch.Tensor.chunk",
        "paddle_torch_args_map": {
            "chunks": "chunks",
            "axis": "dim"
        },
        "min_input_args": 1
    },
    "paddle.Tensor.clip": {
        "torch_api": "torch.Tensor.clamp",
        "paddle_torch_args_map": {
            "min": "min",
            "max": "max"
        },
        "min_input_args": 1
    },
    "paddle.Tensor.clip_": {
        "torch_api": "torch.Tensor.clip_",
        "paddle_torch_args_map": {
            "min": "min",
            "max": "max"
        },
        "min_input_args": 1
    },
    "paddle.Tensor.clone": {
        "torch_api": "torch.Tensor.clone",
        "paddle_torch_args_map": {
            "memory_format": "memory_format"
        },
        "min_input_args": 0
    },
    "paddle.Tensor.contiguous": {
        "torch_api": "torch.Tensor.contiguous",
        "paddle_torch_args_map": {
            "memory_format": "memory_format"
        },
        "min_input_args": 0
    },
    "paddle.Tensor.count_nonzero": {
        "torch_api": "torch.Tensor.count_nonzero",
        "paddle_torch_args_map": {
            "axis": "dim"
        },
        "min_input_args": 0
    },
    "paddle.Tensor.cov": {
        "torch_api": "torch.Tensor.cov",
        "paddle_torch_args_map": {
            "ddof": "correction",
            "fweights": "fweights",
            "aweights": "aweights"
        },
        "min_input_args": 0
    },
    "paddle.Tensor.cpu": {
        "torch_api": "torch.Tensor.cpu",
        "paddle_torch_args_map": {
            "memory_format": "memory_format"
        },
        "min_input_args": 0
    },
    "paddle.Tensor.cross": {
        "torch_api": "torch.Tensor.cross",
        "paddle_torch_args_map": {
            "y": "other",
            "axis": "dim"
        },
        "min_input_args": 1
    },
    "paddle.Tensor.cumprod_": {
        "torch_api": "torch.Tensor.cumprod_",
        "paddle_torch_args_map": {
            "dim": "dim",
            "dtype": "dtype"
        },
        "min_input_args": 1
    },
    "paddle.Tensor.cumsum": {
        "torch_api": "torch.Tensor.cumsum",
        "paddle_torch_args_map": {
            "axis": "dim",
            "dtype": "dtype"
        },
        "min_input_args": 1
    },
    "paddle.Tensor.cumsum_": {
        "torch_api": "torch.Tensor.cumsum_",
        "paddle_torch_args_map": {
            "axis": "dim",
            "dtype": "dtype"
        },
        "min_input_args": 1
    },
    "paddle.Tensor.diag": {
        "torch_api": "torch.Tensor.diag",
        "paddle_torch_args_map": {
            "offset": "diagonal"
        },
        "min_input_args": 0
    },
    "paddle.Tensor.diag_embed": {
        "torch_api": "torch.Tensor.diag_embed",
        "paddle_torch_args_map": {
            "offset": "offset",
            "dim1": "dim1",
            "dim2": "dim2"
        },
        "min_input_args": 0
    },
    "paddle.Tensor.diagflat": {
        "torch_api": "torch.Tensor.diagflat",
        "paddle_torch_args_map": {
            "offset": "offset"
        },
        "min_input_args": 0
    },
    "paddle.Tensor.diagonal": {
        "torch_api": "torch.Tensor.diagonal",
        "paddle_torch_args_map": {
            "offset": "offset",
            "axis1": "dim1",
            "axis2": "dim2"
        },
        "min_input_args": 0
    },
    "paddle.Tensor.diagonal_scatter": {
        "torch_api": "torch.Tensor.diagonal_scatter",
        "paddle_torch_args_map": {
            "y": "src",
            "offset": "offset",
            "axis1": "dim1",
            "axis2": "dim2"
        },
        "min_input_args": 1
    },
    "paddle.Tensor.diff": {
        "torch_api": "torch.Tensor.diff",
        "paddle_torch_args_map": {
            "n": "n",
            "axis": "dim",
            "prepend": "prepend",
            "append": "append"
        },
        "min_input_args": 0
    },
    "paddle.Tensor.dist": {
        "torch_api": "torch.Tensor.dist",
        "paddle_torch_args_map": {
            "y": "other",
            "p": "p"
        },
        "min_input_args": 1
    },
    "paddle.Tensor.dot": {
        "torch_api": "torch.Tensor.dot",
        "paddle_torch_args_map": {
            "y": "tensor"
        },
        "min_input_args": 1
    },
    "paddle.Tensor.dsplit": {
        "torch_api": "torch.Tensor.dsplit",
        "paddle_torch_args_map": {
            "num_or_indices": "indices"
        },
        "min_input_args": 1
    },
    "paddle.Tensor.equal": {
        "torch_api": "torch.Tensor.eq",
        "paddle_torch_args_map": {
            "y": "other"
        },
        "min_input_args": 1
    },
    "paddle.Tensor.expand_as": {
        "torch_api": "torch.Tensor.expand_as",
        "paddle_torch_args_map": {
            "y": "other"
        },
        "min_input_args": 1
    },
    "paddle.Tensor.exponential_": {
        "torch_api": "torch.Tensor.exponential_",
        "paddle_torch_args_map": {
            "lam": "lambd",
            "generator": "generator"
        },
        "min_input_args": 0
    },
    "paddle.Tensor.fill_": {
        "torch_api": "torch.Tensor.fill_",
        "paddle_torch_args_map": {
            "value": "value"
        },
        "min_input_args": 1
    },
    "paddle.Tensor.fill_diagonal_": {
        "torch_api": "torch.Tensor.fill_diagonal_",
        "paddle_torch_args_map": {
            "value": "fill_value",
            "wrap": "wrap"
        },
        "min_input_args": 1
    },
    "paddle.Tensor.flatten": {
        "torch_api": "torch.Tensor.flatten",
        "paddle_torch_args_map": {
            "start_axis": "start_dim",
            "stop_axis": "end_dim"
        },
        "min_input_args": 0
    },
    "paddle.Tensor.flip": {
        "torch_api": "torch.Tensor.flip",
        "paddle_torch_args_map": {
            "axis": "dims"
        },
        "min_input_args": 1
    },
    "paddle.Tensor.fmax": {
        "torch_api": "torch.Tensor.fmax",
        "paddle_torch_args_map": {
            "y": "other"
        },
        "min_input_args": 1
    },
    "paddle.Tensor.fmin": {
        "torch_api": "torch.Tensor.fmin",
        "paddle_torch_args_map": {
            "y": "other"
        },
        "min_input_args": 1
    },
    "paddle.Tensor.gcd": {
        "torch_api": "torch.Tensor.gcd",
        "paddle_torch_args_map": {
            "y": "other"
        },
        "min_input_args": 1
    },
    "paddle.Tensor.gcd_": {
        "torch_api": "torch.Tensor.gcd_",
        "paddle_torch_args_map": {
            "y": "other"
        },
        "min_input_args": 1
    },
    "paddle.Tensor.geometric_": {
        "torch_api": "torch.Tensor.geometric_",
        "paddle_torch_args_map": {
            "probs": "p"
        },
        "min_input_args": 1
    },
    "paddle.Tensor.heaviside": {
        "torch_api": "torch.Tensor.heaviside",
        "paddle_torch_args_map": {
            "y": "values"
        },
        "min_input_args": 1
    },
    "paddle.Tensor.hsplit": {
        "torch_api": "torch.Tensor.hsplit",
        "paddle_torch_args_map": {
            "num_or_indices": "indices"
        },
        "min_input_args": 1
    },
    "paddle.Tensor.hypot": {
        "torch_api": "torch.Tensor.hypot",
        "paddle_torch_args_map": {
            "y": "other"
        },
        "min_input_args": 1
    },
    "paddle.Tensor.hypot_": {
        "torch_api": "torch.Tensor.hypot_",
        "paddle_torch_args_map": {
            "y": "other"
        },
        "min_input_args": 1
    },
    "paddle.Tensor.gammainc": {
        "torch_api": "torch.Tensor.igamma",
        "paddle_torch_args_map": {
            "y": "other"
        },
        "min_input_args": 1
    },
    "paddle.Tensor.gammainc_": {
        "torch_api": "torch.Tensor.igamma_",
        "paddle_torch_args_map": {
            "y": "other"
        },
        "min_input_args": 1
    },
    "paddle.Tensor.gammaincc": {
        "torch_api": "torch.Tensor.igammac",
        "paddle_torch_args_map": {
            "y": "other"
        },
        "min_input_args": 1
    },
    "paddle.Tensor.gammaincc_": {
        "torch_api": "torch.Tensor.igammac_",
        "paddle_torch_args_map": {
            "y": "other"
        },
        "min_input_args": 1
    },
    "paddle.Tensor.index_fill": {
        "torch_api": "torch.Tensor.index_fill",
        "paddle_torch_args_map": {
            "axis": "dim",
            "index": "index",
            "value": "value"
        },
        "min_input_args": 3
    },
    "paddle.Tensor.index_fill_": {
        "torch_api": "torch.Tensor.index_fill_",
        "paddle_torch_args_map": {
            "axis": "dim",
            "index": "index",
            "value": "value"
        },
        "min_input_args": 3
    },
    "paddle.Tensor.index_put": {
        "torch_api": "torch.Tensor.index_put",
        "paddle_torch_args_map": {
            "indices": "indices",
            "value": "values",
            "accumulate": "accumulate"
        },
        "min_input_args": 2
    },
    "paddle.Tensor.index_put_": {
        "torch_api": "torch.Tensor.index_put_",
        "paddle_torch_args_map": {
            "indices": "indices",
            "value": "values",
            "accumulate": "accumulate"
        },
        "min_input_args": 2
    },
    "paddle.Tensor.index_select": {
        "torch_api": "torch.Tensor.index_select",
        "paddle_torch_args_map": {
            "axis": "dim",
            "index": "index"
        },
        "min_input_args": 2
    },
    "paddle.Tensor.inner": {
        "torch_api": "torch.Tensor.inner",
        "paddle_torch_args_map": {
            "y": "other"
        },
        "min_input_args": 1
    },
    "paddle.Tensor.isclose": {
        "torch_api": "torch.Tensor.isclose",
        "paddle_torch_args_map": {
            "y": "other",
            "rtol": "rtol",
            "atol": "atol",
            "equal_nan": "equal_nan"
        },
        "min_input_args": 1
    },
    "paddle.Tensor.istft": {
        "torch_api": "torch.Tensor.istft",
        "paddle_torch_args_map": {
            "n_fft": "n_fft",
            "hop_length": "hop_length",
            "win_length": "win_length",
            "window": "window",
            "center": "center",
            "normalized": "normalized",
            "onesided": "onesided",
            "length": "length",
            "return_complex": "return_complex"
        },
        "min_input_args": 1
    },
    "paddle.Tensor.kthvalue": {
        "torch_api": "torch.Tensor.kthvalue",
        "paddle_torch_args_map": {
            "k": "k",
            "axis": "dim",
            "keepdim": "keepdim"
        },
        "min_input_args": 1
    },
    "paddle.Tensor.lcm": {
        "torch_api": "torch.Tensor.lcm",
        "paddle_torch_args_map": {
            "y": "other"
        },
        "min_input_args": 1
    },
    "paddle.Tensor.lcm_": {
        "torch_api": "torch.Tensor.lcm_",
        "paddle_torch_args_map": {
            "y": "other"
        },
        "min_input_args": 1
    },
    "paddle.Tensor.ldexp_": {
        "torch_api": "torch.Tensor.ldexp_",
        "paddle_torch_args_map": {
            "y": "other"
        },
        "min_input_args": 1
    },
    "paddle.Tensor.lerp": {
        "torch_api": "torch.Tensor.lerp",
        "paddle_torch_args_map": {
            "y": "end",
            "weight": "weight"
        },
        "min_input_args": 2
    },
    "paddle.Tensor.lerp_": {
        "torch_api": "torch.Tensor.lerp_",
        "paddle_torch_args_map": {
            "y": "end",
            "weight": "weight"
        },
        "min_input_args": 2
    },
    "paddle.Tensor.logcumsumexp": {
        "torch_api": "torch.Tensor.logcumsumexp",
        "paddle_torch_args_map": {
            "axis": "dim"
        },
        "min_input_args": 1
    },
    "paddle.Tensor.logical_and": {
        "torch_api": "torch.Tensor.logical_and",
        "paddle_torch_args_map": {
            "y": "other"
        },
        "min_input_args": 1
    },
    "paddle.Tensor.logical_or": {
        "torch_api": "torch.Tensor.logical_or",
        "paddle_torch_args_map": {
            "y": "other"
        },
        "min_input_args": 1
    },
    "paddle.Tensor.logical_xor": {
        "torch_api": "torch.Tensor.logical_xor",
        "paddle_torch_args_map": {
            "y": "other"
        },
        "min_input_args": 1
    },
    "paddle.Tensor.logit": {
        "torch_api": "torch.Tensor.logit",
        "paddle_torch_args_map": {
            "eps": "eps"
        },
        "min_input_args": 0
    },
    "paddle.Tensor.logit_": {
        "torch_api": "torch.Tensor.logit_",
        "paddle_torch_args_map": {
            "eps": "eps"
        },
        "min_input_args": 0
    },
    "paddle.Tensor.logsumexp": {
        "torch_api": "torch.Tensor.logsumexp",
        "paddle_torch_args_map": {
            "axis": "dim",
            "keepdim": "keepdim"
        },
        "min_input_args": 1
    },
    "paddle.Tensor.lu": {
        "torch_api": "torch.Tensor.lu",
        "paddle_torch_args_map": {
            "pivot": "pivot",
            "get_infos": "get_infos"
        },
        "min_input_args": 0
    },
    "paddle.Tensor.masked_fill": {
        "torch_api": "torch.Tensor.masked_fill",
        "paddle_torch_args_map": {
            "mask": "mask",
            "value": "value"
        },
        "min_input_args": 2
    },
    "paddle.Tensor.masked_fill_": {
        "torch_api": "torch.Tensor.masked_fill_",
        "paddle_torch_args_map": {
            "mask": "mask",
            "value": "value"
        },
        "min_input_args": 2
    },
    "paddle.Tensor.masked_select": {
        "torch_api": "torch.Tensor.masked_select",
        "paddle_torch_args_map": {
            "mask": "mask"
        },
        "min_input_args": 1
    },
    "paddle.Tensor.matmul": {
        "torch_api": "torch.Tensor.matmul",
        "paddle_torch_args_map": {
            "y": "other"
        },
        "min_input_args": 1
    },
    "paddle.Tensor.matrix_power": {
        "torch_api": "torch.Tensor.matrix_power",
        "paddle_torch_args_map": {
            "n": "n"
        },
        "min_input_args": 1
    },
    "paddle.Tensor.maximum": {
        "torch_api": "torch.Tensor.maximum",
        "paddle_torch_args_map": {
            "y": "other"
        },
        "min_input_args": 1
    },
    "paddle.Tensor.mean": {
        "torch_api": "torch.Tensor.mean",
        "paddle_torch_args_map": {
            "axis": "dim",
            "keepdim": "keepdim",
            "dtype": "dtype"
        },
        "min_input_args": 0
    },
    "paddle.Tensor.median": {
        "torch_api": "torch.Tensor.median",
        "paddle_torch_args_map": {
            "keepdim": "keepdim"
        },
        "min_input_args": 0
    },
    "paddle.Tensor.minimum": {
        "torch_api": "torch.Tensor.minimum",
        "paddle_torch_args_map": {
            "y": "other"
        },
        "min_input_args": 1
    },
    "paddle.Tensor.mm": {
        "torch_api": "torch.Tensor.mm",
        "paddle_torch_args_map": {
            "mat2": "mat2"
        },
        "min_input_args": 1
    },
    "paddle.Tensor.mode": {
        "torch_api": "torch.Tensor.mode",
        "paddle_torch_args_map": {
            "axis": "dim",
            "keepdim": "keepdim"
        },
        "min_input_args": 0
    },
    "paddle.Tensor.moveaxis": {
        "torch_api": "torch.Tensor.moveaxis",
        "paddle_torch_args_map": {
            "source": "source",
            "destination": "destination"
        },
        "min_input_args": 2
    },
    "paddle.Tensor.multinomial": {
        "torch_api": "torch.Tensor.multinomial",
        "paddle_torch_args_map": {
            "num_samples": "num_samples",
            "replacement": "replacement",
            "generator": "generator"
        },
        "min_input_args": 1
    },
    "paddle.Tensor.mv": {
        "torch_api": "torch.Tensor.mv",
        "paddle_torch_args_map": {
            "vec": "vec"
        },
        "min_input_args": 1
    },
    "paddle.Tensor.multigammaln": {
        "torch_api": "torch.Tensor.mvlgamma",
        "paddle_torch_args_map": {
            "p": "p"
        },
        "min_input_args": 1
    },
    "paddle.Tensor.multigammaln_": {
        "torch_api": "torch.Tensor.mvlgamma_",
        "paddle_torch_args_map": {
            "p": "p"
        },
        "min_input_args": 1
    },
    "paddle.Tensor.nan_to_num": {
        "torch_api": "torch.Tensor.nan_to_num",
        "paddle_torch_args_map": {
            "nan": "nan",
            "posinf": "posinf",
            "neginf": "neginf"
        },
        "min_input_args": 0
    },
    "paddle.Tensor.nan_to_num_": {
        "torch_api": "torch.Tensor.nan_to_num_",
        "paddle_torch_args_map": {
            "nan": "nan",
            "posinf": "posinf",
            "neginf": "neginf"
        },
        "min_input_args": 0
    },
    "paddle.Tensor.nanmean": {
        "torch_api": "torch.Tensor.nanmean",
        "paddle_torch_args_map": {
            "axis": "dim",
            "keepdim": "keepdim",
            "dtype": "dtype"
        },
        "min_input_args": 0
    },
    "paddle.Tensor.nanmedian": {
        "torch_api": "torch.Tensor.nanmedian",
        "paddle_torch_args_map": {
            "keepdim": "keepdim"
        },
        "min_input_args": 0
    },
    "paddle.Tensor.nanquantile": {
        "torch_api": "torch.Tensor.nanquantile",
        "paddle_torch_args_map": {
            "q": "q",
            "axis": "dim",
            "keepdim": "keepdim",
            "interpolation": "interpolation"
        },
        "min_input_args": 1
    },
    "paddle.Tensor.nansum": {
        "torch_api": "torch.Tensor.nansum",
        "paddle_torch_args_map": {
            "axis": "dim",
            "keepdim": "keepdim",
            "dtype": "dtype"
        },
        "min_input_args": 0
    },
    "paddle.Tensor.nextafter": {
        "torch_api": "torch.Tensor.nextafter",
        "paddle_torch_args_map": {
            "y": "other"
        },
        "min_input_args": 1
    },
    "paddle.Tensor.normal_": {
        "torch_api": "torch.Tensor.normal_",
        "paddle_torch_args_map": {
            "mean": "mean",
            "std": "std",
            "generator": "generator"
        },
        "min_input_args": 0
    },
    "paddle.Tensor.numpy": {
        "torch_api": "torch.Tensor.numpy",
        "paddle_torch_args_map": {},
        "min_input_args": 0
    },
    "paddle.Tensor.householder_product": {
        "torch_api": "torch.Tensor.orgqr",
        "paddle_torch_args_map": {
            "tau": "input2"
        },
        "min_input_args": 1
    },
    "paddle.Tensor.outer": {
        "torch_api": "torch.Tensor.outer",
        "paddle_torch_args_map": {
            "y": "vec2"
        },
        "min_input_args": 1
    },
    "paddle.Tensor.polygamma": {
        "torch_api": "torch.Tensor.polygamma",
        "paddle_torch_args_map": {
            "n": "n"
        },
        "min_input_args": 1
    },
    "paddle.Tensor.polygamma_": {
        "torch_api": "torch.Tensor.polygamma_",
        "paddle_torch_args_map": {
            "n": "n"
        },
        "min_input_args": 1
    },
    "paddle.Tensor.pow": {
        "torch_api": "torch.Tensor.pow",
        "paddle_torch_args_map": {
            "y": "exponent"
        },
        "min_input_args": 1
    },
    "paddle.Tensor.pow_": {
        "torch_api": "torch.Tensor.pow_",
        "paddle_torch_args_map": {
            "y": "exponent"
        },
        "min_input_args": 1
    },
    "paddle.Tensor.prod": {
        "torch_api": "torch.Tensor.prod",
        "paddle_torch_args_map": {
            "axis": "dim",
            "keepdim": "keepdim",
            "dtype": "dtype"
        },
        "min_input_args": 0
    },
    "paddle.Tensor.quantile": {
        "torch_api": "torch.Tensor.quantile",
        "paddle_torch_args_map": {
            "q": "q",
            "axis": "dim",
            "keepdim": "keepdim",
            "interpolation": "interpolation"
        },
        "min_input_args": 1
    },
    "paddle.Tensor.register_hook": {
        "torch_api": "torch.Tensor.register_hook",
        "paddle_torch_args_map": {
            "hook": "hook"
        },
        "min_input_args": 1
    },
    "paddle.Tensor.remainder": {
        "torch_api": "torch.Tensor.remainder",
        "paddle_torch_args_map": {
            "y": "other"
        },
        "min_input_args": 1
    },
    "paddle.Tensor.remainder_": {
        "torch_api": "torch.Tensor.remainder_",
        "paddle_torch_args_map": {
            "y": "other"
        },
        "min_input_args": 1
    },
    "paddle.Tensor.renorm": {
        "torch_api": "torch.Tensor.renorm",
        "paddle_torch_args_map": {
            "p": "p",
            "axis": "dim",
            "max_norm": "maxnorm"
        },
        "min_input_args": 3
    },
    "paddle.Tensor.renorm_": {
        "torch_api": "torch.Tensor.renorm_",
        "paddle_torch_args_map": {
            "p": "p",
            "axis": "dim",
            "max_norm": "maxnorm"
        },
        "min_input_args": 3
    },
    "paddle.Tensor.repeat_interleave": {
        "torch_api": "torch.Tensor.repeat_interleave",
        "paddle_torch_args_map": {
            "repeats": "repeats",
            "axis": "dim"
        },
        "min_input_args": 1
    },
    "paddle.Tensor.roll": {
        "torch_api": "torch.Tensor.roll",
        "paddle_torch_args_map": {
            "shifts": "shifts",
            "axis": "dims"
        },
        "min_input_args": 1
    },
    "paddle.Tensor.rot90": {
        "torch_api": "torch.Tensor.rot90",
        "paddle_torch_args_map": {
            "k": "k",
            "axes": "dims"
        },
        "min_input_args": 0
    },
    "paddle.Tensor.select_scatter": {
        "torch_api": "torch.Tensor.select_scatter",
        "paddle_torch_args_map": {
            "values": "src",
            "axis": "dim",
            "index": "index"
        },
        "min_input_args": 3
    },
    "paddle.Tensor.signbit": {
        "torch_api": "torch.Tensor.signbit",
        "paddle_torch_args_map": {},
        "min_input_args": 0
    },
    "paddle.Tensor.squeeze": {
        "torch_api": "torch.Tensor.squeeze",
        "paddle_torch_args_map": {
            "axis": "dim"
        },
        "min_input_args": 0
    },
    "paddle.Tensor.squeeze_": {
        "torch_api": "torch.Tensor.squeeze_",
        "paddle_torch_args_map": {
            "axis": "dim"
        },
        "min_input_args": 0
    },
    "paddle.Tensor.std": {
        "torch_api": "torch.Tensor.std",
        "paddle_torch_args_map": {
            "axis": "dim",
            "unbiased": "correction",
            "keepdim": "keepdim"
        },
        "min_input_args": 0
    },
    "paddle.Tensor.sum": {
        "torch_api": "torch.Tensor.sum",
        "paddle_torch_args_map": {
            "axis": "dim",
            "keepdim": "keepdim",
            "dtype": "dtype"
        },
        "min_input_args": 0
    },
    "paddle.Tensor.take_along_axis": {
        "torch_api": "torch.Tensor.take_along_dim",
        "paddle_torch_args_map": {
            "indices": "indices",
            "axis": "dim"
        },
        "min_input_args": 2
    },
    "paddle.Tensor.tensor_split": {
        "torch_api": "torch.Tensor.tensor_split",
        "paddle_torch_args_map": {
            "num_or_indices": "indices",
            "axis": "dim"
        },
        "min_input_args": 1
    },
    "paddle.Tensor.to_sparse_coo": {
        "torch_api": "torch.Tensor.to_sparse",
        "paddle_torch_args_map": {
            "sparse_dim": "sparse_dim"
        },
        "min_input_args": 1
    },
    "paddle.Tensor.topk": {
        "torch_api": "torch.Tensor.topk",
        "paddle_torch_args_map": {
            "k": "k",
            "axis": "dim",
            "largest": "largest",
            "sorted": "sorted"
        },
        "min_input_args": 1
    },
    "paddle.Tensor.tril": {
        "torch_api": "torch.Tensor.tril",
        "paddle_torch_args_map": {
            "diagonal": "diagonal"
        },
        "min_input_args": 0
    },
    "paddle.Tensor.tril_": {
        "torch_api": "torch.Tensor.tril_",
        "paddle_torch_args_map": {
            "diagonal": "diagonal"
        },
        "min_input_args": 0
    },
    "paddle.Tensor.triu": {
        "torch_api": "torch.Tensor.triu",
        "paddle_torch_args_map": {
            "diagonal": "diagonal"
        },
        "min_input_args": 0
    },
    "paddle.Tensor.triu_": {
        "torch_api": "torch.Tensor.triu_",
        "paddle_torch_args_map": {
            "diagonal": "diagonal"
        },
        "min_input_args": 0
    },
    "paddle.Tensor.unbind": {
        "torch_api": "torch.Tensor.unbind",
        "paddle_torch_args_map": {
            "axis": "dim"
        },
        "min_input_args": 0
    },
    "paddle.Tensor.unflatten": {
        "torch_api": "torch.Tensor.unflatten",
        "paddle_torch_args_map": {
            "axis": "dim",
            "shape": "sizes"
        },
        "min_input_args": 2
    },
    "paddle.Tensor.unfold": {
        "torch_api": "torch.Tensor.unfold",
        "paddle_torch_args_map": {
            "axis": "dimension",
            "size": "size",
            "step": "step"
        },
        "min_input_args": 3
    },
    "paddle.Tensor.uniform_": {
        "torch_api": "torch.Tensor.uniform_",
        "paddle_torch_args_map": {
            "min": "from",
            "max": "to"
        },
        "min_input_args": 0
    },
    "paddle.Tensor.unique": {
        "torch_api": "torch.Tensor.unique",
        "paddle_torch_args_map": {
            "return_inverse": "return_inverse",
            "return_counts": "return_counts",
            "axis": "dim"
        },
        "min_input_args": 0
    },
    "paddle.Tensor.unique_consecutive": {
        "torch_api": "torch.Tensor.unique_consecutive",
        "paddle_torch_args_map": {
            "return_inverse": "return_inverse",
            "return_counts": "return_counts",
            "axis": "dim"
        },
        "min_input_args": 0
    },
    "paddle.Tensor.unsqueeze": {
        "torch_api": "torch.Tensor.unsqueeze",
        "paddle_torch_args_map": {
            "axis": "dim"
        },
        "min_input_args": 1
    },
    "paddle.Tensor.unsqueeze_": {
        "torch_api": "torch.Tensor.unsqueeze_",
        "paddle_torch_args_map": {
            "axis": "dim"
        },
        "min_input_args": 1
    },
    "paddle.Tensor.var": {
        "torch_api": "torch.Tensor.var",
        "paddle_torch_args_map": {
            "axis": "dim",
            "unbiased": "correction",
            "keepdim": "keepdim"
        },
        "min_input_args": 0
    },
    "paddle.Tensor.view_as": {
        "torch_api": "torch.Tensor.view_as",
        "paddle_torch_args_map": {
            "other": "other"
        },
        "min_input_args": 1
    },
    "paddle.Tensor.where": {
        "torch_api": "torch.Tensor.where",
        "paddle_torch_args_map": {
            "condition": "condition",
            "y": "y"
        },
        "min_input_args": 2
    },
    "paddle.__version__.split": {
        "torch_api": "torch.__version__.split",
        "paddle_torch_args_map": {
            "sep": "sep",
            "maxsplit": "maxsplit"
        },
        "min_input_args": 0
    },
    "paddle.abs": {
        "torch_api": "torch.abs",
        "paddle_torch_args_map": {
            "x": "input"
        },
        "min_input_args": 1
    },
    "paddle.abs_": {
        "torch_api": "torch.abs_",
        "paddle_torch_args_map": {
            "x": "input"
        },
        "min_input_args": 1
    },
    "paddle.addmm": {
        "torch_api": "torch.addmm",
        "paddle_torch_args_map": {
            "input": "input",
            "x": "mat1",
            "y": "mat2",
            "beta": "beta",
            "alpha": "alpha"
        },
        "min_input_args": 3
    },
    "paddle.all": {
        "torch_api": "torch.all",
        "paddle_torch_args_map": {
            "x": "input",
            "axis": "dim",
            "keepdim": "keepdim"
        },
        "min_input_args": 1
    },
    "paddle.amax": {
        "torch_api": "torch.amax",
        "paddle_torch_args_map": {
            "x": "input",
            "axis": "dim",
            "keepdim": "keepdim"
        },
        "min_input_args": 1
    },
    "paddle.amin": {
        "torch_api": "torch.amin",
        "paddle_torch_args_map": {
            "x": "input",
            "axis": "dim",
            "keepdim": "keepdim"
        },
        "min_input_args": 1
    },
    "paddle.amp.auto_cast": {
        "torch_api": "torch.amp.autocast",
        "paddle_torch_args_map": {
            "dtype": "dtype",
            "enable": "enabled"
        },
        "min_input_args": 0
    },
    "paddle.angle": {
        "torch_api": "torch.angle",
        "paddle_torch_args_map": {
            "x": "input"
        },
        "min_input_args": 1
    },
    "paddle.any": {
        "torch_api": "torch.any",
        "paddle_torch_args_map": {
            "x": "input",
            "axis": "dim",
            "keepdim": "keepdim"
        },
        "min_input_args": 1
    },
    "paddle.acos": {
        "torch_api": "torch.arccos",
        "paddle_torch_args_map": {
            "x": "input"
        },
        "min_input_args": 1
    },
    "paddle.acosh": {
        "torch_api": "torch.arccosh",
        "paddle_torch_args_map": {
            "x": "input"
        },
        "min_input_args": 1
    },
    "paddle.asin": {
        "torch_api": "torch.arcsin",
        "paddle_torch_args_map": {
            "x": "input"
        },
        "min_input_args": 1
    },
    "paddle.asinh": {
        "torch_api": "torch.arcsinh",
        "paddle_torch_args_map": {
            "x": "input"
        },
        "min_input_args": 1
    },
    "paddle.atan": {
        "torch_api": "torch.arctan",
        "paddle_torch_args_map": {
            "x": "input"
        },
        "min_input_args": 1
    },
    "paddle.atan2": {
        "torch_api": "torch.arctan2",
        "paddle_torch_args_map": {
            "x": "input",
            "y": "other"
        },
        "min_input_args": 2
    },
    "paddle.atanh": {
        "torch_api": "torch.arctanh",
        "paddle_torch_args_map": {
            "x": "input"
        },
        "min_input_args": 1
    },
    "paddle.argmax": {
        "torch_api": "torch.argmax",
        "paddle_torch_args_map": {
            "x": "input",
            "axis": "dim",
            "keepdim": "keepdim"
        },
        "min_input_args": 1
    },
    "paddle.argmin": {
        "torch_api": "torch.argmin",
        "paddle_torch_args_map": {
            "x": "input",
            "axis": "dim",
            "keepdim": "keepdim"
        },
        "min_input_args": 1
    },
    "paddle.argsort": {
        "torch_api": "torch.argsort",
        "paddle_torch_args_map": {
            "x": "input",
            "axis": "dim",
            "descending": "descending",
            "stable": "stable"
        },
        "min_input_args": 1
    },
    "paddle.as_strided": {
        "torch_api": "torch.as_strided",
        "paddle_torch_args_map": {
            "x": "input",
            "shape": "size",
            "stride": "stride",
            "offset": "storage_offset"
        },
        "min_input_args": 3
    },
    "paddle.to_tensor": {
        "torch_api": "torch.as_tensor",
        "paddle_torch_args_map": {
            "data": "data",
            "dtype": "dtype",
            "place": "device"
        },
        "min_input_args": 1
    },
    "paddle.autograd.backward": {
        "torch_api": "torch.autograd.backward",
        "paddle_torch_args_map": {
            "tensors": "tensors",
            "grad_tensors": "grad_tensors",
            "retain_graph": "retain_graph"
        },
        "min_input_args": 1
    },
    "paddle.incubate.autograd.jvp": {
        "torch_api": "torch.autograd.functional.jvp",
        "paddle_torch_args_map": {
            "func": "func",
            "xs": "inputs",
            "v": "v"
        },
        "min_input_args": 2
    },
    "paddle.incubate.autograd.vjp": {
        "torch_api": "torch.autograd.functional.vjp",
        "paddle_torch_args_map": {
            "func": "func",
            "xs": "inputs",
            "v": "v"
        },
        "min_input_args": 2
    },
    "paddle.grad": {
        "torch_api": "torch.autograd.grad",
        "paddle_torch_args_map": {
            "outputs": "outputs",
            "inputs": "inputs",
            "grad_outputs": "grad_outputs",
            "retain_graph": "retain_graph",
            "create_graph": "create_graph",
            "allow_unused": "allow_unused"
        },
        "min_input_args": 2
    },
    "paddle.autograd.saved_tensors_hooks": {
        "torch_api": "torch.autograd.graph.saved_tensors_hooks",
        "paddle_torch_args_map": {
            "pack_hook": "pack_hook",
            "unpack_hook": "unpack_hook"
        },
        "min_input_args": 2
    },
    "paddle.profiler.export_chrome_tracing": {
        "torch_api": "torch.autograd.profiler.profile.export_chrome_trace",
        "paddle_torch_args_map": {
            "dir_name": "path"
        },
        "min_input_args": 1
    },
    "paddle.bernoulli": {
        "torch_api": "torch.bernoulli",
        "paddle_torch_args_map": {
            "x": "input",
            "p": "p",
            "generator": "generator"
        },
        "min_input_args": 0
    },
    "paddle.bincount": {
        "torch_api": "torch.bincount",
        "paddle_torch_args_map": {
            "x": "input",
            "weights": "weights",
            "minlength": "minlength"
        },
        "min_input_args": 1
    },
    "paddle.bitwise_and": {
        "torch_api": "torch.bitwise_and",
        "paddle_torch_args_map": {
            "x": "input",
            "y": "other"
        },
        "min_input_args": 2
    },
    "paddle.bitwise_left_shift": {
        "torch_api": "torch.bitwise_left_shift",
        "paddle_torch_args_map": {
            "x": "input",
            "y": "other"
        },
        "min_input_args": 2
    },
    "paddle.bitwise_not": {
        "torch_api": "torch.bitwise_not",
        "paddle_torch_args_map": {
            "x": "input"
        },
        "min_input_args": 1
    },
    "paddle.bitwise_or": {
        "torch_api": "torch.bitwise_or",
        "paddle_torch_args_map": {
            "x": "input",
            "y": "other"
        },
        "min_input_args": 2
    },
    "paddle.bitwise_right_shift": {
        "torch_api": "torch.bitwise_right_shift",
        "paddle_torch_args_map": {
            "x": "input",
            "y": "other"
        },
        "min_input_args": 2
    },
    "paddle.bitwise_xor": {
        "torch_api": "torch.bitwise_xor",
        "paddle_torch_args_map": {
            "x": "input",
            "y": "other"
        },
        "min_input_args": 2
    },
    "paddle.bmm": {
        "torch_api": "torch.bmm",
        "paddle_torch_args_map": {
            "x": "input",
            "y": "mat2"
        },
        "min_input_args": 2
    },
    "paddle.broadcast_to": {
        "torch_api": "torch.broadcast_to",
        "paddle_torch_args_map": {
            "x": "input",
            "shape": "size"
        },
        "min_input_args": 2
    },
    "paddle.bucketize": {
        "torch_api": "torch.bucketize",
        "paddle_torch_args_map": {
            "x": "input",
            "sorted_sequence": "boundaries",
            "out_int32": "out_int32",
            "right": "right"
        },
        "min_input_args": 2
    },
    "paddle.cdist": {
        "torch_api": "torch.cdist",
        "paddle_torch_args_map": {
            "x": "x1",
            "y": "x2",
            "p": "p",
            "compute_mode": "compute_mode"
        },
        "min_input_args": 2
    },
    "paddle.ceil": {
        "torch_api": "torch.ceil",
        "paddle_torch_args_map": {
            "x": "input"
        },
        "min_input_args": 1
    },
    "paddle.linalg.cholesky_solve": {
        "torch_api": "torch.cholesky_solve",
        "paddle_torch_args_map": {
            "x": "input",
            "y": "input2",
            "upper": "upper"
        },
        "min_input_args": 2
    },
    "paddle.chunk": {
        "torch_api": "torch.chunk",
        "paddle_torch_args_map": {
            "x": "input",
            "chunks": "chunks",
            "axis": "dim"
        },
        "min_input_args": 2
    },
    "paddle.clip": {
        "torch_api": "torch.clamp",
        "paddle_torch_args_map": {
            "x": "input",
            "min": "min",
            "max": "max"
        },
        "min_input_args": 1
    },
    "paddle.clone": {
        "torch_api": "torch.clone",
        "paddle_torch_args_map": {
            "x": "input",
            "memory_format": "memory_format"
        },
        "min_input_args": 1
    },
    "paddle.column_stack": {
        "torch_api": "torch.column_stack",
        "paddle_torch_args_map": {
            "x": "tensors"
        },
        "min_input_args": 1
    },
    "paddle.combinations": {
        "torch_api": "torch.combinations",
        "paddle_torch_args_map": {
            "x": "input",
            "r": "r",
            "with_replacement": "with_replacement"
        },
        "min_input_args": 1
    },
    "paddle.complex": {
        "torch_api": "torch.complex",
        "paddle_torch_args_map": {
            "real": "real",
            "imag": "imag"
        },
        "min_input_args": 2
    },
    "paddle.concat": {
        "torch_api": "torch.concat",
        "paddle_torch_args_map": {
            "x": "tensors",
            "axis": "dim"
        },
        "min_input_args": 1
    },
    "paddle.conj": {
        "torch_api": "torch.conj",
        "paddle_torch_args_map": {
            "x": "input"
        },
        "min_input_args": 1
    },
    "paddle.copysign": {
        "torch_api": "torch.copysign",
        "paddle_torch_args_map": {
            "x": "input",
            "y": "other"
        },
        "min_input_args": 2
    },
    "paddle.cos": {
        "torch_api": "torch.cos",
        "paddle_torch_args_map": {
            "x": "input"
        },
        "min_input_args": 1
    },
    "paddle.cosh": {
        "torch_api": "torch.cosh",
        "paddle_torch_args_map": {
            "x": "input"
        },
        "min_input_args": 1
    },
    "paddle.count_nonzero": {
        "torch_api": "torch.count_nonzero",
        "paddle_torch_args_map": {
            "x": "input",
            "axis": "dim"
        },
        "min_input_args": 1
    },
    "paddle.linalg.cov": {
        "torch_api": "torch.cov",
        "paddle_torch_args_map": {
            "x": "input",
            "ddof": "correction",
            "fweights": "fweights",
            "aweights": "aweights"
        },
        "min_input_args": 1
    },
    "paddle.cross": {
        "torch_api": "torch.cross",
        "paddle_torch_args_map": {
            "x": "input",
            "y": "other",
            "axis": "dim"
        },
        "min_input_args": 2
    },
    "paddle.device.cuda.Event": {
        "torch_api": "torch.cuda.Event",
        "paddle_torch_args_map": {
            "enable_timing": "enable_timing",
            "blocking": "blocking",
            "interprocess": "interprocess"
        },
        "min_input_args": 0
    },
    "paddle.device.cuda.current_stream": {
        "torch_api": "torch.cuda.current_stream",
        "paddle_torch_args_map": {
            "device": "device"
        },
        "min_input_args": 0
    },
    "paddle.device.cuda.get_device_capability": {
        "torch_api": "torch.cuda.get_device_capability",
        "paddle_torch_args_map": {
            "device": "device"
        },
        "min_input_args": 0
    },
    "paddle.device.cuda.get_device_name": {
        "torch_api": "torch.cuda.get_device_name",
        "paddle_torch_args_map": {
            "device": "device"
        },
        "min_input_args": 0
    },
    "paddle.device.cuda.max_memory_allocated": {
        "torch_api": "torch.cuda.max_memory_allocated",
        "paddle_torch_args_map": {
            "device": "device"
        },
        "min_input_args": 0
    },
    "paddle.device.cuda.max_memory_reserved": {
        "torch_api": "torch.cuda.max_memory_reserved",
        "paddle_torch_args_map": {
            "device": "device"
        },
        "min_input_args": 0
    },
    "paddle.device.cuda.memory_allocated": {
        "torch_api": "torch.cuda.memory_allocated",
        "paddle_torch_args_map": {
            "device": "device"
        },
        "min_input_args": 0
    },
    "paddle.device.cuda.memory_reserved": {
        "torch_api": "torch.cuda.memory_reserved",
        "paddle_torch_args_map": {
            "device": "device"
        },
        "min_input_args": 0
    },
    "paddle.device.stream_guard": {
        "torch_api": "torch.cuda.stream",
        "paddle_torch_args_map": {
            "stream": "stream"
        },
        "min_input_args": 1
    },
    "paddle.device.cuda.synchronize": {
        "torch_api": "torch.cuda.synchronize",
        "paddle_torch_args_map": {
            "device": "device"
        },
        "min_input_args": 0
    },
    "paddle.cumprod": {
        "torch_api": "torch.cumprod",
        "paddle_torch_args_map": {
            "x": "input",
            "dim": "dim",
            "dtype": "dtype"
        },
        "min_input_args": 2
    },
    "paddle.cumsum": {
        "torch_api": "torch.cumsum",
        "paddle_torch_args_map": {
            "x": "input",
            "axis": "dim",
            "dtype": "dtype"
        },
        "min_input_args": 2
    },
    "paddle.cumulative_trapezoid": {
        "torch_api": "torch.cumulative_trapezoid",
        "paddle_torch_args_map": {
            "y": "y",
            "x": "x",
            "dx": "dx",
            "axis": "dim"
        },
        "min_input_args": 1
    },
    "paddle.deg2rad": {
        "torch_api": "torch.deg2rad",
        "paddle_torch_args_map": {
            "x": "input"
        },
        "min_input_args": 1
    },
    "paddle.diag": {
        "torch_api": "torch.diag",
        "paddle_torch_args_map": {
            "x": "input",
            "offset": "diagonal"
        },
        "min_input_args": 1
    },
    "paddle.diag_embed": {
        "torch_api": "torch.diag_embed",
        "paddle_torch_args_map": {
            "input": "input",
            "offset": "offset",
            "dim1": "dim1",
            "dim2": "dim2"
        },
        "min_input_args": 1
    },
    "paddle.diagflat": {
        "torch_api": "torch.diagflat",
        "paddle_torch_args_map": {
            "x": "input",
            "offset": "offset"
        },
        "min_input_args": 1
    },
    "paddle.diagonal": {
        "torch_api": "torch.diagonal",
        "paddle_torch_args_map": {
            "x": "input",
            "offset": "offset",
            "axis1": "dim1",
            "axis2": "dim2"
        },
        "min_input_args": 1
    },
    "paddle.diagonal_scatter": {
        "torch_api": "torch.diagonal_scatter",
        "paddle_torch_args_map": {
            "x": "input",
            "y": "src",
            "offset": "offset",
            "axis1": "dim1",
            "axis2": "dim2"
        },
        "min_input_args": 2
    },
    "paddle.diff": {
        "torch_api": "torch.diff",
        "paddle_torch_args_map": {
            "x": "input",
            "n": "n",
            "axis": "dim",
            "prepend": "prepend",
            "append": "append"
        },
        "min_input_args": 1
    },
    "paddle.dist": {
        "torch_api": "torch.dist",
        "paddle_torch_args_map": {
            "x": "input",
            "y": "other",
            "p": "p"
        },
        "min_input_args": 2
    },
    "paddle.distributed.alltoall": {
        "torch_api": "torch.distributed.all_to_all",
        "paddle_torch_args_map": {
            "out_tensor_list": "output_tensor_list",
            "in_tensor_list": "input_tensor_list",
            "group": "group"
        },
        "min_input_args": 2
    },
    "paddle.distributed.barrier": {
        "torch_api": "torch.distributed.barrier",
        "paddle_torch_args_map": {
            "group": "group"
        },
        "min_input_args": 0
    },
    "paddle.distributed.broadcast": {
        "torch_api": "torch.distributed.broadcast",
        "paddle_torch_args_map": {
            "tensor": "tensor",
            "src": "src",
            "group": "group"
        },
        "min_input_args": 2
    },
    "paddle.distributed.broadcast_object_list": {
        "torch_api": "torch.distributed.broadcast_object_list",
        "paddle_torch_args_map": {
            "object_list": "object_list",
            "src": "src",
            "group": "group"
        },
        "min_input_args": 1
    },
    "paddle.distributed.get_backend": {
        "torch_api": "torch.distributed.get_backend",
        "paddle_torch_args_map": {
            "group": "group"
        },
        "min_input_args": 0
    },
    "paddle.distributed.get_rank": {
        "torch_api": "torch.distributed.get_rank",
        "paddle_torch_args_map": {
            "group": "group"
        },
        "min_input_args": 0
    },
    "paddle.distributed.get_world_size": {
        "torch_api": "torch.distributed.get_world_size",
        "paddle_torch_args_map": {
            "group": "group"
        },
        "min_input_args": 0
    },
    "paddle.distributed.init_parallel_env": {
        "torch_api": "torch.distributed.init_process_group",
        "paddle_torch_args_map": {},
        "min_input_args": 0
    },
    "paddle.distributed.irecv": {
        "torch_api": "torch.distributed.irecv",
        "paddle_torch_args_map": {
            "tensor": "tensor",
            "src": "src",
            "group": "group"
        },
        "min_input_args": 1
    },
    "paddle.distributed.isend": {
        "torch_api": "torch.distributed.isend",
        "paddle_torch_args_map": {
            "tensor": "tensor",
            "dst": "dst",
            "group": "group"
        },
        "min_input_args": 2
    },
    "paddle.distributed.new_group": {
        "torch_api": "torch.distributed.new_group",
        "paddle_torch_args_map": {
            "ranks": "ranks",
            "backend": "backend"
        },
        "min_input_args": 0
    },
    "paddle.distributed.fleet.distributed_optimizer": {
        "torch_api": "torch.distributed.optim.DistributedOptimizer",
        "paddle_torch_args_map": {
            "optimizer_class": "optimizer_class",
            "*args": "*args",
            "**kwargs": "**kwargs"
        },
        "min_input_args": 1
    },
    "paddle.distributed.recv": {
        "torch_api": "torch.distributed.recv",
        "paddle_torch_args_map": {
            "tensor": "tensor",
            "src": "src",
            "group": "group"
        },
        "min_input_args": 1
    },
    "paddle.distributed.rpc.get_worker_info": {
        "torch_api": "torch.distributed.rpc.get_worker_info",
        "paddle_torch_args_map": {
            "name": "worker_name"
        },
        "min_input_args": 0
    },
    "paddle.distributed.rpc.init_rpc": {
        "torch_api": "torch.distributed.rpc.init_rpc",
        "paddle_torch_args_map": {
            "name": "name",
            "backend": "backend",
            "rank": "rank",
            "world_size": "world_size"
        },
        "min_input_args": 1
    },
    "paddle.distributed.rpc.rpc_async": {
        "torch_api": "torch.distributed.rpc.rpc_async",
        "paddle_torch_args_map": {
            "to": "to",
            "fn": "func",
            "kwargs": "kwargs",
            "timeout": "timeout"
        },
        "min_input_args": 2
    },
    "paddle.distributed.rpc.rpc_sync": {
        "torch_api": "torch.distributed.rpc.rpc_sync",
        "paddle_torch_args_map": {
            "to": "to",
            "fn": "func",
            "kwargs": "kwargs",
            "timeout": "timeout"
        },
        "min_input_args": 2
    },
    "paddle.distributed.rpc.shutdown": {
        "torch_api": "torch.distributed.rpc.shutdown",
        "paddle_torch_args_map": {},
        "min_input_args": 0
    },
    "paddle.distributed.scatter_object_list": {
        "torch_api": "torch.distributed.scatter_object_list",
        "paddle_torch_args_map": {
            "out_object_list": "scatter_object_output_list",
            "in_object_list": "scatter_object_input_list",
            "src": "src",
            "group": "group"
        },
        "min_input_args": 2
    },
    "paddle.distributed.send": {
        "torch_api": "torch.distributed.send",
        "paddle_torch_args_map": {
            "tensor": "tensor",
            "dst": "dst",
            "group": "group"
        },
        "min_input_args": 2
    },
    "paddle.distribution.AbsTransform": {
        "torch_api": "torch.distributions.AbsTransform",
        "paddle_torch_args_map": {},
        "min_input_args": 0
    },
    "paddle.distribution.AffineTransform": {
        "torch_api": "torch.distributions.AffineTransform",
        "paddle_torch_args_map": {
            "loc": "loc",
            "scale": "scale"
        },
        "min_input_args": 2
    },
    "paddle.distribution.Bernoulli": {
        "torch_api": "torch.distributions.Bernoulli",
        "paddle_torch_args_map": {
            "probs": "probs"
        },
        "min_input_args": 1
    },
    "paddle.distribution.Beta": {
        "torch_api": "torch.distributions.Beta",
        "paddle_torch_args_map": {
            "alpha": "concentration1",
            "beta": "concentration0"
        },
        "min_input_args": 2
    },
    "paddle.distribution.Categorical": {
        "torch_api": "torch.distributions.Categorical",
        "paddle_torch_args_map": {
            "logits": "logits"
        },
        "min_input_args": 1
    },
    "paddle.distribution.Cauchy": {
        "torch_api": "torch.distributions.Cauchy",
        "paddle_torch_args_map": {
            "loc": "loc",
            "scale": "scale"
        },
        "min_input_args": 2
    },
    "paddle.distribution.ChainTransform": {
        "torch_api": "torch.distributions.ComposeTransform",
        "paddle_torch_args_map": {
            "transforms": "parts"
        },
        "min_input_args": 1
    },
    "paddle.distribution.ContinuousBernoulli": {
        "torch_api": "torch.distributions.ContinuousBernoulli",
        "paddle_torch_args_map": {
            "probs": "probs",
            "lims": "lims"
        },
        "min_input_args": 0
    },
    "paddle.distribution.Dirichlet": {
        "torch_api": "torch.distributions.Dirichlet",
        "paddle_torch_args_map": {
            "concentration": "concentration"
        },
        "min_input_args": 1
    },
    "paddle.distribution.Distribution": {
        "torch_api": "torch.distributions.Distribution",
        "paddle_torch_args_map": {
            "batch_shape": "batch_shape",
            "event_shape": "event_shape"
        },
        "min_input_args": 0
    },
    "paddle.distribution.Distribution.rsample": {
        "torch_api": "torch.distributions.Distribution.rsample",
        "paddle_torch_args_map": {
            "shape": "sample_shape"
        },
        "min_input_args": 0
    },
    "paddle.distribution.Distribution.sample": {
        "torch_api": "torch.distributions.Distribution.sample",
        "paddle_torch_args_map": {
            "shape": "sample_shape"
        },
        "min_input_args": 0
    },
    "paddle.distribution.ExpTransform": {
        "torch_api": "torch.distributions.ExpTransform",
        "paddle_torch_args_map": {},
        "min_input_args": 0
    },
    "paddle.distribution.Exponential": {
        "torch_api": "torch.distributions.Exponential",
        "paddle_torch_args_map": {
            "rate": "rate"
        },
        "min_input_args": 0
    },
    "paddle.distribution.ExponentialFamily": {
        "torch_api": "torch.distributions.ExponentialFamily",
        "paddle_torch_args_map": {
            "batch_shape": "batch_shape",
            "event_shape": "event_shape"
        },
        "min_input_args": 0
    },
    "paddle.distribution.Geometric": {
        "torch_api": "torch.distributions.Geometric",
        "paddle_torch_args_map": {
            "probs": "probs"
        },
        "min_input_args": 1
    },
    "paddle.distribution.Gumbel": {
        "torch_api": "torch.distributions.Gumbel",
        "paddle_torch_args_map": {
            "loc": "loc",
            "scale": "scale"
        },
        "min_input_args": 2
    },
    "paddle.distribution.Independent": {
        "torch_api": "torch.distributions.Independent",
        "paddle_torch_args_map": {
            "base": "base_distribution",
            "reinterpreted_batch_rank": "reinterpreted_batch_ndims"
        },
        "min_input_args": 2
    },
    "paddle.distribution.IndependentTransform": {
        "torch_api": "torch.distributions.IndependentTransform",
        "paddle_torch_args_map": {
            "base": "base_transform",
            "reinterpreted_batch_rank": "reinterpreted_batch_ndims"
        },
        "min_input_args": 2
    },
    "paddle.distribution.Laplace": {
        "torch_api": "torch.distributions.Laplace",
        "paddle_torch_args_map": {
            "loc": "loc",
            "scale": "scale"
        },
        "min_input_args": 2
    },
    "paddle.distribution.LogNormal": {
        "torch_api": "torch.distributions.LogNormal",
        "paddle_torch_args_map": {
            "loc": "loc",
            "scale": "scale"
        },
        "min_input_args": 2
    },
    "paddle.distribution.Multinomial": {
        "torch_api": "torch.distributions.Multinomial",
        "paddle_torch_args_map": {
            "total_count": "total_count",
            "probs": "probs"
        },
        "min_input_args": 2
    },
    "paddle.distribution.MultivariateNormal": {
        "torch_api": "torch.distributions.MultivariateNormal",
        "paddle_torch_args_map": {
            "loc": "loc",
            "covariance_matrix": "covariance_matrix",
            "precision_matrix": "precision_matrix",
            "scale_tril": "scale_tril"
        },
        "min_input_args": 0
    },
    "paddle.distribution.Normal": {
        "torch_api": "torch.distributions.Normal",
        "paddle_torch_args_map": {
            "loc": "loc",
            "scale": "scale"
        },
        "min_input_args": 2
    },
    "paddle.distribution.PowerTransform": {
        "torch_api": "torch.distributions.PowerTransform",
        "paddle_torch_args_map": {
            "power": "exponent"
        },
        "min_input_args": 1
    },
    "paddle.distribution.ReshapeTransform": {
        "torch_api": "torch.distributions.ReshapeTransform",
        "paddle_torch_args_map": {
            "in_event_shape": "in_shape",
            "out_event_shape": "out_shape"
        },
        "min_input_args": 2
    },
    "paddle.distribution.SigmoidTransform": {
        "torch_api": "torch.distributions.SigmoidTransform",
        "paddle_torch_args_map": {},
        "min_input_args": 0
    },
    "paddle.distribution.SoftmaxTransform": {
        "torch_api": "torch.distributions.SoftmaxTransform",
        "paddle_torch_args_map": {},
        "min_input_args": 0
    },
    "paddle.distribution.StackTransform": {
        "torch_api": "torch.distributions.StackTransform",
        "paddle_torch_args_map": {
            "transforms": "tseq",
            "axis": "dim"
        },
        "min_input_args": 1
    },
    "paddle.distribution.StickBreakingTransform": {
        "torch_api": "torch.distributions.StickBreakingTransform",
        "paddle_torch_args_map": {},
        "min_input_args": 0
    },
    "paddle.distribution.TanhTransform": {
        "torch_api": "torch.distributions.TanhTransform",
        "paddle_torch_args_map": {},
        "min_input_args": 0
    },
    "paddle.distribution.Transform": {
        "torch_api": "torch.distributions.Transform",
        "paddle_torch_args_map": {},
        "min_input_args": 0
    },
    "paddle.distribution.TransformedDistribution": {
        "torch_api": "torch.distributions.TransformedDistribution",
        "paddle_torch_args_map": {
            "base": "base_distribution",
            "transforms": "transforms"
        },
        "min_input_args": 2
    },
    "paddle.distribution.Uniform": {
        "torch_api": "torch.distributions.Uniform",
        "paddle_torch_args_map": {
            "low": "low",
            "high": "high"
        },
        "min_input_args": 2
    },
    "paddle.distribution.Chi2": {
        "torch_api": "torch.distributions.chi2.Chi2",
        "paddle_torch_args_map": {
            "df": "df"
        },
        "min_input_args": 1
    },
    "paddle.distribution.Gamma": {
        "torch_api": "torch.distributions.gamma.Gamma",
        "paddle_torch_args_map": {
            "concentration": "concentration",
            "rate": "rate"
        },
        "min_input_args": 2
    },
    "paddle.distribution.kl_divergence": {
        "torch_api": "torch.distributions.kl.kl_divergence",
        "paddle_torch_args_map": {
            "p": "p",
            "q": "q"
        },
        "min_input_args": 2
    },
    "paddle.distribution.register_kl": {
        "torch_api": "torch.distributions.kl.register_kl",
        "paddle_torch_args_map": {
            "cls_p": "type_p",
            "cls_q": "type_q"
        },
        "min_input_args": 2
    },
    "paddle.distribution.LKJCholesky": {
        "torch_api": "torch.distributions.lkj_cholesky.LKJCholesky",
        "paddle_torch_args_map": {
            "dim": "dim",
            "concentration": "concentration"
        },
        "min_input_args": 1
    },
    "paddle.distribution.Poisson": {
        "torch_api": "torch.distributions.poisson.Poisson",
        "paddle_torch_args_map": {
            "rate": "rate"
        },
        "min_input_args": 1
    },
    "paddle.dot": {
        "torch_api": "torch.dot",
        "paddle_torch_args_map": {
            "x": "input",
            "y": "tensor"
        },
        "min_input_args": 2
    },
    "paddle.dsplit": {
        "torch_api": "torch.dsplit",
        "paddle_torch_args_map": {
            "x": "input",
            "num_or_indices": "indices"
        },
        "min_input_args": 0
    },
    "paddle.dstack": {
        "torch_api": "torch.dstack",
        "paddle_torch_args_map": {
            "x": "tensors"
        },
        "min_input_args": 1
    },
    "paddle.empty_like": {
        "torch_api": "torch.empty_like",
        "paddle_torch_args_map": {
            "x": "input",
            "dtype": "dtype",
            "layout": "layout",
            "device": "device",
            "requires_grad": "requires_grad",
            "memory_format": "memory_format"
        },
        "min_input_args": 1
    },
    "paddle.equal": {
        "torch_api": "torch.eq",
        "paddle_torch_args_map": {
            "x": "input",
            "y": "other"
        },
        "min_input_args": 2
    },
    "paddle.exp": {
        "torch_api": "torch.exp",
        "paddle_torch_args_map": {
            "x": "input"
        },
        "min_input_args": 1
    },
    "paddle.eye": {
        "torch_api": "torch.eye",
        "paddle_torch_args_map": {
            "num_rows": "n",
            "num_columns": "m",
            "dtype": "dtype",
            "layout": "layout",
            "device": "device",
            "requires_grad": "requires_grad"
        },
        "min_input_args": 1
    },
    "paddle.fft.fft": {
        "torch_api": "torch.fft.fft",
        "paddle_torch_args_map": {
            "x": "input",
            "n": "n",
            "axis": "dim",
            "norm": "norm"
        },
        "min_input_args": 1
    },
    "paddle.fft.fft2": {
        "torch_api": "torch.fft.fft2",
        "paddle_torch_args_map": {
            "x": "input",
            "s": "s",
            "axes": "dim",
            "norm": "norm"
        },
        "min_input_args": 1
    },
    "paddle.fft.fftfreq": {
        "torch_api": "torch.fft.fftfreq",
        "paddle_torch_args_map": {
            "n": "n",
            "d": "d",
            "dtype": "dtype",
            "layout": "layout",
            "device": "device",
            "requires_grad": "requires_grad"
        },
        "min_input_args": 1
    },
    "paddle.fft.fftn": {
        "torch_api": "torch.fft.fftn",
        "paddle_torch_args_map": {
            "x": "input",
            "s": "s",
            "axes": "dim",
            "norm": "norm"
        },
        "min_input_args": 1
    },
    "paddle.fft.fftshift": {
        "torch_api": "torch.fft.fftshift",
        "paddle_torch_args_map": {
            "x": "input",
            "axes": "dim"
        },
        "min_input_args": 1
    },
    "paddle.fft.hfft": {
        "torch_api": "torch.fft.hfft",
        "paddle_torch_args_map": {
            "x": "input",
            "n": "n",
            "axis": "dim",
            "norm": "norm"
        },
        "min_input_args": 1
    },
    "paddle.fft.hfft2": {
        "torch_api": "torch.fft.hfft2",
        "paddle_torch_args_map": {
            "x": "input",
            "s": "s",
            "axes": "dim",
            "norm": "norm"
        },
        "min_input_args": 1
    },
    "paddle.fft.hfftn": {
        "torch_api": "torch.fft.hfftn",
        "paddle_torch_args_map": {
            "x": "input",
            "s": "s",
            "axes": "dim",
            "norm": "norm"
        },
        "min_input_args": 1
    },
    "paddle.fft.ifft": {
        "torch_api": "torch.fft.ifft",
        "paddle_torch_args_map": {
            "x": "input",
            "n": "n",
            "axis": "dim",
            "norm": "norm"
        },
        "min_input_args": 1
    },
    "paddle.fft.ifft2": {
        "torch_api": "torch.fft.ifft2",
        "paddle_torch_args_map": {
            "x": "input",
            "s": "s",
            "axes": "dim",
            "norm": "norm"
        },
        "min_input_args": 1
    },
    "paddle.fft.ifftn": {
        "torch_api": "torch.fft.ifftn",
        "paddle_torch_args_map": {
            "x": "input",
            "s": "s",
            "axes": "dim",
            "norm": "norm"
        },
        "min_input_args": 1
    },
    "paddle.fft.ifftshift": {
        "torch_api": "torch.fft.ifftshift",
        "paddle_torch_args_map": {
            "x": "input",
            "axes": "dim"
        },
        "min_input_args": 1
    },
    "paddle.fft.ihfft": {
        "torch_api": "torch.fft.ihfft",
        "paddle_torch_args_map": {
            "x": "input",
            "n": "n",
            "axis": "dim",
            "norm": "norm"
        },
        "min_input_args": 1
    },
    "paddle.fft.ihfft2": {
        "torch_api": "torch.fft.ihfft2",
        "paddle_torch_args_map": {
            "x": "input",
            "s": "s",
            "axes": "dim",
            "norm": "norm"
        },
        "min_input_args": 1
    },
    "paddle.fft.ihfftn": {
        "torch_api": "torch.fft.ihfftn",
        "paddle_torch_args_map": {
            "x": "input",
            "s": "s",
            "axes": "dim",
            "norm": "norm"
        },
        "min_input_args": 1
    },
    "paddle.fft.irfft": {
        "torch_api": "torch.fft.irfft",
        "paddle_torch_args_map": {
            "x": "input",
            "n": "n",
            "axis": "dim",
            "norm": "norm"
        },
        "min_input_args": 1
    },
    "paddle.fft.irfft2": {
        "torch_api": "torch.fft.irfft2",
        "paddle_torch_args_map": {
            "x": "input",
            "s": "s",
            "axes": "dim",
            "norm": "norm"
        },
        "min_input_args": 1
    },
    "paddle.fft.irfftn": {
        "torch_api": "torch.fft.irfftn",
        "paddle_torch_args_map": {
            "x": "input",
            "s": "s",
            "axes": "dim",
            "norm": "norm"
        },
        "min_input_args": 1
    },
    "paddle.fft.rfft": {
        "torch_api": "torch.fft.rfft",
        "paddle_torch_args_map": {
            "x": "input",
            "n": "n",
            "axis": "dim",
            "norm": "norm"
        },
        "min_input_args": 1
    },
    "paddle.fft.rfft2": {
        "torch_api": "torch.fft.rfft2",
        "paddle_torch_args_map": {
            "x": "input",
            "s": "s",
            "axes": "dim",
            "norm": "norm"
        },
        "min_input_args": 1
    },
    "paddle.fft.rfftfreq": {
        "torch_api": "torch.fft.rfftfreq",
        "paddle_torch_args_map": {
            "n": "n",
            "d": "d",
            "dtype": "dtype",
            "layout": "layout",
            "device": "device",
            "requires_grad": "requires_grad"
        },
        "min_input_args": 1
    },
    "paddle.fft.rfftn": {
        "torch_api": "torch.fft.rfftn",
        "paddle_torch_args_map": {
            "x": "input",
            "s": "s",
            "axes": "dim",
            "norm": "norm"
        },
        "min_input_args": 1
    },
    "paddle.flatten": {
        "torch_api": "torch.flatten",
        "paddle_torch_args_map": {
            "x": "input",
            "start_axis": "start_dim",
            "stop_axis": "end_dim"
        },
        "min_input_args": 1
    },
    "paddle.flip": {
        "torch_api": "torch.flip",
        "paddle_torch_args_map": {
            "x": "input",
            "axis": "dims"
        },
        "min_input_args": 2
    },
    "paddle.floor": {
        "torch_api": "torch.floor",
        "paddle_torch_args_map": {
            "x": "input"
        },
        "min_input_args": 1
    },
    "paddle.fmax": {
        "torch_api": "torch.fmax",
        "paddle_torch_args_map": {
            "x": "input",
            "y": "other"
        },
        "min_input_args": 2
    },
    "paddle.fmin": {
        "torch_api": "torch.fmin",
        "paddle_torch_args_map": {
            "x": "input",
            "y": "other"
        },
        "min_input_args": 2
    },
    "paddle.frac": {
        "torch_api": "torch.frac",
        "paddle_torch_args_map": {
            "x": "input"
        },
        "min_input_args": 1
    },
    "paddle.full": {
        "torch_api": "torch.full",
        "paddle_torch_args_map": {
            "shape": "size",
            "fill_value": "fill_value",
            "dtype": "dtype",
            "layout": "layout",
            "device": "device",
            "requires_grad": "requires_grad"
        },
        "min_input_args": 2
    },
    "paddle.full_like": {
        "torch_api": "torch.full_like",
        "paddle_torch_args_map": {
            "x": "input",
            "fill_value": "fill_value",
            "dtype": "dtype",
            "layout": "layout",
            "device": "device",
            "requires_grad": "requires_grad",
            "memory_format": "memory_format"
        },
        "min_input_args": 2
    },
    "paddle.gcd": {
        "torch_api": "torch.gcd",
        "paddle_torch_args_map": {
            "x": "input",
            "y": "other"
        },
        "min_input_args": 2
    },
    "paddle.heaviside": {
        "torch_api": "torch.heaviside",
        "paddle_torch_args_map": {
            "x": "input",
            "y": "values"
        },
        "min_input_args": 2
    },
    "paddle.histogramdd": {
        "torch_api": "torch.histogramdd",
        "paddle_torch_args_map": {
            "x": "input",
            "bins": "bins",
            "ranges": "range",
            "weights": "weight",
            "density": "density"
        },
        "min_input_args": 2
    },
    "paddle.hsplit": {
        "torch_api": "torch.hsplit",
        "paddle_torch_args_map": {
            "x": "input",
            "num_or_indices": "indices"
        },
        "min_input_args": 0
    },
    "paddle.hstack": {
        "torch_api": "torch.hstack",
        "paddle_torch_args_map": {
            "x": "tensors"
        },
        "min_input_args": 1
    },
    "paddle.utils.download.get_weights_path_from_url": {
        "torch_api": "torch.hub.download_url_to_file",
        "paddle_torch_args_map": {
            "url": "url"
        },
        "min_input_args": 2
    },
    "paddle.hub.help": {
        "torch_api": "torch.hub.help",
        "paddle_torch_args_map": {
            "repo_dir": "github",
            "model": "model",
            "force_reload": "force_reload"
        },
        "min_input_args": 2
    },
    "paddle.hub.list": {
        "torch_api": "torch.hub.list",
        "paddle_torch_args_map": {
            "repo_dir": "github",
            "force_reload": "force_reload"
        },
        "min_input_args": 1
    },
    "paddle.hub.load": {
        "torch_api": "torch.hub.load",
        "paddle_torch_args_map": {
            "repo_dir": "repo_or_dir",
            "model": "model",
            "*args": "*args",
            "source": "source",
            "force_reload": "force_reload",
            "**kwargs": "**kwargs"
        },
        "min_input_args": 2
    },
    "paddle.hypot": {
        "torch_api": "torch.hypot",
        "paddle_torch_args_map": {
            "x": "input",
            "y": "other"
        },
        "min_input_args": 2
    },
    "paddle.imag": {
        "torch_api": "torch.imag",
        "paddle_torch_args_map": {
            "x": "input"
        },
        "min_input_args": 1
    },
    "paddle.index_fill": {
        "torch_api": "torch.index_fill",
        "paddle_torch_args_map": {
            "x": "input",
            "axis": "dim",
            "index": "index",
            "value": "value"
        },
        "min_input_args": 4
    },
    "paddle.index_select": {
        "torch_api": "torch.index_select",
        "paddle_torch_args_map": {
            "x": "input",
            "axis": "dim",
            "index": "index"
        },
        "min_input_args": 3
    },
    "paddle.inner": {
        "torch_api": "torch.inner",
        "paddle_torch_args_map": {
            "x": "input",
            "y": "other"
        },
        "min_input_args": 2
    },
    "paddle.is_complex": {
        "torch_api": "torch.is_complex",
        "paddle_torch_args_map": {
            "x": "input"
        },
        "min_input_args": 1
    },
    "paddle.is_floating_point": {
        "torch_api": "torch.is_floating_point",
        "paddle_torch_args_map": {
            "x": "input"
        },
        "min_input_args": 1
    },
    "paddle.is_tensor": {
        "torch_api": "torch.is_tensor",
        "paddle_torch_args_map": {
            "x": "obj"
        },
        "min_input_args": 1
    },
    "paddle.isclose": {
        "torch_api": "torch.isclose",
        "paddle_torch_args_map": {
            "x": "input",
            "y": "other",
            "rtol": "rtol",
            "atol": "atol",
            "equal_nan": "equal_nan"
        },
        "min_input_args": 2
    },
    "paddle.isfinite": {
        "torch_api": "torch.isfinite",
        "paddle_torch_args_map": {
            "x": "input"
        },
        "min_input_args": 1
    },
    "paddle.isin": {
        "torch_api": "torch.isin",
        "paddle_torch_args_map": {
            "x": "elements",
            "test_x": "test_elements",
            "assume_unique": "assume_unique",
            "invert": "invert"
        },
        "min_input_args": 2
    },
    "paddle.isinf": {
        "torch_api": "torch.isinf",
        "paddle_torch_args_map": {
            "x": "input"
        },
        "min_input_args": 1
    },
    "paddle.isnan": {
        "torch_api": "torch.isnan",
        "paddle_torch_args_map": {
            "x": "input"
        },
        "min_input_args": 1
    },
    "paddle.isneginf": {
        "torch_api": "torch.isneginf",
        "paddle_torch_args_map": {
            "x": "input"
        },
        "min_input_args": 1
    },
    "paddle.isposinf": {
        "torch_api": "torch.isposinf",
        "paddle_torch_args_map": {
            "x": "input"
        },
        "min_input_args": 1
    },
    "paddle.isreal": {
        "torch_api": "torch.isreal",
        "paddle_torch_args_map": {
            "x": "input"
        },
        "min_input_args": 1
    },
    "paddle.signal.istft": {
        "torch_api": "torch.istft",
        "paddle_torch_args_map": {
            "x": "input",
            "n_fft": "n_fft",
            "hop_length": "hop_length",
            "win_length": "win_length",
            "window": "window",
            "center": "center",
            "normalized": "normalized",
            "onesided": "onesided",
            "length": "length",
            "return_complex": "return_complex"
        },
        "min_input_args": 2
    },
    "paddle.jit.load": {
        "torch_api": "torch.jit.load",
        "paddle_torch_args_map": {
            "f": "f"
        },
        "min_input_args": 0
    },
    "paddle.kron": {
        "torch_api": "torch.kron",
        "paddle_torch_args_map": {
            "x": "input",
            "y": "other"
        },
        "min_input_args": 2
    },
    "paddle.lcm": {
        "torch_api": "torch.lcm",
        "paddle_torch_args_map": {
            "x": "input",
            "y": "other"
        },
        "min_input_args": 2
    },
    "paddle.lerp": {
        "torch_api": "torch.lerp",
        "paddle_torch_args_map": {
            "x": "input",
            "y": "end",
            "weight": "weight"
        },
        "min_input_args": 3
    },
    "paddle.lgamma": {
        "torch_api": "torch.lgamma",
        "paddle_torch_args_map": {
            "x": "input"
        },
        "min_input_args": 1
    },
    "paddle.linalg.cholesky": {
        "torch_api": "torch.linalg.cholesky",
        "paddle_torch_args_map": {
            "x": "input",
            "upper": "upper"
        },
        "min_input_args": 1
    },
    "paddle.linalg.cond": {
        "torch_api": "torch.linalg.cond",
        "paddle_torch_args_map": {
            "x": "input",
            "p": "p"
        },
        "min_input_args": 1
    },
    "paddle.linalg.det": {
        "torch_api": "torch.linalg.det",
        "paddle_torch_args_map": {
            "x": "A"
        },
        "min_input_args": 1
    },
    "paddle.linalg.eigvals": {
        "torch_api": "torch.linalg.eigvals",
        "paddle_torch_args_map": {
            "x": "input"
        },
        "min_input_args": 1
    },
    "paddle.linalg.eigvalsh": {
        "torch_api": "torch.linalg.eigvalsh",
        "paddle_torch_args_map": {
            "x": "input",
            "UPLO": "UPLO"
        },
        "min_input_args": 1
    },
    "paddle.linalg.householder_product": {
        "torch_api": "torch.linalg.householder_product",
        "paddle_torch_args_map": {
            "x": "input",
            "tau": "tau"
        },
        "min_input_args": 2
    },
    "paddle.linalg.inv": {
        "torch_api": "torch.linalg.inv",
        "paddle_torch_args_map": {
            "x": "A"
        },
        "min_input_args": 1
    },
    "paddle.linalg.lstsq": {
        "torch_api": "torch.linalg.lstsq",
        "paddle_torch_args_map": {
            "x": "input",
            "y": "b",
            "rcond": "rcond",
            "driver": "driver"
        },
        "min_input_args": 2
    },
    "paddle.matmul": {
        "torch_api": "torch.linalg.matmul",
        "paddle_torch_args_map": {
            "x": "input",
            "y": "other"
        },
        "min_input_args": 2
    },
    "paddle.linalg.matrix_norm": {
        "torch_api": "torch.linalg.matrix_norm",
        "paddle_torch_args_map": {
            "x": "input",
            "p": "ord",
            "axis": "dim",
            "keepdim": "keepdim",
            "dtype": "dtype"
        },
        "min_input_args": 1
    },
    "paddle.linalg.matrix_power": {
        "torch_api": "torch.linalg.matrix_power",
        "paddle_torch_args_map": {
            "x": "input",
            "n": "n"
        },
        "min_input_args": 2
    },
    "paddle.linalg.matrix_rank": {
        "torch_api": "torch.linalg.matrix_rank",
        "paddle_torch_args_map": {
            "x": "input",
            "tol": "tol",
            "hermitian": "hermitian",
            "atol": "atol",
            "rtol": "rtol"
        },
        "min_input_args": 1
    },
    "paddle.linalg.multi_dot": {
        "torch_api": "torch.linalg.multi_dot",
        "paddle_torch_args_map": {
            "x": "tensors"
        },
        "min_input_args": 1
    },
    "paddle.linalg.norm": {
        "torch_api": "torch.linalg.norm",
        "paddle_torch_args_map": {
            "x": "input",
            "p": "ord",
            "axis": "dim",
            "keepdim": "keepdim",
            "dtype": "dtype"
        },
        "min_input_args": 1
    },
    "paddle.linalg.pinv": {
        "torch_api": "torch.linalg.pinv",
        "paddle_torch_args_map": {
            "x": "input",
            "rcond": "rtol",
            "hermitian": "hermitian"
        },
        "min_input_args": 1
    },
    "paddle.linalg.solve": {
        "torch_api": "torch.linalg.solve",
        "paddle_torch_args_map": {
            "x": "A",
            "y": "B",
            "left": "left"
        },
        "min_input_args": 2
    },
    "paddle.linalg.vector_norm": {
        "torch_api": "torch.linalg.vector_norm",
        "paddle_torch_args_map": {
            "x": "x",
            "p": "ord",
            "axis": "dim",
            "keepdim": "keepdim",
            "dtype": "dtype"
        },
        "min_input_args": 1
    },
    "paddle.linspace": {
        "torch_api": "torch.linspace",
        "paddle_torch_args_map": {
            "start": "start",
            "stop": "end",
            "num": "steps",
            "dtype": "dtype",
            "layout": "layout",
            "device": "device",
            "requires_grad": "requires_grad"
        },
        "min_input_args": 3
    },
    "paddle.log": {
        "torch_api": "torch.log",
        "paddle_torch_args_map": {
            "x": "input"
        },
        "min_input_args": 1
    },
    "paddle.log10": {
        "torch_api": "torch.log10",
        "paddle_torch_args_map": {
            "x": "input"
        },
        "min_input_args": 1
    },
    "paddle.log1p": {
        "torch_api": "torch.log1p",
        "paddle_torch_args_map": {
            "x": "input"
        },
        "min_input_args": 1
    },
    "paddle.log2": {
        "torch_api": "torch.log2",
        "paddle_torch_args_map": {
            "x": "input"
        },
        "min_input_args": 1
    },
    "paddle.logcumsumexp": {
        "torch_api": "torch.logcumsumexp",
        "paddle_torch_args_map": {
            "x": "input",
            "axis": "dim"
        },
        "min_input_args": 2
    },
    "paddle.logical_and": {
        "torch_api": "torch.logical_and",
        "paddle_torch_args_map": {
            "x": "input",
            "y": "other"
        },
        "min_input_args": 2
    },
    "paddle.logical_not": {
        "torch_api": "torch.logical_not",
        "paddle_torch_args_map": {
            "x": "input"
        },
        "min_input_args": 1
    },
    "paddle.logical_or": {
        "torch_api": "torch.logical_or",
        "paddle_torch_args_map": {
            "x": "input",
            "y": "other"
        },
        "min_input_args": 2
    },
    "paddle.logical_xor": {
        "torch_api": "torch.logical_xor",
        "paddle_torch_args_map": {
            "x": "input",
            "y": "other"
        },
        "min_input_args": 2
    },
    "paddle.logspace": {
        "torch_api": "torch.logspace",
        "paddle_torch_args_map": {
            "start": "start",
            "stop": "end",
            "num": "steps",
            "base": "base",
            "dtype": "dtype",
            "layout": "layout",
            "device": "device",
            "requires_grad": "requires_grad"
        },
        "min_input_args": 3
    },
    "paddle.seed": {
        "torch_api": "torch.manual_seed",
        "paddle_torch_args_map": {
            "seed": "seed"
        },
        "min_input_args": 1
    },
    "paddle.masked_fill": {
        "torch_api": "torch.masked_fill",
        "paddle_torch_args_map": {
            "x": "input",
            "mask": "mask",
            "value": "value"
        },
        "min_input_args": 3
    },
    "paddle.masked_select": {
        "torch_api": "torch.masked_select",
        "paddle_torch_args_map": {
            "x": "input",
            "mask": "mask"
        },
        "min_input_args": 2
    },
    "paddle.maximum": {
        "torch_api": "torch.maximum",
        "paddle_torch_args_map": {
            "x": "input",
            "y": "other"
        },
        "min_input_args": 2
    },
    "paddle.mean": {
        "torch_api": "torch.mean",
        "paddle_torch_args_map": {
            "x": "input",
            "axis": "dim",
            "keepdim": "keepdim",
            "dtype": "dtype"
        },
        "min_input_args": 1
    },
    "paddle.minimum": {
        "torch_api": "torch.minimum",
        "paddle_torch_args_map": {
            "x": "input",
            "y": "other"
        },
        "min_input_args": 2
    },
    "paddle.mm": {
        "torch_api": "torch.mm",
        "paddle_torch_args_map": {
            "input": "input",
            "mat2": "mat2"
        },
        "min_input_args": 2
    },
    "paddle.moveaxis": {
        "torch_api": "torch.moveaxis",
        "paddle_torch_args_map": {
            "x": "input",
            "source": "source",
            "destination": "destination"
        },
        "min_input_args": 3
    },
    "paddle.multinomial": {
        "torch_api": "torch.multinomial",
        "paddle_torch_args_map": {
            "x": "input",
            "num_samples": "num_samples",
            "replacement": "replacement",
            "generator": "generator"
        },
        "min_input_args": 2
    },
    "paddle.mv": {
        "torch_api": "torch.mv",
        "paddle_torch_args_map": {
            "x": "input",
            "vec": "vec"
        },
        "min_input_args": 2
    },
    "paddle.multigammaln": {
        "torch_api": "torch.mvlgamma",
        "paddle_torch_args_map": {
            "x": "input",
            "p": "p"
        },
        "min_input_args": 2
    },
    "paddle.nan_to_num": {
        "torch_api": "torch.nan_to_num",
        "paddle_torch_args_map": {
            "x": "input",
            "nan": "nan",
            "posinf": "posinf",
            "neginf": "neginf"
        },
        "min_input_args": 1
    },
    "paddle.nanmean": {
        "torch_api": "torch.nanmean",
        "paddle_torch_args_map": {
            "x": "input",
            "axis": "dim",
            "keepdim": "keepdim",
            "dtype": "dtype"
        },
        "min_input_args": 1
    },
    "paddle.nanquantile": {
        "torch_api": "torch.nanquantile",
        "paddle_torch_args_map": {
            "x": "input",
            "q": "q",
            "axis": "dim",
            "keepdim": "keepdim",
            "interpolation": "interpolation"
        },
        "min_input_args": 2
    },
    "paddle.nansum": {
        "torch_api": "torch.nansum",
        "paddle_torch_args_map": {
            "x": "input",
            "axis": "dim",
            "keepdim": "keepdim",
            "dtype": "dtype"
        },
        "min_input_args": 1
    },
    "paddle.neg": {
        "torch_api": "torch.neg",
        "paddle_torch_args_map": {
            "x": "input"
        },
        "min_input_args": 1
    },
    "paddle.nextafter": {
        "torch_api": "torch.nextafter",
        "paddle_torch_args_map": {
            "x": "input",
            "y": "other"
        },
        "min_input_args": 2
    },
    "paddle.nn.AdaptiveAvgPool1D": {
        "torch_api": "torch.nn.AdaptiveAvgPool1d",
        "paddle_torch_args_map": {
            "output_size": "output_size"
        },
        "min_input_args": 1
    },
    "paddle.nn.AdaptiveAvgPool2D": {
        "torch_api": "torch.nn.AdaptiveAvgPool2d",
        "paddle_torch_args_map": {
            "output_size": "output_size"
        },
        "min_input_args": 1
    },
    "paddle.nn.AdaptiveAvgPool3D": {
        "torch_api": "torch.nn.AdaptiveAvgPool3d",
        "paddle_torch_args_map": {
            "output_size": "output_size"
        },
        "min_input_args": 1
    },
    "paddle.nn.AdaptiveLogSoftmaxWithLoss": {
        "torch_api": "torch.nn.AdaptiveLogSoftmaxWithLoss",
        "paddle_torch_args_map": {
            "in_features": "in_features",
            "n_classes": "n_classes",
            "cutoffs": "cutoffs",
            "div_value": "div_value",
            "head_bias": "head_bias",
            "device": "device",
            "dtype": "dtype"
        },
        "min_input_args": 3
    },
    "paddle.nn.AdaptiveMaxPool1D": {
        "torch_api": "torch.nn.AdaptiveMaxPool1d",
        "paddle_torch_args_map": {
            "output_size": "output_size",
            "return_mask": "return_indices"
        },
        "min_input_args": 1
    },
    "paddle.nn.AdaptiveMaxPool2D": {
        "torch_api": "torch.nn.AdaptiveMaxPool2d",
        "paddle_torch_args_map": {
            "output_size": "output_size",
            "return_mask": "return_indices"
        },
        "min_input_args": 1
    },
    "paddle.nn.AdaptiveMaxPool3D": {
        "torch_api": "torch.nn.AdaptiveMaxPool3d",
        "paddle_torch_args_map": {
            "output_size": "output_size",
            "return_mask": "return_indices"
        },
        "min_input_args": 1
    },
    "paddle.nn.AlphaDropout": {
        "torch_api": "torch.nn.AlphaDropout",
        "paddle_torch_args_map": {
            "p": "p",
            "inplace": "inplace"
        },
        "min_input_args": 0
    },
    "paddle.nn.Bilinear": {
        "torch_api": "torch.nn.Bilinear",
        "paddle_torch_args_map": {
            "in1_features": "in1_features",
            "in2_features": "in2_features",
            "out_features": "out_features",
            "bias_attr": "bias"
        },
        "min_input_args": 3
    },
    "paddle.nn.CELU": {
        "torch_api": "torch.nn.CELU",
        "paddle_torch_args_map": {
            "alpha": "alpha",
            "inplace": "inplace"
        },
        "min_input_args": 0
    },
    "paddle.nn.ChannelShuffle": {
        "torch_api": "torch.nn.ChannelShuffle",
        "paddle_torch_args_map": {
            "groups": "groups"
        },
        "min_input_args": 1
    },
    "paddle.nn.Conv1D": {
        "torch_api": "torch.nn.Conv1d",
        "paddle_torch_args_map": {
            "in_channels": "in_channels",
            "out_channels": "out_channels",
            "kernel_size": "kernel_size",
            "stride": "stride",
            "padding": "padding",
            "dilation": "dilation",
            "groups": "groups",
            "bias_attr": "bias",
            "padding_mode": "padding_mode"
        },
        "min_input_args": 3
    },
    "paddle.nn.Conv2D": {
        "torch_api": "torch.nn.Conv2d",
        "paddle_torch_args_map": {
            "in_channels": "in_channels",
            "out_channels": "out_channels",
            "kernel_size": "kernel_size",
            "stride": "stride",
            "padding": "padding",
            "dilation": "dilation",
            "groups": "groups",
            "bias_attr": "bias",
            "padding_mode": "padding_mode"
        },
        "min_input_args": 3
    },
    "paddle.nn.Conv3D": {
        "torch_api": "torch.nn.Conv3d",
        "paddle_torch_args_map": {
            "in_channels": "in_channels",
            "out_channels": "out_channels",
            "kernel_size": "kernel_size",
            "stride": "stride",
            "padding": "padding",
            "dilation": "dilation",
            "groups": "groups",
            "bias_attr": "bias",
            "padding_mode": "padding_mode"
        },
        "min_input_args": 3
    },
    "paddle.nn.Conv1DTranspose": {
        "torch_api": "torch.nn.ConvTranspose1d",
        "paddle_torch_args_map": {
            "in_channels": "in_channels",
            "out_channels": "out_channels",
            "kernel_size": "kernel_size",
            "stride": "stride",
            "padding": "padding",
            "output_padding": "output_padding",
            "groups": "groups",
            "bias_attr": "bias",
            "dilation": "dilation"
        },
        "min_input_args": 3
    },
    "paddle.nn.Conv2DTranspose": {
        "torch_api": "torch.nn.ConvTranspose2d",
        "paddle_torch_args_map": {
            "in_channels": "in_channels",
            "out_channels": "out_channels",
            "kernel_size": "kernel_size",
            "stride": "stride",
            "padding": "padding",
            "output_padding": "output_padding",
            "groups": "groups",
            "bias_attr": "bias",
            "dilation": "dilation"
        },
        "min_input_args": 3
    },
    "paddle.nn.Conv3DTranspose": {
        "torch_api": "torch.nn.ConvTranspose3d",
        "paddle_torch_args_map": {
            "in_channels": "in_channels",
            "out_channels": "out_channels",
            "kernel_size": "kernel_size",
            "stride": "stride",
            "padding": "padding",
            "output_padding": "output_padding",
            "groups": "groups",
            "bias_attr": "bias",
            "dilation": "dilation"
        },
        "min_input_args": 3
    },
    "paddle.nn.CosineSimilarity": {
        "torch_api": "torch.nn.CosineSimilarity",
        "paddle_torch_args_map": {
            "axis": "dim",
            "eps": "eps"
        },
        "min_input_args": 0
    },
    "paddle.DataParallel": {
        "torch_api": "torch.nn.DataParallel",
        "paddle_torch_args_map": {
            "layers": "module"
        },
        "min_input_args": 0
    },
    "paddle.nn.Dropout": {
        "torch_api": "torch.nn.Dropout",
        "paddle_torch_args_map": {
            "p": "p",
            "inplace": "inplace"
        },
        "min_input_args": 0
    },
    "paddle.nn.Dropout2D": {
        "torch_api": "torch.nn.Dropout2d",
        "paddle_torch_args_map": {
            "p": "p",
            "inplace": "inplace"
        },
        "min_input_args": 0
    },
    "paddle.nn.Dropout3D": {
        "torch_api": "torch.nn.Dropout3d",
        "paddle_torch_args_map": {
            "p": "p",
            "inplace": "inplace"
        },
        "min_input_args": 0
    },
    "paddle.nn.ELU": {
        "torch_api": "torch.nn.ELU",
        "paddle_torch_args_map": {
            "alpha": "alpha",
            "inplace": "inplace"
        },
        "min_input_args": 0
    },
    "paddle.nn.FeatureAlphaDropout": {
        "torch_api": "torch.nn.FeatureAlphaDropout",
        "paddle_torch_args_map": {
            "p": "p",
            "inplace": "inplace"
        },
        "min_input_args": 0
    },
    "paddle.nn.Flatten": {
        "torch_api": "torch.nn.Flatten",
        "paddle_torch_args_map": {
            "start_axis": "start_dim",
            "stop_axis": "end_dim"
        },
        "min_input_args": 0
    },
    "paddle.nn.Fold": {
        "torch_api": "torch.nn.Fold",
        "paddle_torch_args_map": {
            "output_sizes": "output_size",
            "kernel_sizes": "kernel_size",
            "strides": "stride",
            "paddings": "padding",
            "dilations": "dilation"
        },
        "min_input_args": 2
    },
    "paddle.nn.FractionalMaxPool2D": {
        "torch_api": "torch.nn.FractionalMaxPool2d",
        "paddle_torch_args_map": {
            "kernel_size": "kernel_size",
            "output_size": "output_size",
            "return_mask": "return_indices"
        },
        "min_input_args": 1
    },
    "paddle.nn.FractionalMaxPool3D": {
        "torch_api": "torch.nn.FractionalMaxPool3d",
        "paddle_torch_args_map": {
            "kernel_size": "kernel_size",
            "output_size": "output_size",
            "return_mask": "return_indices"
        },
        "min_input_args": 1
    },
    "paddle.nn.GLU": {
        "torch_api": "torch.nn.GLU",
        "paddle_torch_args_map": {
            "axis": "dim"
        },
        "min_input_args": 0
    },
    "paddle.nn.GaussianNLLLoss": {
        "torch_api": "torch.nn.GaussianNLLLoss",
        "paddle_torch_args_map": {
            "full": "full",
            "epsilon": "eps",
            "reduction": "reduction"
        },
        "min_input_args": 0
    },
    "paddle.nn.Hardshrink": {
        "torch_api": "torch.nn.Hardshrink",
        "paddle_torch_args_map": {
            "threshold": "lambd"
        },
        "min_input_args": 1
    },
    "paddle.nn.Hardsigmoid": {
        "torch_api": "torch.nn.Hardsigmoid",
        "paddle_torch_args_map": {
            "inplace": "inplace"
        },
        "min_input_args": 0
    },
    "paddle.nn.Hardswish": {
        "torch_api": "torch.nn.Hardswish",
        "paddle_torch_args_map": {
            "inplace": "inplace"
        },
        "min_input_args": 0
    },
    "paddle.nn.Hardtanh": {
        "torch_api": "torch.nn.Hardtanh",
        "paddle_torch_args_map": {
            "min": "min_val",
            "max": "max_val",
            "inplace": "inplace"
        },
        "min_input_args": 0
    },
    "paddle.nn.LPPool1D": {
        "torch_api": "torch.nn.LPPool1d",
        "paddle_torch_args_map": {
            "norm_type": "norm_type",
            "kernel_size": "kernel_size",
            "stride": "stride",
            "ceil_mode": "ceil_mode"
        },
        "min_input_args": 2
    },
    "paddle.nn.LPPool2D": {
        "torch_api": "torch.nn.LPPool2d",
        "paddle_torch_args_map": {
            "norm_type": "norm_type",
            "kernel_size": "kernel_size",
            "stride": "stride",
            "ceil_mode": "ceil_mode"
        },
        "min_input_args": 2
    },
    "paddle.nn.LeakyReLU": {
        "torch_api": "torch.nn.LeakyReLU",
        "paddle_torch_args_map": {
            "negative_slope": "negative_slope",
            "inplace": "inplace"
        },
        "min_input_args": 0
    },
    "paddle.nn.Linear": {
        "torch_api": "torch.nn.Linear",
        "paddle_torch_args_map": {
            "in_features": "in_features",
            "out_features": "out_features",
            "bias_attr": "bias"
        },
        "min_input_args": 2
    },
    "paddle.nn.LocalResponseNorm": {
        "torch_api": "torch.nn.LocalResponseNorm",
        "paddle_torch_args_map": {
            "size": "size",
            "alpha": "alpha",
            "beta": "beta",
            "k": "k"
        },
        "min_input_args": 1
    },
    "paddle.nn.MaxPool1D": {
        "torch_api": "torch.nn.MaxPool1d",
        "paddle_torch_args_map": {
            "kernel_size": "kernel_size",
            "stride": "stride",
            "padding": "padding",
            "return_mask": "return_indices",
            "ceil_mode": "ceil_mode"
        },
        "min_input_args": 1
    },
    "paddle.nn.MaxPool2D": {
        "torch_api": "torch.nn.MaxPool2d",
        "paddle_torch_args_map": {
            "kernel_size": "kernel_size",
            "stride": "stride",
            "padding": "padding",
            "return_mask": "return_indices",
            "ceil_mode": "ceil_mode"
        },
        "min_input_args": 1
    },
    "paddle.nn.MaxPool3D": {
        "torch_api": "torch.nn.MaxPool3d",
        "paddle_torch_args_map": {
            "kernel_size": "kernel_size",
            "stride": "stride",
            "padding": "padding",
            "return_mask": "return_indices",
            "ceil_mode": "ceil_mode"
        },
        "min_input_args": 1
    },
    "paddle.nn.MaxUnPool1D": {
        "torch_api": "torch.nn.MaxUnpool1d",
        "paddle_torch_args_map": {
            "kernel_size": "kernel_size",
            "stride": "stride",
            "padding": "padding"
        },
        "min_input_args": 1
    },
    "paddle.nn.MaxUnPool2D": {
        "torch_api": "torch.nn.MaxUnpool2d",
        "paddle_torch_args_map": {
            "kernel_size": "kernel_size",
            "stride": "stride",
            "padding": "padding"
        },
        "min_input_args": 1
    },
    "paddle.nn.MaxUnPool3D": {
        "torch_api": "torch.nn.MaxUnpool3d",
        "paddle_torch_args_map": {
            "kernel_size": "kernel_size",
            "stride": "stride",
            "padding": "padding"
        },
        "min_input_args": 1
    },
    "paddle.nn.Mish": {
        "torch_api": "torch.nn.Mish",
        "paddle_torch_args_map": {
            "inplace": "inplace"
        },
        "min_input_args": 0
    },
    "paddle.nn.Layer.add_sublayer": {
        "torch_api": "torch.nn.Module.add_module",
        "paddle_torch_args_map": {
            "name": "name",
            "sublayer": "module"
        },
        "min_input_args": 2
    },
    "paddle.nn.Layer.buffers": {
        "torch_api": "torch.nn.Module.buffers",
        "paddle_torch_args_map": {
            "include_sublayers": "recurse"
        },
        "min_input_args": 0
    },
    "paddle.nn.Layer.set_state_dict": {
        "torch_api": "torch.nn.Module.load_state_dict",
        "paddle_torch_args_map": {
            "state_dict": "state_dict"
        },
        "min_input_args": 1
    },
    "paddle.nn.Layer.named_buffers": {
        "torch_api": "torch.nn.Module.named_buffers",
        "paddle_torch_args_map": {
            "prefix": "prefix",
            "include_sublayers": "recurse",
            "remove_duplicate": "remove_duplicate"
        },
        "min_input_args": 0
    },
    "paddle.nn.Layer.named_parameters": {
        "torch_api": "torch.nn.Module.named_parameters",
        "paddle_torch_args_map": {
            "prefix": "prefix",
            "include_sublayers": "recurse",
            "remove_duplicate": "remove_duplicate"
        },
        "min_input_args": 0
    },
    "paddle.nn.Layer.parameters": {
        "torch_api": "torch.nn.Module.parameters",
        "paddle_torch_args_map": {
            "include_sublayers": "recurse"
        },
        "min_input_args": 0
    },
    "paddle.nn.Layer.register_buffer": {
        "torch_api": "torch.nn.Module.register_buffer",
        "paddle_torch_args_map": {
            "name": "name",
            "tensor": "tensor",
            "persistable": "persistent"
        },
        "min_input_args": 2
    },
    "paddle.nn.Layer.register_forward_post_hook": {
        "torch_api": "torch.nn.Module.register_forward_hook",
        "paddle_torch_args_map": {
            "hook": "hook"
        },
        "min_input_args": 1
    },
    "paddle.nn.Layer.register_forward_pre_hook": {
        "torch_api": "torch.nn.Module.register_forward_pre_hook",
        "paddle_torch_args_map": {
            "hook": "hook"
        },
        "min_input_args": 1
    },
    "paddle.nn.Layer.add_parameter": {
        "torch_api": "torch.nn.Module.register_parameter",
        "paddle_torch_args_map": {
            "name": "name",
            "parameter": "param"
        },
        "min_input_args": 2
    },
    "paddle.nn.Layer.state_dict": {
        "torch_api": "torch.nn.Module.state_dict",
        "paddle_torch_args_map": {
            "structured_name_prefix": "prefix",
            "keep_vars": "keep_vars"
        },
        "min_input_args": 0
    },
    "paddle.nn.Layer.astype": {
        "torch_api": "torch.nn.Module.type",
        "paddle_torch_args_map": {
            "dtype": "dst_type"
        },
        "min_input_args": 1
    },
    "paddle.nn.LayerDict": {
        "torch_api": "torch.nn.ModuleDict",
        "paddle_torch_args_map": {
            "sublayers": "modules"
        },
        "min_input_args": 0
    },
    "paddle.nn.LayerList": {
        "torch_api": "torch.nn.ModuleList",
        "paddle_torch_args_map": {
            "sublayers": "modules"
        },
        "min_input_args": 0
    },
    "paddle.nn.PReLU": {
        "torch_api": "torch.nn.PReLU",
        "paddle_torch_args_map": {
            "num_parameters": "num_parameters",
            "init": "init"
        },
        "min_input_args": 0
    },
    "paddle.nn.PairwiseDistance": {
        "torch_api": "torch.nn.PairwiseDistance",
        "paddle_torch_args_map": {
            "p": "p",
            "epsilon": "eps",
            "keepdim": "keepdim"
        },
        "min_input_args": 0
    },
    "paddle.nn.ParameterDict": {
        "torch_api": "torch.nn.ParameterDict",
        "paddle_torch_args_map": {
            "parameters": "values"
        },
        "min_input_args": 0
    },
    "paddle.nn.ParameterList": {
        "torch_api": "torch.nn.ParameterList",
        "paddle_torch_args_map": {
            "parameters": "values"
        },
        "min_input_args": 0
    },
    "paddle.nn.PixelShuffle": {
        "torch_api": "torch.nn.PixelShuffle",
        "paddle_torch_args_map": {
            "upscale_factor": "upscale_factor"
        },
        "min_input_args": 1
    },
    "paddle.nn.PixelUnshuffle": {
        "torch_api": "torch.nn.PixelUnshuffle",
        "paddle_torch_args_map": {
            "downscale_factor": "downscale_factor"
        },
        "min_input_args": 1
    },
    "paddle.nn.RReLU": {
        "torch_api": "torch.nn.RReLU",
        "paddle_torch_args_map": {
            "lower": "lower",
            "upper": "upper",
            "inplace": "inplace"
        },
        "min_input_args": 0
    },
    "paddle.nn.ReLU": {
        "torch_api": "torch.nn.ReLU",
        "paddle_torch_args_map": {
            "inplace": "inplace"
        },
        "min_input_args": 0
    },
    "paddle.nn.ReLU6": {
        "torch_api": "torch.nn.ReLU6",
        "paddle_torch_args_map": {
            "inplace": "inplace"
        },
        "min_input_args": 0
    },
    "paddle.nn.SELU": {
        "torch_api": "torch.nn.SELU",
        "paddle_torch_args_map": {
            "inplace": "inplace"
        },
        "min_input_args": 0
    },
    "paddle.nn.Silu": {
        "torch_api": "torch.nn.SiLU",
        "paddle_torch_args_map": {
            "inplace": "inplace"
        },
        "min_input_args": 0
    },
    "paddle.nn.Softplus": {
        "torch_api": "torch.nn.Softplus",
        "paddle_torch_args_map": {
            "beta": "beta",
            "threshold": "threshold"
        },
        "min_input_args": 0
    },
    "paddle.nn.Softshrink": {
        "torch_api": "torch.nn.Softshrink",
        "paddle_torch_args_map": {
            "threshold": "lambd"
        },
        "min_input_args": 0
    },
    "paddle.nn.SyncBatchNorm.convert_sync_batchnorm": {
        "torch_api": "torch.nn.SyncBatchNorm.convert_sync_batchnorm",
        "paddle_torch_args_map": {
            "layer": "module"
        },
        "min_input_args": 1
    },
    "paddle.nn.ThresholdedReLU": {
        "torch_api": "torch.nn.Threshold",
        "paddle_torch_args_map": {
            "threshold": "threshold",
            "value": "value"
        },
        "min_input_args": 0
    },
    "paddle.nn.Transformer": {
        "torch_api": "torch.nn.Transformer",
        "paddle_torch_args_map": {
            "d_model": "d_model",
            "nhead": "nhead",
            "num_encoder_layers": "num_encoder_layers",
            "num_decoder_layers": "num_decoder_layers",
            "dim_feedforward": "dim_feedforward",
            "dropout": "dropout",
            "activation": "activation",
            "custom_encoder": "custom_encoder",
            "custom_decoder": "custom_decoder",
            "normalize_before": "norm_first",
            "bias_attr": "bias"
        },
        "min_input_args": 0
    },
    "paddle.nn.TransformerDecoder": {
        "torch_api": "torch.nn.TransformerDecoder",
        "paddle_torch_args_map": {
            "decoder_layer": "decoder_layer",
            "num_layers": "num_layers",
            "norm": "norm"
        },
        "min_input_args": 2
    },
    "paddle.nn.TransformerEncoder": {
        "torch_api": "torch.nn.TransformerEncoder",
        "paddle_torch_args_map": {
            "encoder_layer": "encoder_layer",
            "num_layers": "num_layers",
            "norm": "norm"
        },
        "min_input_args": 2
    },
    "paddle.nn.TripletMarginWithDistanceLoss": {
        "torch_api": "torch.nn.TripletMarginWithDistanceLoss",
        "paddle_torch_args_map": {
            "distance_function": "distance_function",
            "margin": "margin",
            "swap": "swap",
            "reduction": "reduction"
        },
        "min_input_args": 0
    },
    "paddle.nn.Unflatten": {
        "torch_api": "torch.nn.Unflatten",
        "paddle_torch_args_map": {
            "axis": "dim",
            "shape": "unflattened_size"
        },
        "min_input_args": 2
    },
    "paddle.nn.Unfold": {
        "torch_api": "torch.nn.Unfold",
        "paddle_torch_args_map": {
            "kernel_sizes": "kernel_size",
            "dilations": "dilation",
            "paddings": "padding",
            "strides": "stride"
        },
        "min_input_args": 1
    },
    "paddle.nn.Upsample": {
        "torch_api": "torch.nn.Upsample",
        "paddle_torch_args_map": {
            "size": "size",
            "scale_factor": "scale_factor",
            "mode": "mode",
            "align_corners": "align_corners"
        },
        "min_input_args": 0
    },
    "paddle.nn.UpsamplingBilinear2D": {
        "torch_api": "torch.nn.UpsamplingBilinear2d",
        "paddle_torch_args_map": {
            "size": "size",
            "scale_factor": "scale_factor"
        },
        "min_input_args": 1
    },
    "paddle.nn.UpsamplingNearest2D": {
        "torch_api": "torch.nn.UpsamplingNearest2d",
        "paddle_torch_args_map": {
            "size": "size",
            "scale_factor": "scale_factor"
        },
        "min_input_args": 0
    },
    "paddle.nn.ZeroPad2D": {
        "torch_api": "torch.nn.ZeroPad2d",
        "paddle_torch_args_map": {
            "padding": "padding"
        },
        "min_input_args": 1
    },
    "paddle.nn.functional.adaptive_avg_pool1d": {
        "torch_api": "torch.nn.functional.adaptive_avg_pool1d",
        "paddle_torch_args_map": {
            "x": "input",
            "output_size": "output_size"
        },
        "min_input_args": 2
    },
    "paddle.nn.functional.adaptive_avg_pool2d": {
        "torch_api": "torch.nn.functional.adaptive_avg_pool2d",
        "paddle_torch_args_map": {
            "x": "input",
            "output_size": "output_size"
        },
        "min_input_args": 2
    },
    "paddle.nn.functional.adaptive_avg_pool3d": {
        "torch_api": "torch.nn.functional.adaptive_avg_pool3d",
        "paddle_torch_args_map": {
            "x": "input",
            "output_size": "output_size"
        },
        "min_input_args": 2
    },
    "paddle.nn.functional.adaptive_max_pool1d": {
        "torch_api": "torch.nn.functional.adaptive_max_pool1d",
        "paddle_torch_args_map": {
            "x": "input",
            "output_size": "output_size",
            "return_mask": "return_indices"
        },
        "min_input_args": 2
    },
    "paddle.nn.functional.adaptive_max_pool2d": {
        "torch_api": "torch.nn.functional.adaptive_max_pool2d",
        "paddle_torch_args_map": {
            "x": "input",
            "output_size": "output_size",
            "return_mask": "return_indices"
        },
        "min_input_args": 2
    },
    "paddle.nn.functional.adaptive_max_pool3d": {
        "torch_api": "torch.nn.functional.adaptive_max_pool3d",
        "paddle_torch_args_map": {
            "x": "input",
            "output_size": "output_size",
            "return_mask": "return_indices"
        },
        "min_input_args": 2
    },
    "paddle.nn.functional.affine_grid": {
        "torch_api": "torch.nn.functional.affine_grid",
        "paddle_torch_args_map": {
            "theta": "theta",
            "out_shape": "size",
            "align_corners": "align_corners"
        },
        "min_input_args": 2
    },
    "paddle.nn.functional.alpha_dropout": {
        "torch_api": "torch.nn.functional.alpha_dropout",
        "paddle_torch_args_map": {
            "x": "input",
            "p": "p",
            "training": "training",
            "inplace": "inplace"
        },
        "min_input_args": 1
    },
    "paddle.nn.functional.celu": {
        "torch_api": "torch.nn.functional.celu",
        "paddle_torch_args_map": {
            "x": "input",
            "alpha": "alpha",
            "inplace": "inplace"
        },
        "min_input_args": 1
    },
    "paddle.nn.functional.channel_shuffle": {
        "torch_api": "torch.nn.functional.channel_shuffle",
        "paddle_torch_args_map": {
            "x": "input",
            "groups": "groups"
        },
        "min_input_args": 0
    },
    "paddle.nn.functional.conv1d": {
        "torch_api": "torch.nn.functional.conv1d",
        "paddle_torch_args_map": {
            "x": "input",
            "weight": "weight",
            "bias": "bias",
            "stride": "stride",
            "padding": "padding",
            "dilation": "dilation",
            "groups": "groups"
        },
        "min_input_args": 2
    },
    "paddle.nn.functional.conv2d": {
        "torch_api": "torch.nn.functional.conv2d",
        "paddle_torch_args_map": {
            "x": "input",
            "weight": "weight",
            "bias": "bias",
            "stride": "stride",
            "padding": "padding",
            "dilation": "dilation",
            "groups": "groups"
        },
        "min_input_args": 2
    },
    "paddle.nn.functional.conv3d": {
        "torch_api": "torch.nn.functional.conv3d",
        "paddle_torch_args_map": {
            "x": "input",
            "weight": "weight",
            "bias": "bias",
            "stride": "stride",
            "padding": "padding",
            "dilation": "dilation",
            "groups": "groups"
        },
        "min_input_args": 2
    },
    "paddle.nn.functional.conv1d_transpose": {
        "torch_api": "torch.nn.functional.conv_transpose1d",
        "paddle_torch_args_map": {
            "x": "input",
            "weight": "weight",
            "bias": "bias",
            "stride": "stride",
            "padding": "padding",
            "output_padding": "output_padding",
            "groups": "groups",
            "dilation": "dilation"
        },
        "min_input_args": 2
    },
    "paddle.nn.functional.conv2d_transpose": {
        "torch_api": "torch.nn.functional.conv_transpose2d",
        "paddle_torch_args_map": {
            "x": "input",
            "weight": "weight",
            "bias": "bias",
            "stride": "stride",
            "padding": "padding",
            "output_padding": "output_padding",
            "groups": "groups",
            "dilation": "dilation"
        },
        "min_input_args": 2
    },
    "paddle.nn.functional.conv3d_transpose": {
        "torch_api": "torch.nn.functional.conv_transpose3d",
        "paddle_torch_args_map": {
            "x": "input",
            "weight": "weight",
            "bias": "bias",
            "stride": "stride",
            "padding": "padding",
            "output_padding": "output_padding",
            "groups": "groups",
            "dilation": "dilation"
        },
        "min_input_args": 2
    },
    "paddle.nn.functional.cosine_similarity": {
        "torch_api": "torch.nn.functional.cosine_similarity",
        "paddle_torch_args_map": {
            "x1": "x1",
            "x2": "x2",
            "axis": "dim",
            "eps": "eps"
        },
        "min_input_args": 2
    },
    "paddle.nn.functional.dropout": {
        "torch_api": "torch.nn.functional.dropout",
        "paddle_torch_args_map": {
            "x": "input",
            "p": "p",
            "training": "training",
            "inplace": "inplace"
        },
        "min_input_args": 1
    },
    "paddle.nn.functional.dropout2d": {
        "torch_api": "torch.nn.functional.dropout2d",
        "paddle_torch_args_map": {
            "x": "input",
            "p": "p",
            "training": "training",
            "inplace": "inplace"
        },
        "min_input_args": 1
    },
    "paddle.nn.functional.dropout3d": {
        "torch_api": "torch.nn.functional.dropout3d",
        "paddle_torch_args_map": {
            "x": "input",
            "p": "p",
            "training": "training",
            "inplace": "inplace"
        },
        "min_input_args": 1
    },
    "paddle.nn.functional.elu": {
        "torch_api": "torch.nn.functional.elu",
        "paddle_torch_args_map": {
            "x": "input",
            "alpha": "alpha",
            "inplace": "inplace"
        },
        "min_input_args": 1
    },
    "paddle.nn.functional.elu_": {
        "torch_api": "torch.nn.functional.elu_",
        "paddle_torch_args_map": {
            "x": "input",
            "alpha": "alpha"
        },
        "min_input_args": 1
    },
    "paddle.nn.functional.embedding": {
        "torch_api": "torch.nn.functional.embedding",
        "paddle_torch_args_map": {
            "x": "input",
            "weight": "weight",
            "padding_idx": "padding_idx",
            "max_norm": "max_norm",
            "norm_type": "norm_type",
            "scale_grad_by_freq": "scale_grad_by_freq",
            "sparse": "sparse"
        },
        "min_input_args": 2
    },
    "paddle.nn.functional.fold": {
        "torch_api": "torch.nn.functional.fold",
        "paddle_torch_args_map": {
            "x": "input",
            "output_sizes": "output_size",
            "kernel_sizes": "kernel_size",
            "strides": "stride",
            "paddings": "padding",
            "dilations": "dilation"
        },
        "min_input_args": 3
    },
    "paddle.nn.functional.gaussian_nll_loss": {
        "torch_api": "torch.nn.functional.gaussian_nll_loss",
        "paddle_torch_args_map": {
            "input": "input",
            "label": "target",
            "variance": "var",
            "full": "full",
            "epsilon": "eps",
            "reduction": "reduction"
        },
        "min_input_args": 3
    },
    "paddle.nn.functional.glu": {
        "torch_api": "torch.nn.functional.glu",
        "paddle_torch_args_map": {
            "x": "input",
            "axis": "dim"
        },
        "min_input_args": 1
    },
    "paddle.nn.functional.grid_sample": {
        "torch_api": "torch.nn.functional.grid_sample",
        "paddle_torch_args_map": {
            "x": "input",
            "grid": "grid",
            "mode": "mode",
            "padding_mode": "padding_mode",
            "align_corners": "align_corners"
        },
        "min_input_args": 2
    },
    "paddle.nn.functional.group_norm": {
        "torch_api": "torch.nn.functional.group_norm",
        "paddle_torch_args_map": {
            "x": "input",
            "num_groups": "num_groups",
            "weight": "weight",
            "bias": "bias",
            "epsilon": "eps"
        },
        "min_input_args": 2
    },
    "paddle.nn.functional.gumbel_softmax": {
        "torch_api": "torch.nn.functional.gumbel_softmax",
        "paddle_torch_args_map": {
            "x": "logits",
            "temperature": "tau",
            "hard": "hard",
            "axis": "dim"
        },
        "min_input_args": 1
    },
    "paddle.nn.functional.hardshrink": {
        "torch_api": "torch.nn.functional.hardshrink",
        "paddle_torch_args_map": {
            "x": "input",
            "threshold": "lambd"
        },
        "min_input_args": 1
    },
    "paddle.nn.functional.hardsigmoid": {
        "torch_api": "torch.nn.functional.hardsigmoid",
        "paddle_torch_args_map": {
            "x": "input",
            "inplace": "inplace"
        },
        "min_input_args": 1
    },
    "paddle.nn.functional.hardswish": {
        "torch_api": "torch.nn.functional.hardswish",
        "paddle_torch_args_map": {
            "x": "input",
            "inplace": "inplace"
        },
        "min_input_args": 1
    },
    "paddle.nn.functional.hardtanh": {
        "torch_api": "torch.nn.functional.hardtanh",
        "paddle_torch_args_map": {
            "x": "input",
            "min": "min_val",
            "max": "max_val",
            "inplace": "inplace"
        },
        "min_input_args": 1
    },
    "paddle.nn.functional.hardtanh_": {
        "torch_api": "torch.nn.functional.hardtanh_",
        "paddle_torch_args_map": {
            "x": "input",
            "min": "min_val",
            "max": "max_val"
        },
        "min_input_args": 1
    },
    "paddle.nn.functional.interpolate": {
        "torch_api": "torch.nn.functional.interpolate",
        "paddle_torch_args_map": {
            "x": "input",
            "size": "size",
            "scale_factor": "scale_factor",
            "mode": "mode",
            "align_corners": "align_corners"
        },
        "min_input_args": 1
    },
    "paddle.nn.functional.layer_norm": {
        "torch_api": "torch.nn.functional.layer_norm",
        "paddle_torch_args_map": {
            "x": "input",
            "normalized_shape": "normalized_shape",
            "weight": "weight",
            "bias": "bias",
            "epsilon": "eps"
        },
        "min_input_args": 2
    },
    "paddle.nn.functional.leaky_relu": {
        "torch_api": "torch.nn.functional.leaky_relu",
        "paddle_torch_args_map": {
            "x": "input",
            "negative_slope": "negative_slope",
            "inplace": "inplace"
        },
        "min_input_args": 1
    },
    "paddle.nn.functional.leaky_relu_": {
        "torch_api": "torch.nn.functional.leaky_relu_",
        "paddle_torch_args_map": {
            "x": "input",
            "negative_slope": "negative_slope"
        },
        "min_input_args": 1
    },
    "paddle.nn.functional.local_response_norm": {
        "torch_api": "torch.nn.functional.local_response_norm",
        "paddle_torch_args_map": {
            "x": "input",
            "size": "size",
            "alpha": "alpha",
            "beta": "beta",
            "k": "k"
        },
        "min_input_args": 2
    },
    "paddle.nn.functional.log_sigmoid": {
        "torch_api": "torch.nn.functional.logsigmoid",
        "paddle_torch_args_map": {
            "x": "input"
        },
        "min_input_args": 1
    },
    "paddle.nn.functional.lp_pool1d": {
        "torch_api": "torch.nn.functional.lp_pool1d",
        "paddle_torch_args_map": {
            "x": "input",
            "norm_type": "norm_type",
            "kernel_size": "kernel_size",
            "stride": "stride",
            "ceil_mode": "ceil_mode"
        },
        "min_input_args": 2
    },
    "paddle.nn.functional.lp_pool2d": {
        "torch_api": "torch.nn.functional.lp_pool2d",
        "paddle_torch_args_map": {
            "x": "input",
            "norm_type": "norm_type",
            "kernel_size": "kernel_size",
            "stride": "stride",
            "ceil_mode": "ceil_mode"
        },
        "min_input_args": 2
    },
    "paddle.nn.functional.max_pool1d": {
        "torch_api": "torch.nn.functional.max_pool1d",
        "paddle_torch_args_map": {
            "x": "input",
            "kernel_size": "kernel_size",
            "stride": "stride",
            "padding": "padding",
            "ceil_mode": "ceil_mode",
            "return_mask": "return_indices"
        },
        "min_input_args": 0
    },
    "paddle.nn.functional.max_pool2d": {
        "torch_api": "torch.nn.functional.max_pool2d",
        "paddle_torch_args_map": {
            "x": "input",
            "kernel_size": "kernel_size",
            "stride": "stride",
            "padding": "padding",
            "ceil_mode": "ceil_mode",
            "return_mask": "return_indices"
        },
        "min_input_args": 0
    },
    "paddle.nn.functional.max_pool3d": {
        "torch_api": "torch.nn.functional.max_pool3d",
        "paddle_torch_args_map": {
            "x": "input",
            "kernel_size": "kernel_size",
            "stride": "stride",
            "padding": "padding",
            "ceil_mode": "ceil_mode",
            "return_mask": "return_indices"
        },
        "min_input_args": 0
    },
    "paddle.nn.functional.max_unpool1d": {
        "torch_api": "torch.nn.functional.max_unpool1d",
        "paddle_torch_args_map": {
            "x": "input",
            "indices": "indices",
            "kernel_size": "kernel_size",
            "stride": "stride",
            "padding": "padding",
            "output_size": "output_size"
        },
        "min_input_args": 3
    },
    "paddle.nn.functional.max_unpool2d": {
        "torch_api": "torch.nn.functional.max_unpool2d",
        "paddle_torch_args_map": {
            "x": "input",
            "indices": "indices",
            "kernel_size": "kernel_size",
            "stride": "stride",
            "padding": "padding",
            "output_size": "output_size"
        },
        "min_input_args": 3
    },
    "paddle.nn.functional.max_unpool3d": {
        "torch_api": "torch.nn.functional.max_unpool3d",
        "paddle_torch_args_map": {
            "x": "input",
            "indices": "indices",
            "kernel_size": "kernel_size",
            "stride": "stride",
            "padding": "padding",
            "output_size": "output_size"
        },
        "min_input_args": 3
    },
    "paddle.nn.functional.mish": {
        "torch_api": "torch.nn.functional.mish",
        "paddle_torch_args_map": {
            "x": "input",
            "inplace": "inplace"
        },
        "min_input_args": 1
    },
    "paddle.nn.functional.normalize": {
        "torch_api": "torch.nn.functional.normalize",
        "paddle_torch_args_map": {
            "x": "input",
            "p": "p",
            "axis": "dim",
            "epsilon": "eps"
        },
        "min_input_args": 1
    },
    "paddle.nn.functional.pairwise_distance": {
        "torch_api": "torch.nn.functional.pairwise_distance",
        "paddle_torch_args_map": {
            "x": "x1",
            "y": "x2",
            "p": "p",
            "epsilon": "eps",
            "keepdim": "keepdim"
        },
        "min_input_args": 2
    },
    "paddle.pdist": {
        "torch_api": "torch.nn.functional.pdist",
        "paddle_torch_args_map": {
            "x": "input",
            "p": "p"
        },
        "min_input_args": 1
    },
    "paddle.nn.functional.pixel_shuffle": {
        "torch_api": "torch.nn.functional.pixel_shuffle",
        "paddle_torch_args_map": {
            "x": "input",
            "upscale_factor": "upscale_factor"
        },
        "min_input_args": 2
    },
    "paddle.nn.functional.pixel_unshuffle": {
        "torch_api": "torch.nn.functional.pixel_unshuffle",
        "paddle_torch_args_map": {
            "x": "input",
            "downscale_factor": "downscale_factor"
        },
        "min_input_args": 2
    },
    "paddle.nn.functional.prelu": {
        "torch_api": "torch.nn.functional.prelu",
        "paddle_torch_args_map": {
            "x": "input",
            "weight": "weight"
        },
        "min_input_args": 2
    },
    "paddle.nn.functional.relu": {
        "torch_api": "torch.nn.functional.relu",
        "paddle_torch_args_map": {
            "x": "input",
            "inplace": "inplace"
        },
        "min_input_args": 1
    },
    "paddle.nn.functional.relu6": {
        "torch_api": "torch.nn.functional.relu6",
        "paddle_torch_args_map": {
            "x": "input",
            "inplace": "inplace"
        },
        "min_input_args": 1
    },
    "paddle.nn.functional.relu_": {
        "torch_api": "torch.nn.functional.relu_",
        "paddle_torch_args_map": {
            "x": "input"
        },
        "min_input_args": 1
    },
    "paddle.nn.functional.rrelu": {
        "torch_api": "torch.nn.functional.rrelu",
        "paddle_torch_args_map": {
            "x": "input",
            "lower": "lower",
            "upper": "upper",
            "training": "training",
            "inplace": "inplace"
        },
        "min_input_args": 1
    },
    "paddle.nn.functional.selu": {
        "torch_api": "torch.nn.functional.selu",
        "paddle_torch_args_map": {
            "x": "input",
            "inplace": "inplace"
        },
        "min_input_args": 1
    },
    "paddle.nn.functional.sigmoid": {
        "torch_api": "torch.nn.functional.sigmoid",
        "paddle_torch_args_map": {
            "x": "input"
        },
        "min_input_args": 1
    },
    "paddle.nn.functional.silu": {
        "torch_api": "torch.nn.functional.silu",
        "paddle_torch_args_map": {
            "x": "input",
            "inplace": "inplace"
        },
        "min_input_args": 1
    },
    "paddle.nn.functional.softplus": {
        "torch_api": "torch.nn.functional.softplus",
        "paddle_torch_args_map": {
            "x": "input",
            "beta": "beta",
            "threshold": "threshold"
        },
        "min_input_args": 1
    },
    "paddle.nn.functional.softshrink": {
        "torch_api": "torch.nn.functional.softshrink",
        "paddle_torch_args_map": {
            "x": "input",
            "threshold": "lambd"
        },
        "min_input_args": 1
    },
    "paddle.nn.functional.softsign": {
        "torch_api": "torch.nn.functional.softsign",
        "paddle_torch_args_map": {
            "x": "input"
        },
        "min_input_args": 1
    },
    "paddle.nn.functional.tanh": {
        "torch_api": "torch.nn.functional.tanh",
        "paddle_torch_args_map": {
            "x": "input"
        },
        "min_input_args": 1
    },
    "paddle.nn.functional.tanhshrink": {
        "torch_api": "torch.nn.functional.tanhshrink",
        "paddle_torch_args_map": {
            "x": "input"
        },
        "min_input_args": 1
    },
    "paddle.nn.functional.thresholded_relu": {
        "torch_api": "torch.nn.functional.threshold",
        "paddle_torch_args_map": {
            "x": "input",
            "threshold": "threshold",
            "value": "value",
            "inplace": "inplace"
        },
        "min_input_args": 3
    },
    "paddle.nn.functional.thresholded_relu_": {
        "torch_api": "torch.nn.functional.threshold_",
        "paddle_torch_args_map": {
            "x": "input",
            "threshold": "threshold",
            "value": "value"
        },
        "min_input_args": 3
    },
    "paddle.nn.functional.triplet_margin_with_distance_loss": {
        "torch_api": "torch.nn.functional.triplet_margin_with_distance_loss",
        "paddle_torch_args_map": {
            "input": "anchor",
            "positive": "positive",
            "negative": "negative",
            "distance_function": "distance_function",
            "margin": "margin",
            "swap": "swap",
            "reduction": "reduction"
        },
        "min_input_args": 3
    },
    "paddle.nn.functional.unfold": {
        "torch_api": "torch.nn.functional.unfold",
        "paddle_torch_args_map": {
            "x": "input",
            "kernel_sizes": "kernel_size",
            "dilations": "dilation",
            "paddings": "padding",
            "strides": "stride"
        },
        "min_input_args": 2
    },
    "paddle.nn.initializer.calculate_gain": {
        "torch_api": "torch.nn.init.calculate_gain",
        "paddle_torch_args_map": {
            "nonlinearity": "nonlinearity",
            "param": "param"
        },
        "min_input_args": 1
    },
    "paddle.nn.utils.clip_grad_norm_": {
        "torch_api": "torch.nn.utils.clip_grad_norm_",
        "paddle_torch_args_map": {
            "parameters": "parameters",
            "max_norm": "max_norm",
            "norm_type": "norm_type",
            "error_if_nonfinite": "error_if_nonfinite"
        },
        "min_input_args": 2
    },
    "paddle.nn.utils.clip_grad_value_": {
        "torch_api": "torch.nn.utils.clip_grad_value_",
        "paddle_torch_args_map": {
            "parameters": "parameters",
            "clip_value": "clip_value"
        },
        "min_input_args": 2
    },
    "paddle.nn.utils.parameters_to_vector": {
        "torch_api": "torch.nn.utils.parameters_to_vector",
        "paddle_torch_args_map": {
            "parameters": "parameters"
        },
        "min_input_args": 1
    },
    "paddle.nn.utils.remove_weight_norm": {
        "torch_api": "torch.nn.utils.remove_weight_norm",
        "paddle_torch_args_map": {
            "layer": "module",
            "name": "name"
        },
        "min_input_args": 1
    },
    "paddle.nn.utils.spectral_norm": {
        "torch_api": "torch.nn.utils.spectral_norm",
        "paddle_torch_args_map": {
            "layer": "module",
            "name": "name",
            "n_power_iterations": "n_power_iterations",
            "eps": "eps",
            "dim": "dim"
        },
        "min_input_args": 1
    },
    "paddle.nn.utils.vector_to_parameters": {
        "torch_api": "torch.nn.utils.vector_to_parameters",
        "paddle_torch_args_map": {
            "vec": "vec",
            "parameters": "parameters"
        },
        "min_input_args": 2
    },
    "paddle.nn.utils.weight_norm": {
        "torch_api": "torch.nn.utils.weight_norm",
        "paddle_torch_args_map": {
            "layer": "module",
            "name": "name",
            "dim": "dim"
        },
        "min_input_args": 1
    },
    "paddle.no_grad": {
        "torch_api": "torch.no_grad",
        "paddle_torch_args_map": {
            "func": "orig_func"
        },
        "min_input_args": 0
    },
    "paddle.normal": {
        "torch_api": "torch.normal",
        "paddle_torch_args_map": {
            "mean": "mean",
            "std": "std",
            "shape": "size",
            "generator": "generator",
            "dtype": "dtype",
            "layout": "layout",
            "device": "device",
            "pin_memory": "pin_memory",
            "requires_grad": "requires_grad"
        },
        "min_input_args": 1
    },
    "paddle.ones_like": {
        "torch_api": "torch.ones_like",
        "paddle_torch_args_map": {
            "x": "input",
            "dtype": "dtype",
            "layout": "layout",
            "device": "device",
            "requires_grad": "requires_grad",
            "memory_format": "memory_format"
        },
        "min_input_args": 1
    },
    "paddle.optimizer.ASGD": {
        "torch_api": "torch.optim.ASGD",
        "paddle_torch_args_map": {
            "parameters": "params",
            "learning_rate": "lr",
            "weight_decay": "weight_decay"
        },
        "min_input_args": 1
    },
    "paddle.optimizer.LBFGS": {
        "torch_api": "torch.optim.LBFGS",
        "paddle_torch_args_map": {
            "parameters": "params",
            "learning_rate": "lr",
            "max_iter": "max_iter",
            "max_eval": "max_eval",
            "tolerance_grad": "tolerance_grad",
            "tolerance_change": "tolerance_change",
            "history_size": "history_size",
            "line_search_fn": "line_search_fn"
        },
        "min_input_args": 1
    },
    "paddle.optimizer.Optimizer.load_state_dict": {
        "torch_api": "torch.optim.Optimizer.load_state_dict",
        "paddle_torch_args_map": {
            "state_dict": "state_dict"
        },
        "min_input_args": 1
    },
    "paddle.optimizer.Rprop": {
        "torch_api": "torch.optim.Rprop",
        "paddle_torch_args_map": {
            "parameters": "params",
            "learning_rate": "lr",
            "etas": "etas",
            "learning_rate_range": "step_sizes"
        },
        "min_input_args": 1
    },
    "paddle.linalg.ormqr": {
        "torch_api": "torch.ormqr",
        "paddle_torch_args_map": {
            "x": "input",
            "tau": "input2",
            "y": "input3",
            "left": "left",
            "transpose": "transpose"
        },
        "min_input_args": 3
    },
    "paddle.outer": {
        "torch_api": "torch.outer",
        "paddle_torch_args_map": {
            "x": "input",
            "y": "vec2"
        },
        "min_input_args": 2
    },
    "paddle.linalg.pca_lowrank": {
        "torch_api": "torch.pca_lowrank",
        "paddle_torch_args_map": {
            "x": "A",
            "q": "q",
            "center": "center",
            "niter": "niter"
        },
        "min_input_args": 1
    },
    "paddle.transpose": {
        "torch_api": "torch.permute",
        "paddle_torch_args_map": {
            "x": "input",
            "perm": "dims"
        },
        "min_input_args": 2
    },
    "paddle.poisson": {
        "torch_api": "torch.poisson",
        "paddle_torch_args_map": {
            "x": "input",
            "generator": "generator"
        },
        "min_input_args": 1
    },
    "paddle.pow": {
        "torch_api": "torch.pow",
        "paddle_torch_args_map": {
            "x": "input",
            "y": "exponent"
        },
        "min_input_args": 2
    },
    "paddle.prod": {
        "torch_api": "torch.prod",
        "paddle_torch_args_map": {
            "x": "input",
            "axis": "dim",
            "keepdim": "keepdim",
            "dtype": "dtype"
        },
        "min_input_args": 1
    },
    "paddle.profiler.make_scheduler": {
        "torch_api": "torch.profiler.schedule",
        "paddle_torch_args_map": {
            "closed": "wait",
            "ready": "warmup",
            "record": "active",
            "repeat": "repeat",
            "skip_first": "skip_first"
        },
        "min_input_args": 0
    },
    "paddle.quantile": {
        "torch_api": "torch.quantile",
        "paddle_torch_args_map": {
            "x": "input",
            "q": "q",
            "axis": "dim",
            "keepdim": "keepdim",
            "interpolation": "interpolation"
        },
        "min_input_args": 2
    },
    "paddle.rad2deg": {
        "torch_api": "torch.rad2deg",
        "paddle_torch_args_map": {
            "x": "input"
        },
        "min_input_args": 1
    },
    "paddle.randint_like": {
        "torch_api": "torch.randint_like",
        "paddle_torch_args_map": {
            "x": "input",
            "low": "low",
            "high": "high",
            "dtype": "dtype",
            "layout": "layout",
            "device": "device",
            "requires_grad": "requires_grad",
            "memory_format": "memory_format"
        },
        "min_input_args": 3
    },
    "paddle.randperm": {
        "torch_api": "torch.randperm",
        "paddle_torch_args_map": {
            "n": "n",
            "generator": "generator",
            "dtype": "dtype",
            "layout": "layout",
            "device": "device",
            "pin_memory": "pin_memory",
            "requires_grad": "requires_grad"
        },
        "min_input_args": 1
    },
    "paddle.real": {
        "torch_api": "torch.real",
        "paddle_torch_args_map": {
            "x": "input"
        },
        "min_input_args": 1
    },
    "paddle.reciprocal": {
        "torch_api": "torch.reciprocal",
        "paddle_torch_args_map": {
            "x": "input"
        },
        "min_input_args": 1
    },
    "paddle.renorm": {
        "torch_api": "torch.renorm",
        "paddle_torch_args_map": {
            "x": "input",
            "p": "p",
            "axis": "dim",
            "max_norm": "maxnorm"
        },
        "min_input_args": 4
    },
    "paddle.repeat_interleave": {
        "torch_api": "torch.repeat_interleave",
        "paddle_torch_args_map": {
            "x": "input",
            "repeats": "repeats",
            "axis": "dim"
        },
        "min_input_args": 2
    },
    "paddle.reshape": {
        "torch_api": "torch.reshape",
        "paddle_torch_args_map": {
            "x": "input",
            "shape": "shape"
        },
        "min_input_args": 2
    },
    "paddle.roll": {
        "torch_api": "torch.roll",
        "paddle_torch_args_map": {
            "x": "input",
            "shifts": "shifts",
            "axis": "dims"
        },
        "min_input_args": 2
    },
    "paddle.rot90": {
        "torch_api": "torch.rot90",
        "paddle_torch_args_map": {
            "x": "input",
            "k": "k",
            "axes": "dims"
        },
        "min_input_args": 1
    },
    "paddle.row_stack": {
        "torch_api": "torch.row_stack",
        "paddle_torch_args_map": {
            "x": "tensors"
        },
        "min_input_args": 1
    },
    "paddle.rsqrt": {
        "torch_api": "torch.rsqrt",
        "paddle_torch_args_map": {
            "x": "input"
        },
        "min_input_args": 1
    },
    "paddle.save": {
        "torch_api": "torch.save",
        "paddle_torch_args_map": {
            "obj": "obj",
            "path": "f",
            "protocol": "pickle_protocol"
        },
        "min_input_args": 2
    },
    "paddle.select_scatter": {
        "torch_api": "torch.select_scatter",
        "paddle_torch_args_map": {
            "x": "input",
            "values": "src",
            "axis": "dim",
            "index": "index"
        },
        "min_input_args": 4
    },
    "paddle.set_default_dtype": {
        "torch_api": "torch.set_default_dtype",
        "paddle_torch_args_map": {
            "d": "d"
        },
        "min_input_args": 1
    },
    "paddle.set_grad_enabled": {
        "torch_api": "torch.set_grad_enabled",
        "paddle_torch_args_map": {
            "mode": "mode"
        },
        "min_input_args": 1
    },
    "paddle.set_rng_state": {
        "torch_api": "torch.set_rng_state",
        "paddle_torch_args_map": {
            "state_list": "new_state"
        },
        "min_input_args": 1
    },
    "paddle.sgn": {
        "torch_api": "torch.sgn",
        "paddle_torch_args_map": {
            "x": "input"
        },
        "min_input_args": 1
    },
    "paddle.sign": {
        "torch_api": "torch.sign",
        "paddle_torch_args_map": {
            "x": "input"
        },
        "min_input_args": 1
    },
    "paddle.signbit": {
        "torch_api": "torch.signbit",
        "paddle_torch_args_map": {
            "x": "input"
        },
        "min_input_args": 1
    },
    "paddle.sin": {
        "torch_api": "torch.sin",
        "paddle_torch_args_map": {
            "x": "input"
        },
        "min_input_args": 1
    },
    "paddle.sinh": {
        "torch_api": "torch.sinh",
        "paddle_torch_args_map": {
            "x": "input"
        },
        "min_input_args": 1
    },
    "paddle.sparse.addmm": {
        "torch_api": "torch.sparse.addmm",
        "paddle_torch_args_map": {
            "input": "input",
            "x": "mat1",
            "y": "mat2",
            "beta": "beta",
            "alpha": "alpha"
        },
        "min_input_args": 3
    },
    "paddle.sparse.matmul": {
        "torch_api": "torch.sparse.mm",
        "paddle_torch_args_map": {
            "x": "sparse",
            "y": "dense"
        },
        "min_input_args": 2
    },
    "paddle.sparse.sparse_coo_tensor": {
        "torch_api": "torch.sparse_coo_tensor",
        "paddle_torch_args_map": {
            "indices": "indices",
            "values": "values",
            "shape": "size",
            "dtype": "dtype",
            "place": "device",
            "requires_grad": "requires_grad"
        },
        "min_input_args": 2
    },
    "paddle.sparse.sparse_csr_tensor": {
        "torch_api": "torch.sparse_csr_tensor",
        "paddle_torch_args_map": {
            "crows": "crow_indices",
            "cols": "col_indices",
            "values": "values",
            "shape": "size",
            "dtype": "dtype",
            "place": "device",
            "requires_grad": "requires_grad"
        },
        "min_input_args": 3
    },
    "paddle.digamma": {
        "torch_api": "torch.special.digamma",
        "paddle_torch_args_map": {
            "x": "input"
        },
        "min_input_args": 1
    },
    "paddle.erf": {
        "torch_api": "torch.special.erf",
        "paddle_torch_args_map": {
            "x": "input"
        },
        "min_input_args": 1
    },
    "paddle.erfinv": {
        "torch_api": "torch.special.erfinv",
        "paddle_torch_args_map": {
            "x": "input"
        },
        "min_input_args": 1
    },
    "paddle.expm1": {
        "torch_api": "torch.special.expm1",
        "paddle_torch_args_map": {
            "x": "input"
        },
        "min_input_args": 1
    },
    "paddle.gammainc": {
        "torch_api": "torch.special.gammainc",
        "paddle_torch_args_map": {
            "x": "input",
            "y": "other"
        },
        "min_input_args": 0
    },
    "paddle.gammaincc": {
        "torch_api": "torch.special.gammaincc",
        "paddle_torch_args_map": {
            "x": "input",
            "y": "other"
        },
        "min_input_args": 0
    },
    "paddle.i0": {
        "torch_api": "torch.special.i0",
        "paddle_torch_args_map": {
            "x": "input"
        },
        "min_input_args": 1
    },
    "paddle.i0e": {
        "torch_api": "torch.special.i0e",
        "paddle_torch_args_map": {
            "x": "input"
        },
        "min_input_args": 1
    },
    "paddle.i1": {
        "torch_api": "torch.special.i1",
        "paddle_torch_args_map": {
            "x": "input"
        },
        "min_input_args": 1
    },
    "paddle.i1e": {
        "torch_api": "torch.special.i1e",
        "paddle_torch_args_map": {
            "x": "input"
        },
        "min_input_args": 1
    },
    "paddle.logit": {
        "torch_api": "torch.special.logit",
        "paddle_torch_args_map": {
            "x": "input",
            "eps": "eps"
        },
        "min_input_args": 1
    },
    "paddle.logsumexp": {
        "torch_api": "torch.special.logsumexp",
        "paddle_torch_args_map": {
            "x": "input",
            "axis": "dim",
            "keepdim": "keepdim"
        },
        "min_input_args": 2
    },
    "paddle.polygamma": {
        "torch_api": "torch.special.polygamma",
        "paddle_torch_args_map": {
            "n": "n",
            "x": "input"
        },
        "min_input_args": 2
    },
    "paddle.sinc": {
        "torch_api": "torch.special.sinc",
        "paddle_torch_args_map": {
            "x": "input"
        },
        "min_input_args": 1
    },
    "paddle.sqrt": {
        "torch_api": "torch.sqrt",
        "paddle_torch_args_map": {
            "x": "input"
        },
        "min_input_args": 1
    },
    "paddle.square": {
        "torch_api": "torch.square",
        "paddle_torch_args_map": {
            "x": "input"
        },
        "min_input_args": 1
    },
    "paddle.squeeze": {
        "torch_api": "torch.squeeze",
        "paddle_torch_args_map": {
            "x": "input",
            "axis": "dim"
        },
        "min_input_args": 1
    },
    "paddle.stack": {
        "torch_api": "torch.stack",
        "paddle_torch_args_map": {
            "x": "tensors",
            "axis": "dim"
        },
        "min_input_args": 1
    },
    "paddle.std": {
        "torch_api": "torch.std",
        "paddle_torch_args_map": {
            "x": "input",
            "axis": "dim",
            "unbiased": "correction",
            "keepdim": "keepdim"
        },
        "min_input_args": 1
    },
    "paddle.sum": {
        "torch_api": "torch.sum",
        "paddle_torch_args_map": {
            "x": "input",
            "axis": "dim",
            "keepdim": "keepdim",
            "dtype": "dtype"
        },
        "min_input_args": 1
    },
    "paddle.linalg.svd_lowrank": {
        "torch_api": "torch.svd_lowrank",
        "paddle_torch_args_map": {
            "x": "A",
            "q": "q",
            "niter": "niter",
            "M": "M"
        },
        "min_input_args": 1
    },
    "paddle.t": {
        "torch_api": "torch.t",
        "paddle_torch_args_map": {
            "input": "input"
        },
        "min_input_args": 1
    },
    "paddle.take": {
        "torch_api": "torch.take",
        "paddle_torch_args_map": {
            "x": "input",
            "index": "index"
        },
        "min_input_args": 2
    },
    "paddle.tan": {
        "torch_api": "torch.tan",
        "paddle_torch_args_map": {
            "x": "input"
        },
        "min_input_args": 1
    },
    "paddle.tensor_split": {
        "torch_api": "torch.tensor_split",
        "paddle_torch_args_map": {
            "x": "input",
            "num_or_indices": "indices",
            "axis": "dim"
        },
        "min_input_args": 2
    },
    "paddle.tensordot": {
        "torch_api": "torch.tensordot",
        "paddle_torch_args_map": {
            "x": "a",
            "y": "b",
            "axes": "dims"
        },
        "min_input_args": 2
    },
    "paddle.tile": {
        "torch_api": "torch.tile",
        "paddle_torch_args_map": {
            "x": "input",
            "repeat_times": "dims"
        },
        "min_input_args": 2
    },
    "paddle.trace": {
        "torch_api": "torch.trace",
        "paddle_torch_args_map": {
            "x": "input"
        },
        "min_input_args": 1
    },
    "paddle.trapezoid": {
        "torch_api": "torch.trapezoid",
        "paddle_torch_args_map": {
            "y": "y",
            "x": "x",
            "dx": "dx",
            "axis": "dim"
        },
        "min_input_args": 0
    },
    "paddle.tril": {
        "torch_api": "torch.tril",
        "paddle_torch_args_map": {
            "x": "input",
            "diagonal": "diagonal"
        },
        "min_input_args": 1
    },
    "paddle.tril_indices": {
        "torch_api": "torch.tril_indices",
        "paddle_torch_args_map": {
            "row": "row",
            "col": "col",
            "offset": "offset",
            "dtype": "dtype",
            "device": "device",
            "layout": "layout"
        },
        "min_input_args": 2
    },
    "paddle.triu": {
        "torch_api": "torch.triu",
        "paddle_torch_args_map": {
            "x": "input",
            "diagonal": "diagonal"
        },
        "min_input_args": 1
    },
    "paddle.triu_indices": {
        "torch_api": "torch.triu_indices",
        "paddle_torch_args_map": {
            "row": "row",
            "col": "col",
            "offset": "offset",
            "dtype": "dtype",
            "device": "device",
            "layout": "layout"
        },
        "min_input_args": 2
    },
    "paddle.trunc": {
        "torch_api": "torch.trunc",
        "paddle_torch_args_map": {
            "input": "input"
        },
        "min_input_args": 1
    },
    "paddle.unbind": {
        "torch_api": "torch.unbind",
        "paddle_torch_args_map": {
            "input": "input",
            "axis": "dim"
        },
        "min_input_args": 1
    },
    "paddle.unflatten": {
        "torch_api": "torch.unflatten",
        "paddle_torch_args_map": {
            "x": "input",
            "axis": "dim",
            "shape": "sizes"
        },
        "min_input_args": 3
    },
    "paddle.unique": {
        "torch_api": "torch.unique",
        "paddle_torch_args_map": {
            "x": "input",
            "return_inverse": "return_inverse",
            "return_counts": "return_counts",
            "axis": "dim"
        },
        "min_input_args": 1
    },
    "paddle.unique_consecutive": {
        "torch_api": "torch.unique_consecutive",
        "paddle_torch_args_map": {
            "x": "input",
            "return_inverse": "return_inverse",
            "return_counts": "return_counts",
            "axis": "dim"
        },
        "min_input_args": 0
    },
    "paddle.unsqueeze": {
        "torch_api": "torch.unsqueeze",
        "paddle_torch_args_map": {
            "x": "input",
            "axis": "dim"
        },
        "min_input_args": 2
    },
    "paddle.utils.cpp_extension.BuildExtension": {
        "torch_api": "torch.utils.cpp_extension.BuildExtension",
        "paddle_torch_args_map": {
            "dist": "dist"
        },
        "min_input_args": 0
    },
    "paddle.utils.cpp_extension.CUDAExtension": {
        "torch_api": "torch.utils.cpp_extension.CUDAExtension",
        "paddle_torch_args_map": {
            "sources": "sources",
            "include_dirs": "include_dirs",
            "define_macros": "define_macros",
            "undef_macros": "undef_macros",
            "library_dirs": "library_dirs",
            "libraries": "libraries",
            "runtime_library_dirs": "runtime_library_dirs",
            "extra_objects": "extra_objects",
            "extra_compile_args": "extra_compile_args",
            "extra_link_args": "extra_link_args",
            "export_symbols": "export_symbols",
            "swig_opts": "swig_opts",
            "depends": "depends",
            "language": "language",
            "optional": "optional",
            "py_limited_api": "py_limited_api"
        },
        "min_input_args": 2
    },
    "paddle.utils.cpp_extension.CppExtension": {
        "torch_api": "torch.utils.cpp_extension.CppExtension",
        "paddle_torch_args_map": {
            "sources": "sources",
            "include_dirs": "include_dirs",
            "define_macros": "define_macros",
            "undef_macros": "undef_macros",
            "library_dirs": "library_dirs",
            "libraries": "libraries",
            "runtime_library_dirs": "runtime_library_dirs",
            "extra_objects": "extra_objects",
            "extra_compile_args": "extra_compile_args",
            "extra_link_args": "extra_link_args",
            "export_symbols": "export_symbols",
            "swig_opts": "swig_opts",
            "depends": "depends",
            "language": "language",
            "optional": "optional",
            "py_limited_api": "py_limited_api"
        },
        "min_input_args": 2
    },
    "paddle.utils.cpp_extension.load": {
        "torch_api": "torch.utils.cpp_extension.load",
        "paddle_torch_args_map": {
            "name": "name",
            "sources": "sources",
            "extra_cxx_cflags": "extra_cflags",
            "extra_cuda_cflags": "extra_cuda_cflags",
            "extra_ldflags": "extra_ldflags",
            "extra_include_paths": "extra_include_paths",
            "build_directory": "build_directory",
            "verbose": "verbose"
        },
        "min_input_args": 2
    },
    "paddle.io.BatchSampler": {
        "torch_api": "torch.utils.data.BatchSampler",
        "paddle_torch_args_map": {
            "sampler": "sampler",
            "batch_size": "batch_size",
            "drop_last": "drop_last"
        },
        "min_input_args": 3
    },
    "paddle.io.ChainDataset": {
        "torch_api": "torch.utils.data.ChainDataset",
        "paddle_torch_args_map": {
            "datasets": "datasets"
        },
        "min_input_args": 1
    },
    "paddle.io.ConcatDataset": {
        "torch_api": "torch.utils.data.ConcatDataset",
        "paddle_torch_args_map": {
            "datasets": "datasets"
        },
        "min_input_args": 1
    },
    "paddle.io.DataLoader": {
        "torch_api": "torch.utils.data.DataLoader",
        "paddle_torch_args_map": {
            "dataset": "dataset",
            "batch_size": "batch_size",
            "shuffle": "shuffle",
            "batch_sampler": "batch_sampler",
            "num_workers": "num_workers",
            "collate_fn": "collate_fn",
            "drop_last": "drop_last",
            "timeout": "timeout",
            "worker_init_fn": "worker_init_fn"
        },
        "min_input_args": 1
    },
    "paddle.io.RandomSampler": {
        "torch_api": "torch.utils.data.RandomSampler",
        "paddle_torch_args_map": {
            "data_source": "data_source",
            "replacement": "replacement",
            "num_samples": "num_samples",
            "generator": "generator"
        },
        "min_input_args": 1
    },
    "paddle.io.Sampler": {
        "torch_api": "torch.utils.data.Sampler",
        "paddle_torch_args_map": {
            "data_source": "data_source"
        },
        "min_input_args": 0
    },
    "paddle.io.SequenceSampler": {
        "torch_api": "torch.utils.data.SequentialSampler",
        "paddle_torch_args_map": {
            "data_source": "data_source"
        },
        "min_input_args": 0
    },
    "paddle.io.Subset": {
        "torch_api": "torch.utils.data.Subset",
        "paddle_torch_args_map": {
            "dataset": "dataset",
            "indices": "indices"
        },
        "min_input_args": 2
    },
    "paddle.io.SubsetRandomSampler": {
        "torch_api": "torch.utils.data.SubsetRandomSampler",
        "paddle_torch_args_map": {
            "indices": "indices",
            "generator": "generator"
        },
        "min_input_args": 1
    },
    "paddle.io.WeightedRandomSampler": {
        "torch_api": "torch.utils.data.WeightedRandomSampler",
        "paddle_torch_args_map": {
            "weights": "weights",
            "num_samples": "num_samples",
            "replacement": "replacement",
            "generator": "generator"
        },
        "min_input_args": 2
    },
    "paddle.io.dataloader.collate.default_collate_fn": {
        "torch_api": "torch.utils.data.default_collate",
        "paddle_torch_args_map": {
            "batch": "batch"
        },
        "min_input_args": 1
    },
    "paddle.io.random_split": {
        "torch_api": "torch.utils.data.random_split",
        "paddle_torch_args_map": {
            "dataset": "dataset",
            "lengths": "lengths",
            "generator": "generator"
        },
        "min_input_args": 2
    },
    "paddle.utils.dlpack.from_dlpack": {
        "torch_api": "torch.utils.dlpack.from_dlpack",
        "paddle_torch_args_map": {
            "dlpack": "ext_tensor"
        },
        "min_input_args": 1
    },
    "paddle.utils.dlpack.to_dlpack": {
        "torch_api": "torch.utils.dlpack.to_dlpack",
        "paddle_torch_args_map": {
            "x": "tensor"
        },
        "min_input_args": 0
    },
    "paddle.vander": {
        "torch_api": "torch.vander",
        "paddle_torch_args_map": {
            "x": "x",
            "n": "N",
            "increasing": "increasing"
        },
        "min_input_args": 1
    },
    "paddle.var": {
        "torch_api": "torch.var",
        "paddle_torch_args_map": {
            "x": "input",
            "axis": "dim",
            "unbiased": "correction",
            "keepdim": "keepdim"
        },
        "min_input_args": 1
    },
    "paddle.as_complex": {
        "torch_api": "torch.view_as_complex",
        "paddle_torch_args_map": {
            "x": "input"
        },
        "min_input_args": 1
    },
    "paddle.as_real": {
        "torch_api": "torch.view_as_real",
        "paddle_torch_args_map": {
            "x": "input"
        },
        "min_input_args": 1
    },
    "paddle.vsplit": {
        "torch_api": "torch.vsplit",
        "paddle_torch_args_map": {
            "x": "input",
            "num_or_indices": "indices"
        },
        "min_input_args": 0
    },
    "paddle.vstack": {
        "torch_api": "torch.vstack",
        "paddle_torch_args_map": {
            "x": "tensors"
        },
        "min_input_args": 1
    },
    "paddle.zeros_like": {
        "torch_api": "torch.zeros_like",
        "paddle_torch_args_map": {
            "x": "input",
            "dtype": "dtype",
            "layout": "layout",
            "device": "device",
            "requires_grad": "requires_grad",
            "memory_format": "memory_format"
        },
        "min_input_args": 1
    },
    "paddle.vision.datasets.ImageFolder": {
        "torch_api": "torchvision.datasets.ImageFolder",
        "paddle_torch_args_map": {
            "root": "root",
            "transform": "transform",
            "loader": "loader",
            "is_valid_file": "is_valid_file"
        },
        "min_input_args": 0
    },
    "paddle.vision.ops.read_file": {
        "torch_api": "torchvision.io.read_file",
        "paddle_torch_args_map": {
            "filename": "path"
        },
        "min_input_args": 0
    },
    "paddle.vision.ops.DeformConv2D": {
        "torch_api": "torchvision.ops.DeformConv2d",
        "paddle_torch_args_map": {
            "in_channels": "in_channels",
            "out_channels": "out_channels",
            "kernel_size": "kernel_size",
            "stride": "stride",
            "padding": "padding",
            "dilation": "dilation",
            "groups": "groups",
            "bias_attr": "bias"
        },
        "min_input_args": 0
    },
    "paddle.vision.ops.RoIAlign": {
        "torch_api": "torchvision.ops.RoIAlign",
        "paddle_torch_args_map": {
            "output_size": "output_size",
            "spatial_scale": "spatial_scale"
        },
        "min_input_args": 0
    },
    "paddle.vision.ops.RoIPool": {
        "torch_api": "torchvision.ops.RoIPool",
        "paddle_torch_args_map": {
            "output_size": "output_size",
            "spatial_scale": "spatial_scale"
        },
        "min_input_args": 0
    },
    "paddle.vision.ops.deform_conv2d": {
        "torch_api": "torchvision.ops.deform_conv2d",
        "paddle_torch_args_map": {
            "x": "input",
            "offset": "offset",
            "weight": "weight",
            "bias": "bias",
            "stride": "stride",
            "padding": "padding",
            "dilation": "dilation",
            "mask": "mask"
        },
        "min_input_args": 0
    },
    "paddle.vision.ops.nms": {
        "torch_api": "torchvision.ops.nms",
        "paddle_torch_args_map": {
            "boxes": "boxes",
            "scores": "scores",
            "iou_threshold": "iou_threshold"
        },
        "min_input_args": 0
    },
    "paddle.vision.transforms.CenterCrop": {
        "torch_api": "torchvision.transforms.CenterCrop",
        "paddle_torch_args_map": {
            "size": "size"
        },
        "min_input_args": 0
    },
    "paddle.vision.transforms.ColorJitter": {
        "torch_api": "torchvision.transforms.ColorJitter",
        "paddle_torch_args_map": {
            "brightness": "brightness",
            "contrast": "contrast",
            "saturation": "saturation",
            "hue": "hue"
        },
        "min_input_args": 0
    },
    "paddle.vision.transforms.Compose": {
        "torch_api": "torchvision.transforms.Compose",
        "paddle_torch_args_map": {
            "transforms": "transforms"
        },
        "min_input_args": 0
    },
    "paddle.vision.transforms.Grayscale": {
        "torch_api": "torchvision.transforms.Grayscale",
        "paddle_torch_args_map": {
            "num_output_channels": "num_output_channels"
        },
        "min_input_args": 0
    },
    "paddle.vision.transforms.Normalize": {
        "torch_api": "torchvision.transforms.Normalize",
        "paddle_torch_args_map": {
            "mean": "mean",
            "std": "std",
            "inplace": "inplace"
        },
        "min_input_args": 0
    },
    "paddle.vision.transforms.Pad": {
        "torch_api": "torchvision.transforms.Pad",
        "paddle_torch_args_map": {
            "padding": "padding",
            "fill": "fill",
            "padding_mode": "padding_mode"
        },
        "min_input_args": 0
    },
    "paddle.vision.transforms.RandomAffine": {
        "torch_api": "torchvision.transforms.RandomAffine",
        "paddle_torch_args_map": {
            "degrees": "degrees",
            "translate": "translate",
            "scale": "scale",
            "shear": "shear",
            "interpolation": "interpolation",
            "fill": "fill",
            "center": "center"
        },
        "min_input_args": 0
    },
    "paddle.vision.transforms.RandomCrop": {
        "torch_api": "torchvision.transforms.RandomCrop",
        "paddle_torch_args_map": {
            "size": "size",
            "padding": "padding",
            "pad_if_needed": "pad_if_needed",
            "fill": "fill",
            "padding_mode": "padding_mode"
        },
        "min_input_args": 0
    },
    "paddle.vision.transforms.RandomErasing": {
        "torch_api": "torchvision.transforms.RandomErasing",
        "paddle_torch_args_map": {
            "prob": "p",
            "scale": "scale",
            "ratio": "ratio",
            "value": "value",
            "inplace": "inplace"
        },
        "min_input_args": 0
    },
    "paddle.vision.transforms.RandomHorizontalFlip": {
        "torch_api": "torchvision.transforms.RandomHorizontalFlip",
        "paddle_torch_args_map": {
            "prob": "p"
        },
        "min_input_args": 0
    },
    "paddle.vision.transforms.RandomPerspective": {
        "torch_api": "torchvision.transforms.RandomPerspective",
        "paddle_torch_args_map": {
            "distortion_scale": "distortion_scale",
            "prob": "p",
            "interpolation": "interpolation",
            "fill": "fill"
        },
        "min_input_args": 0
    },
    "paddle.vision.transforms.RandomResizedCrop": {
        "torch_api": "torchvision.transforms.RandomResizedCrop",
        "paddle_torch_args_map": {
            "size": "size",
            "scale": "scale",
            "ratio": "ratio",
            "interpolation": "interpolation"
        },
        "min_input_args": 0
    },
    "paddle.vision.transforms.RandomRotation": {
        "torch_api": "torchvision.transforms.RandomRotation",
        "paddle_torch_args_map": {
            "degrees": "degrees",
            "interpolation": "interpolation",
            "expand": "expand",
            "center": "center",
            "fill": "fill"
        },
        "min_input_args": 0
    },
    "paddle.vision.transforms.RandomVerticalFlip": {
        "torch_api": "torchvision.transforms.RandomVerticalFlip",
        "paddle_torch_args_map": {
            "prob": "p"
        },
        "min_input_args": 0
    },
    "paddle.vision.transforms.Resize": {
        "torch_api": "torchvision.transforms.Resize",
        "paddle_torch_args_map": {
            "size": "size",
            "interpolation": "interpolation"
        },
        "min_input_args": 0
    },
    "paddle.vision.transforms.adjust_brightness": {
        "torch_api": "torchvision.transforms.functional.adjust_brightness",
        "paddle_torch_args_map": {
            "img": "img",
            "brightness_factor": "brightness_factor"
        },
        "min_input_args": 0
    },
    "paddle.vision.transforms.adjust_contrast": {
        "torch_api": "torchvision.transforms.functional.adjust_contrast",
        "paddle_torch_args_map": {
            "img": "img",
            "contrast_factor": "contrast_factor"
        },
        "min_input_args": 0
    },
    "paddle.vision.transforms.adjust_hue": {
        "torch_api": "torchvision.transforms.functional.adjust_hue",
        "paddle_torch_args_map": {
            "img": "img",
            "hue_factor": "hue_factor"
        },
        "min_input_args": 0
    },
    "paddle.vision.transforms.affine": {
        "torch_api": "torchvision.transforms.functional.affine",
        "paddle_torch_args_map": {
            "img": "img",
            "angle": "angle",
            "translate": "translate",
            "scale": "scale",
            "shear": "shear",
            "interpolation": "interpolation",
            "fill": "fill",
            "center": "center"
        },
        "min_input_args": 0
    },
    "paddle.vision.transforms.center_crop": {
        "torch_api": "torchvision.transforms.functional.center_crop",
        "paddle_torch_args_map": {
            "img": "img",
            "output_size": "output_size"
        },
        "min_input_args": 0
    },
    "paddle.vision.transforms.crop": {
        "torch_api": "torchvision.transforms.functional.crop",
        "paddle_torch_args_map": {
            "img": "img",
            "top": "top",
            "left": "left",
            "height": "height",
            "width": "width"
        },
        "min_input_args": 0
    },
    "paddle.vision.transforms.erase": {
        "torch_api": "torchvision.transforms.functional.erase",
        "paddle_torch_args_map": {
            "img": "img",
            "i": "i",
            "j": "j",
            "h": "h",
            "w": "w",
            "v": "v",
            "inplace": "inplace"
        },
        "min_input_args": 0
    },
    "paddle.vision.transforms.hflip": {
        "torch_api": "torchvision.transforms.functional.hflip",
        "paddle_torch_args_map": {
            "img": "img"
        },
        "min_input_args": 0
    },
    "paddle.vision.transforms.normalize": {
        "torch_api": "torchvision.transforms.functional.normalize",
        "paddle_torch_args_map": {
            "img": "tensor",
            "mean": "mean",
            "std": "std",
            "inplace": "inplace"
        },
        "min_input_args": 0
    },
    "paddle.vision.transforms.pad": {
        "torch_api": "torchvision.transforms.functional.pad",
        "paddle_torch_args_map": {
            "img": "img",
            "padding": "padding",
            "fill": "fill",
            "padding_mode": "padding_mode"
        },
        "min_input_args": 0
    },
    "paddle.vision.transforms.perspective": {
        "torch_api": "torchvision.transforms.functional.perspective",
        "paddle_torch_args_map": {
            "img": "img",
            "startpoints": "startpoints",
            "endpoints": "endpoints",
            "interpolation": "interpolation",
            "fill": "fill"
        },
        "min_input_args": 0
    },
    "paddle.vision.transforms.resize": {
        "torch_api": "torchvision.transforms.functional.resize",
        "paddle_torch_args_map": {
            "img": "img",
            "size": "size",
            "interpolation": "interpolation"
        },
        "min_input_args": 0
    },
    "paddle.vision.transforms.rotate": {
        "torch_api": "torchvision.transforms.functional.rotate",
        "paddle_torch_args_map": {
            "img": "img",
            "angle": "angle",
            "interpolation": "interpolation",
            "expand": "expand",
            "center": "center",
            "fill": "fill"
        },
        "min_input_args": 0
    },
    "paddle.vision.transforms.to_grayscale": {
        "torch_api": "torchvision.transforms.functional.to_grayscale",
        "paddle_torch_args_map": {
            "img": "img",
            "num_output_channels": "num_output_channels"
        },
        "min_input_args": 0
    },
    "paddle.vision.transforms.to_tensor": {
        "torch_api": "torchvision.transforms.functional.to_tensor",
        "paddle_torch_args_map": {
            "pic": "pic"
        },
        "min_input_args": 0
    },
    "paddle.vision.transforms.vflip": {
        "torch_api": "torchvision.transforms.functional.vflip",
        "paddle_torch_args_map": {
            "img": "img"
        },
        "min_input_args": 0
    },
    "paddlenlp.transformers.AddedToken": {
        "torch_api": "transformers.AddedToken",
        "paddle_torch_args_map": {
            "content": "content",
            "single_word": "single_word",
            "lstrip": "lstrip",
            "rstrip": "rstrip",
            "normalized": "normalized"
        },
        "min_input_args": 0
    },
    "paddlenlp.transformers.PreTrainedModel.generate": {
        "torch_api": "transformers.PreTrainedModel.generate",
        "paddle_torch_args_map": {
            "input_ids": "input"
        },
        "min_input_args": 1
    },
    "paddlenlp.transformers.PretrainedConfig": {
        "torch_api": "transformers.PretrainedConfig",
        "paddle_torch_args_map": {
            "name_or_path": "name_or_path",
            "output_hidden_states": "output_hidden_states",
            "output_attentions": "output_attentions",
            "return_dict": "return_dict",
            "is_encoder_decoder": "is_encoder_decoder",
            "is_decoder": "is_decoder",
            "cross_attention_hidden_size": "cross_attention_hidden_size",
            "add_cross_attention": "add_cross_attention",
            "tie_encoder_decoder": "tie_encoder_decoder",
            "prune_heads": "prune_heads",
            "chunk_size_feed_forward": "chunk_size_feed_forward",
            "max_length": "max_length",
            "min_length": "min_length",
            "do_sample": "do_sample",
            "early_stopping": "early_stopping",
            "num_beams": "num_beams",
            "num_beam_groups": "num_beam_groups",
            "diversity_penalty": "diversity_penalty",
            "temperature": "temperature",
            "top_k": "top_k",
            "top_p": "top_p",
            "repetition_penalty": "repetition_penalty",
            "length_penalty": "length_penalty",
            "no_repeat_ngram_size": "no_repeat_ngram_size",
            "encoder_no_repeat_ngram_size": "encoder_no_repeat_ngram_size",
            "bad_words_ids": "bad_words_ids",
            "num_return_sequences": "num_return_sequences",
            "output_scores": "output_scores",
            "return_dict_in_generate": "return_dict_in_generate",
            "forced_bos_token_id": "forced_bos_token_id",
            "forced_eos_token_id": "forced_eos_token_id",
            "remove_invalid_values": "remove_invalid_values",
            "architectures": "architectures",
            "finetuning_task ": "finetuning_task ",
            "id2label": "id2label",
            "label2id": "label2id",
            "num_labels": "num_labels",
            "task_specific_params": "task_specific_params",
            "problem_type": "problem_type",
            "tokenizer_class": "tokenizer_class",
            "prefix": "prefix",
            "bos_token_id": "bos_token_id",
            "pad_token_id": "pad_token_id",
            "eos_token_id": "eos_token_id",
            "decoder_start_token_id": "decoder_start_token_id",
            "sep_token_id": "sep_token_id",
            "tie_word_embeddings": "tie_word_embeddings",
            "dtype": "torch_dtype"
        },
        "min_input_args": 0
    },
    "paddlenlp.generation.LogitsProcessor": {
        "torch_api": "transformers.generation.LogitsProcessor",
        "paddle_torch_args_map": {
            "input_ids": "input_ids",
            "logits": "scores"
        },
        "min_input_args": 0
    },
    "paddlenlp.transformers.model_outputs.BaseModelOutputWithPast": {
        "torch_api": "transformers.modeling_outputs.BaseModelOutputWithPast",
        "paddle_torch_args_map": {
            "last_hidden_state": "last_hidden_state",
            "past_key_values": "past_key_values",
            "hidden_states": "hidden_states",
            "attentions": "attentions"
        },
        "min_input_args": 0
    },
    "paddlenlp.transformers.model_outputs.CausalLMOutputWithPast": {
        "torch_api": "transformers.modeling_outputs.CausalLMOutputWithPast",
        "paddle_torch_args_map": {
            "loss": "loss",
            "logits": "logits",
            "past_key_values": "past_key_values",
            "hidden_states": "hidden_states",
            "attentions": "attentions"
        },
        "min_input_args": 0
    },
    "paddle.take_along_axis": {
        "torch_api": "torch.take_along_dim",
        "paddle_torch_args_map": {
            "arr": "input",
            "indices": "indices",
            "axis": "dim"
        },
        "min_input_args": 3
    },
    "paddle.Tensor.__getitem__": {
        "torch_api": "torch.Tensor.__getitem__",
        "paddle_torch_args_map": {
            "self": "input",
            "item": "key"
        },
        "min_input_args": 2
    },
    "paddle.Tensor.__setitem__": {
        "torch_api": "torch.Tensor.__setitem__",
        "paddle_torch_args_map": {
            "self": "input",
            "item": "key",
            "value": "value"
        },
        "min_input_args": 3
    }
}<|MERGE_RESOLUTION|>--- conflicted
+++ resolved
@@ -32,8 +32,6 @@
                 "description": "_tmp_1 = torch.sum(_tmp_0, dim=0)"
             }
         ]
-<<<<<<< HEAD
-=======
     },
     "paddle.atleast_1d": {
         "torch_api": "torch.atleast_1d",
@@ -52,7 +50,6 @@
         "torch_args": [
             "*{inputs}"
         ]
->>>>>>> acc6f89e
     },
     "b": "API started with 'b' should be placed here",
     "paddle.broadcast_tensors": {
