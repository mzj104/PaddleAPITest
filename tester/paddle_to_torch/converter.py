import json
import os
import threading
from collections import OrderedDict
from typing import Any, Dict, List, Type

import torch

from . import rules
from .rules import BaseRule, ConvertResult, ErrorRule, GenericRule

PADDLE2TORCH_WRONG_CONFIG = frozenset(
    [
        "paddle.matmul",
        "paddle.nn.functional.adaptive_avg_pool2d",
        "paddle.nn.functional.adaptive_avg_pool3d",
<<<<<<< HEAD
        "paddle.nn.functional.conv1d_transpose",
        "paddle.nn.functional.conv2d_transpose",
        "paddle.nn.functional.conv3d_transpose",
=======
        "paddle.nn.functional.conv1d",
        "paddle.nn.functional.conv2d",
        "paddle.nn.functional.conv3d",
>>>>>>> c75692da
        "paddle.nn.functional.gaussian_nll_loss",
        "paddle.nn.functional.group_norm",
        "paddle.nn.functional.interpolate",
        "paddle.nn.functional.local_response_norm",
        "paddle.nn.functional.lp_pool1d",
        "paddle.nn.functional.lp_pool2d",
        "paddle.nn.functional.max_pool1d",
        "paddle.nn.functional.max_pool2d",
        "paddle.nn.functional.max_pool3d",
        "paddle.nn.functional.max_unpool1d",
        "paddle.nn.functional.max_unpool2d",
        "paddle.nn.functional.max_unpool3d",
        "paddle.nn.functional.pixel_shuffle",
        "paddle.nn.functional.pixel_unshuffle",
        "paddle.nn.functional.prelu",
        "paddle.nn.functional.selu",
    ]
)


class Paddle2TorchConverter:
    __slots__ = ("rules", "mapping", "cached_results")

    def __init__(self):
        self.rules: Dict[str, Any] = {}
        self.mapping: Dict[str, Any] = {}
        self.cached_results: Dict[str, ConvertResult] = {}
        self._load_mapping_and_rules()

    def _load_mapping_and_rules(self):
        rule_cls_map: Dict[str, Type[BaseRule]] = {
            "GenericRule": GenericRule,
            "ErrorRule": ErrorRule,
        }
        for rule_name in rules.__all__:
            rule_cls_map[rule_name] = getattr(rules, rule_name)

        mapping_file = os.path.join(
            os.path.dirname(os.path.abspath(__file__)), "mapping.json"
        )
        with open(mapping_file, "r") as f:
            paddle2torch_mapping = json.load(f, object_pairs_hook=OrderedDict)
            for key, value in paddle2torch_mapping.items():
                if not key.startswith("paddle.") or key in self.rules:
                    continue
                self.mapping[key] = value
                rule_name = value.get("Rule")
                if rule_name is None:
                    self.rules[key] = GenericRule
                elif rule_name in rule_cls_map:
                    self.rules[key] = rule_cls_map[rule_name]
                else:
                    self.rules[key] = ErrorRule

    def convert(self, paddle_api: str) -> ConvertResult:
        """
        将 Paddle API 转换为 Torch API

        Args:
            paddle_api (str): 需要转换的 Paddle API 名称

        Returns:
            ConvertResult: 转换结果，包括转换后的 Torch API 代码、输出变量或错误信息

        """
        try:
            return self.cached_results[paddle_api]
        except KeyError:
            pass

        if paddle_api in PADDLE2TORCH_WRONG_CONFIG:
            result = ConvertResult.error(
                paddle_api, f"{paddle_api} is in the wrong config"
            )
            self.cached_results[paddle_api] = result
            return result

        try:
            rule = self.rules[paddle_api]()
        except KeyError:
            result = ConvertResult.error(
                paddle_api, f"Rule for {paddle_api} is not implemented"
            )
            self.cached_results[paddle_api] = result
            return result

        rule.read_mapping(self.mapping[paddle_api])
        result = rule.apply(paddle_api)

        if result.is_supported and result.code:
            code_str = "\n".join(result.code)
            result.compiled_code = compile(code_str, "<string>", "exec")

        self.cached_results[paddle_api] = result
        return result

    @staticmethod
    def execute(
        convert_result: ConvertResult,
        torch_args: List,
        torch_kwargs: OrderedDict,
    ) -> Any:
        """
        执行转换后的代码。

        Args:
            convert_result (ConvertResult): 转换结果对象
            torch_args (List): 传递给 Paddle API 的含有 Torch Tensors 的位置参数列表
            torch_kwargs (OrderedDict): 传递给 Paddle API 的含有 Torch Tensors 的关键字参数字典

        Returns:
            Any: 执行结果

        Raises:
            RuntimeError: 执行转换后的代码时发生异常
            ValueError: 转换结果中指定的输出变量在执行上下文中不存在
        """
        if not convert_result.is_supported or not convert_result.code:
            return None

        # 准备执行环境，将参数(torch tensors)直接映射至locals
        exec_globals = {"torch": torch}
        exec_locals = {
            "args": torch_args,
            "kwargs": torch_kwargs,
            "result": None,
            **torch_kwargs,
        }

        try:
            exec("\n".join(convert_result.code), exec_globals, exec_locals)
        except Exception as e:
            raise RuntimeError(
                f"Error during execution of converted code: {str(e)}"
            ) from e

        output_var = convert_result.output_var or "result"
        try:
            return exec_locals[output_var]
        except KeyError:
            raise ValueError(f"Variable {output_var} not found in execution context")


# 模块级变量与实例管理
_converter_instance = None
_converter_lock = threading.Lock()


def get_converter() -> Paddle2TorchConverter:
    global _converter_instance
    if _converter_instance is None:
        with _converter_lock:
            if _converter_instance is None:
                _converter_instance = Paddle2TorchConverter()
    return _converter_instance


def clear_converter():
    global _converter_instance
    with _converter_lock:
        _converter_instance = None<|MERGE_RESOLUTION|>--- conflicted
+++ resolved
@@ -14,15 +14,6 @@
         "paddle.matmul",
         "paddle.nn.functional.adaptive_avg_pool2d",
         "paddle.nn.functional.adaptive_avg_pool3d",
-<<<<<<< HEAD
-        "paddle.nn.functional.conv1d_transpose",
-        "paddle.nn.functional.conv2d_transpose",
-        "paddle.nn.functional.conv3d_transpose",
-=======
-        "paddle.nn.functional.conv1d",
-        "paddle.nn.functional.conv2d",
-        "paddle.nn.functional.conv3d",
->>>>>>> c75692da
         "paddle.nn.functional.gaussian_nll_loss",
         "paddle.nn.functional.group_norm",
         "paddle.nn.functional.interpolate",
