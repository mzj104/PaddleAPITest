--- conflicted
+++ resolved
@@ -193,22 +193,12 @@
         self.paddle_merged_kwargs_config = collections.OrderedDict()
 
         api_name = self.api_config.api_name
-<<<<<<< HEAD
-        # if (
-        #     api_name.startswith("paddle.Tensor.__")
-        #     and api_name.endswith("__")
-        #     and api_name not in no_signature_api_mappings
-        # ):
-        #     self.torch_args_config = self.api_config.args
-        #     return True
-=======
         if (
             api_name == "paddle.Tensor.__getitem__"
             or api_name == "paddle.Tensor.__setitem__"
         ):
             self.torch_args_config = self.api_config.args
             return True
->>>>>>> 4209be5a
 
         if api_name not in no_signature_api_mappings:
             # For APIs with signatures, use paddle_sig.bind to get arguments
